// Copyright 2020-2025 Buf Technologies, Inc.
//
// Licensed under the Apache License, Version 2.0 (the "License");
// you may not use this file except in compliance with the License.
// You may obtain a copy of the License at
//
//      http://www.apache.org/licenses/LICENSE-2.0
//
// Unless required by applicable law or agreed to in writing, software
// distributed under the License is distributed on an "AS IS" BASIS,
// WITHOUT WARRANTIES OR CONDITIONS OF ANY KIND, either express or implied.
// See the License for the specific language governing permissions and
// limitations under the License.

// Package stringsx contains extensions to Go's package strings.
package stringsx

import (
	"strings"
	"unicode/utf8"
	"unsafe"

	"github.com/bufbuild/protocompile/internal/ext/iterx"
	"github.com/bufbuild/protocompile/internal/ext/slicesx"
	"github.com/bufbuild/protocompile/internal/ext/unsafex"
	"github.com/bufbuild/protocompile/internal/iter"
)

<<<<<<< HEAD
// Rune returns the rune at the given index.
=======
// Rune returns the rune at the given byte index.
>>>>>>> 3a19ea59
//
// Returns 0, false if out of bounds. Returns U+FFFD, false if rune decoding fails.
func Rune[I slicesx.SliceIndex](s string, idx I) (rune, bool) {
	if !slicesx.BoundsCheck(idx, len(s)) {
		return 0, false
	}
	r, _ := utf8.DecodeRuneInString(s[idx:])
	return r, r != utf8.RuneError
}

<<<<<<< HEAD
// Rune returns the previous rune at the given index.
=======
// Rune returns the previous rune at the given byte index.
>>>>>>> 3a19ea59
//
// Returns 0, false if out of bounds. Returns U+FFFD, false if rune decoding fails.
func PrevRune[I slicesx.SliceIndex](s string, idx I) (rune, bool) {
	if !slicesx.BoundsCheck(idx-1, len(s)) {
		return 0, false
	}

	r, _ := utf8.DecodeLastRuneInString(s[:idx])
	return r, r != utf8.RuneError
}

<<<<<<< HEAD
=======
// Byte returns the rune at the given index.
func Byte[I slicesx.SliceIndex](s string, idx I) (byte, bool) {
	return slicesx.Get(unsafex.BytesAlias[[]byte](s), idx)
}

>>>>>>> 3a19ea59
// EveryFunc verifies that all runes in the string satisfy the given predicate.
func EveryFunc(s string, p func(rune) bool) bool {
	return iterx.Every(Runes(s), p)
}

// Runes returns an iterator over the runes in a string.
//
// Each non-UTF-8 byte in the string is yielded as a replacement character (U+FFFD).
func Runes(s string) iter.Seq[rune] {
	return func(yield func(r rune) bool) {
		for _, r := range s {
			if !yield(r) {
				return
			}
		}
	}
}

// Bytes returns an iterator over the bytes in a string.
func Bytes(s string) iter.Seq[byte] {
	return func(yield func(byte) bool) {
		for i := range len(s) {
			// Avoid performing a bounds check each loop step.
			b := *unsafex.Add(unsafe.StringData(s), i)
			if !yield(b) {
				return
			}
		}
	}
}

// Split is like [strings.Split], but returning an iterator instead of a slice.
func Split[Sep string | rune](s string, sep Sep) iter.Seq[string] {
	r := string(sep)
	return func(yield func(string) bool) {
		for {
			chunk, rest, found := strings.Cut(s, r)
			s = rest
			if !yield(chunk) || !found {
				return
			}
		}
	}
}

// Lines returns an iterator over the lines in the given string.
//
// It is equivalent to Split(s, '\n').
func Lines(s string) iter.Seq[string] {
	return Split(s, '\n')
}

// PartitionKey returns an iterator of the largest substrings of s such that
// key(r) for each rune in each substring is the same value.
//
// The iterator also yields the index at which each substring begins.
//
// Will never yield an empty string.
func PartitionKey[K comparable](s string, key func(rune) K) iter.Seq2[int, string] {
	return func(yield func(int, string) bool) {
		var start int
		var prev K
		for i, r := range s {
			next := key(r)
			if i == 0 {
				prev = next
				continue
			}

			if prev == next {
				continue
			}

			if !yield(start, s[start:i]) {
				return
			}

			start = i
			prev = next
		}

		if start < len(s) {
			yield(start, s[start:])
		}
	}
}<|MERGE_RESOLUTION|>--- conflicted
+++ resolved
@@ -26,11 +26,7 @@
 	"github.com/bufbuild/protocompile/internal/iter"
 )
 
-<<<<<<< HEAD
-// Rune returns the rune at the given index.
-=======
 // Rune returns the rune at the given byte index.
->>>>>>> 3a19ea59
 //
 // Returns 0, false if out of bounds. Returns U+FFFD, false if rune decoding fails.
 func Rune[I slicesx.SliceIndex](s string, idx I) (rune, bool) {
@@ -41,11 +37,7 @@
 	return r, r != utf8.RuneError
 }
 
-<<<<<<< HEAD
-// Rune returns the previous rune at the given index.
-=======
 // Rune returns the previous rune at the given byte index.
->>>>>>> 3a19ea59
 //
 // Returns 0, false if out of bounds. Returns U+FFFD, false if rune decoding fails.
 func PrevRune[I slicesx.SliceIndex](s string, idx I) (rune, bool) {
@@ -57,14 +49,11 @@
 	return r, r != utf8.RuneError
 }
 
-<<<<<<< HEAD
-=======
 // Byte returns the rune at the given index.
 func Byte[I slicesx.SliceIndex](s string, idx I) (byte, bool) {
 	return slicesx.Get(unsafex.BytesAlias[[]byte](s), idx)
 }
 
->>>>>>> 3a19ea59
 // EveryFunc verifies that all runes in the string satisfy the given predicate.
 func EveryFunc(s string, p func(rune) bool) bool {
 	return iterx.Every(Runes(s), p)
