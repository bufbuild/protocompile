// Copyright 2020-2025 Buf Technologies, Inc.
//
// Licensed under the Apache License, Version 2.0 (the "License");
// you may not use this file except in compliance with the License.
// You may obtain a copy of the License at
//
//      http://www.apache.org/licenses/LICENSE-2.0
//
// Unless required by applicable law or agreed to in writing, software
// distributed under the License is distributed on an "AS IS" BASIS,
// WITHOUT WARRANTIES OR CONDITIONS OF ANY KIND, either express or implied.
// See the License for the specific language governing permissions and
// limitations under the License.

// Package iterx contains extensions to Go's package iter.
package iterx

import (
	"fmt"
<<<<<<< HEAD
	"strings"

	"github.com/bufbuild/protocompile/internal/iter"
)
=======
>>>>>>> 7277cb56

	"github.com/bufbuild/protocompile/internal/iter"
)

// Take returns an iterator over the first n elements of a sequence.
func Take[T any](seq iter.Seq[T], n int) iter.Seq[T] {
	return func(yield func(T) bool) {
		seq(func(v T) bool {
			if n > 0 && yield(v) {
				n--
				return true
			}
			return false
		})
	}
}

// Enumerate adapts an iterator to yield an incrementing index each iteration
// step.
func Enumerate[T any](seq iter.Seq[T]) iter.Seq2[int, T] {
	var i int
	return Map1To2(seq, func(v T) (int, T) {
		i++
		return i - 1, v
	})
}

<<<<<<< HEAD
// OnlyOne retrieved the only element of an iterator.
func OnlyOne[T any](seq iter.Seq[T]) (v T, ok bool) {
	seq(func(x T) bool {
		if !ok {
			v = x
		}
		ok = !ok
		return ok
	})
	return v, ok
}

// Find returns the first element that matches a predicate.
func Find[T any](seq iter.Seq[T], p func(T) bool) (v T, ok bool) {
	seq(func(x T) bool {
		if p(x) {
			v, ok = x, true
			return false
		}
		return true
	})
	return v, ok
}

// All returns whether every element of an iterator satisfies the given
// predicate. Returns true if seq yields no values.
func All[T any](seq iter.Seq[T], p func(T) bool) bool {
	all := true
	seq(func(v T) bool {
		all = p(v)
		return all
	})
	return all
}

// Count counts the number of elements in seq that match the given predicate.
//
// If p is nil, it is treated as func(_ T) bool { return true }.
func Count[T any](seq iter.Seq[T], p func(T) bool) int {
	var total int
	seq(func(v T) bool {
		if p == nil || p(v) {
			total++
		}
		return true
	})
	return total
}

// Strings maps an iterator with [fmt.Sprint], yielding an iterator of strings.
func Strings[T any](seq iter.Seq[T]) iter.Seq[string] {
	return Map(seq, func(v T) string {
		if s, ok := any(v).(string); ok {
			return s // Avoid dumb copies.
		}
		return fmt.Sprint(v)
	})
}

// Map returns a new iterator applying f to each element of seq.
func Map[T, U any](seq iter.Seq[T], f func(T) U) iter.Seq[U] {
	return FilterMap(seq, func(v T) (U, bool) { return f(v), true })
}

// Filter returns a new iterator that only includes values satisfying p.
func Filter[T any](seq iter.Seq[T], p func(T) bool) iter.Seq[T] {
	return FilterMap(seq, func(v T) (T, bool) { return v, p(v) })
}

// FilterMap combines the operations of [Map] and [Filter].
func FilterMap[T, U any](seq iter.Seq[T], f func(T) (U, bool)) iter.Seq[U] {
	return func(yield func(U) bool) {
		seq(func(v T) bool {
			v2, ok := f(v)
			return !ok || yield(v2)
		})
	}
}

// Map1To2 is like [Map], but it also acts a Y pipe for converting a one-element
// iterator into a two-element iterator.
func Map1To2[T, U, V any](seq iter.Seq[T], f func(T) (U, V)) iter.Seq2[U, V] {
	return FilterMap1To2(seq, func(v T) (U, V, bool) {
		x1, x2 := f(v)
		return x1, x2, true
	})
}

// FilterMap1To2 is like [FilterMap], but it also acts a Y pipe for converting a one-element
// iterator into a two-element iterator.
func FilterMap1To2[T, U, V any](seq iter.Seq[T], f func(T) (U, V, bool)) iter.Seq2[U, V] {
	return func(yield func(U, V) bool) {
		seq(func(v T) bool {
			x1, x2, ok := f(v)
			return !ok || yield(x1, x2)
		})
	}
=======
// Strings maps an iterator with [fmt.Sprint], yielding an iterator of strings.
func Strings[T any](seq iter.Seq[T]) iter.Seq[string] {
	return Map(seq, func(v T) string {
		if s, ok := any(v).(string); ok {
			return s // Avoid dumb copies.
		}
		return fmt.Sprint(v)
	})
>>>>>>> 7277cb56
}

// Enumerate adapts an iterator to yield an incrementing index each iteration
// step.
func Enumerate[T any](seq iter.Seq[T]) iter.Seq2[int, T] {
	var i int
	return Map1To2(seq, func(v T) (int, T) {
		i++
		return i - 1, v
	})
}

// Join is like [strings.Join], but works on an iterator. Elements are
// stringified as if by [fmt.Print].
func Join[T any](seq iter.Seq[T], sep string) string {
	var out strings.Builder
	first := true
	seq(func(v T) bool {
		if !first {
			out.WriteString(sep)
		}
		first = false

		fmt.Fprint(&out, v)
		return true
	})
	return out.String()
}

// Chain returns an iterator that calls a sequence of iterators in sequence.
func Chain[T any](seqs ...iter.Seq[T]) iter.Seq[T] {
	return func(yield func(T) bool) {
		var done bool
		for _, seq := range seqs {
			if done {
				return
			}
			seq(func(v T) bool {
				done = !yield(v)
				return !done
			})
		}
	}
}<|MERGE_RESOLUTION|>--- conflicted
+++ resolved
@@ -17,13 +17,6 @@
 
 import (
 	"fmt"
-<<<<<<< HEAD
-	"strings"
-
-	"github.com/bufbuild/protocompile/internal/iter"
-)
-=======
->>>>>>> 7277cb56
 
 	"github.com/bufbuild/protocompile/internal/iter"
 )
@@ -51,56 +44,6 @@
 	})
 }
 
-<<<<<<< HEAD
-// OnlyOne retrieved the only element of an iterator.
-func OnlyOne[T any](seq iter.Seq[T]) (v T, ok bool) {
-	seq(func(x T) bool {
-		if !ok {
-			v = x
-		}
-		ok = !ok
-		return ok
-	})
-	return v, ok
-}
-
-// Find returns the first element that matches a predicate.
-func Find[T any](seq iter.Seq[T], p func(T) bool) (v T, ok bool) {
-	seq(func(x T) bool {
-		if p(x) {
-			v, ok = x, true
-			return false
-		}
-		return true
-	})
-	return v, ok
-}
-
-// All returns whether every element of an iterator satisfies the given
-// predicate. Returns true if seq yields no values.
-func All[T any](seq iter.Seq[T], p func(T) bool) bool {
-	all := true
-	seq(func(v T) bool {
-		all = p(v)
-		return all
-	})
-	return all
-}
-
-// Count counts the number of elements in seq that match the given predicate.
-//
-// If p is nil, it is treated as func(_ T) bool { return true }.
-func Count[T any](seq iter.Seq[T], p func(T) bool) int {
-	var total int
-	seq(func(v T) bool {
-		if p == nil || p(v) {
-			total++
-		}
-		return true
-	})
-	return total
-}
-
 // Strings maps an iterator with [fmt.Sprint], yielding an iterator of strings.
 func Strings[T any](seq iter.Seq[T]) iter.Seq[string] {
 	return Map(seq, func(v T) string {
@@ -109,83 +52,6 @@
 		}
 		return fmt.Sprint(v)
 	})
-}
-
-// Map returns a new iterator applying f to each element of seq.
-func Map[T, U any](seq iter.Seq[T], f func(T) U) iter.Seq[U] {
-	return FilterMap(seq, func(v T) (U, bool) { return f(v), true })
-}
-
-// Filter returns a new iterator that only includes values satisfying p.
-func Filter[T any](seq iter.Seq[T], p func(T) bool) iter.Seq[T] {
-	return FilterMap(seq, func(v T) (T, bool) { return v, p(v) })
-}
-
-// FilterMap combines the operations of [Map] and [Filter].
-func FilterMap[T, U any](seq iter.Seq[T], f func(T) (U, bool)) iter.Seq[U] {
-	return func(yield func(U) bool) {
-		seq(func(v T) bool {
-			v2, ok := f(v)
-			return !ok || yield(v2)
-		})
-	}
-}
-
-// Map1To2 is like [Map], but it also acts a Y pipe for converting a one-element
-// iterator into a two-element iterator.
-func Map1To2[T, U, V any](seq iter.Seq[T], f func(T) (U, V)) iter.Seq2[U, V] {
-	return FilterMap1To2(seq, func(v T) (U, V, bool) {
-		x1, x2 := f(v)
-		return x1, x2, true
-	})
-}
-
-// FilterMap1To2 is like [FilterMap], but it also acts a Y pipe for converting a one-element
-// iterator into a two-element iterator.
-func FilterMap1To2[T, U, V any](seq iter.Seq[T], f func(T) (U, V, bool)) iter.Seq2[U, V] {
-	return func(yield func(U, V) bool) {
-		seq(func(v T) bool {
-			x1, x2, ok := f(v)
-			return !ok || yield(x1, x2)
-		})
-	}
-=======
-// Strings maps an iterator with [fmt.Sprint], yielding an iterator of strings.
-func Strings[T any](seq iter.Seq[T]) iter.Seq[string] {
-	return Map(seq, func(v T) string {
-		if s, ok := any(v).(string); ok {
-			return s // Avoid dumb copies.
-		}
-		return fmt.Sprint(v)
-	})
->>>>>>> 7277cb56
-}
-
-// Enumerate adapts an iterator to yield an incrementing index each iteration
-// step.
-func Enumerate[T any](seq iter.Seq[T]) iter.Seq2[int, T] {
-	var i int
-	return Map1To2(seq, func(v T) (int, T) {
-		i++
-		return i - 1, v
-	})
-}
-
-// Join is like [strings.Join], but works on an iterator. Elements are
-// stringified as if by [fmt.Print].
-func Join[T any](seq iter.Seq[T], sep string) string {
-	var out strings.Builder
-	first := true
-	seq(func(v T) bool {
-		if !first {
-			out.WriteString(sep)
-		}
-		first = false
-
-		fmt.Fprint(&out, v)
-		return true
-	})
-	return out.String()
 }
 
 // Chain returns an iterator that calls a sequence of iterators in sequence.
