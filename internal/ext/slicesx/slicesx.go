--- conflicted
+++ resolved
@@ -73,7 +73,6 @@
 	return GetPointer(s, len(s)-1)
 }
 
-<<<<<<< HEAD
 // Pop is like [Last], but it removes the last element.
 func Pop[S ~[]E, E any](s *S) (E, bool) {
 	v, ok := Last(*s)
@@ -81,7 +80,8 @@
 		*s = (*s)[len(*s)-1:]
 	}
 	return v, ok
-=======
+}
+
 // LastIndex is like [slices.Index], but from the end of the slice.
 func LastIndex[S ~[]E, E comparable](s S, needle E) int {
 	for i, v := range slices.Backward(s) {
@@ -100,7 +100,6 @@
 		}
 	}
 	return -1
->>>>>>> 9119b022
 }
 
 // BoundsCheck performs a generic bounds check as efficiently as possible.
