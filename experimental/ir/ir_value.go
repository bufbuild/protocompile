// Copyright 2020-2025 Buf Technologies, Inc.
//
// Licensed under the Apache License, Version 2.0 (the "License");
// you may not use this file except in compliance with the License.
// You may obtain a copy of the License at
//
//      http://www.apache.org/licenses/LICENSE-2.0
//
// Unless required by applicable law or agreed to in writing, software
// distributed under the License is distributed on an "AS IS" BASIS,
// WITHOUT WARRANTIES OR CONDITIONS OF ANY KIND, either express or implied.
// See the License for the specific language governing permissions and
// limitations under the License.

package ir

import (
	"cmp"
	"iter"
	"math"
	"slices"

	"google.golang.org/protobuf/encoding/protowire"

	"github.com/bufbuild/protocompile/experimental/ast"
	"github.com/bufbuild/protocompile/experimental/ast/predeclared"
	"github.com/bufbuild/protocompile/experimental/internal"
	"github.com/bufbuild/protocompile/experimental/ir/presence"
	"github.com/bufbuild/protocompile/experimental/report"
	"github.com/bufbuild/protocompile/experimental/seq"
	"github.com/bufbuild/protocompile/internal/arena"
	"github.com/bufbuild/protocompile/internal/ext/mapsx"
	"github.com/bufbuild/protocompile/internal/ext/slicesx"
	"github.com/bufbuild/protocompile/internal/intern"
)

// Value is an evaluated expression, corresponding to an option in a Protobuf
// file.
type Value struct {
	withContext
	raw *rawValue
}

// rawValue is a [rawValueBits] with field information attached to it.
type rawValue struct {
	// Expressions that contributes to this value.
	//
	// The representation of this field is quite complicated, to deal with
	// potentially complicated source ASTs. The worst case is as follows.
	// Consider:
	//
	//   option foo = { a: [1, 2, 3], a: [4, 5] }; // (*)
	//
	// Here, two ast.FieldExprs contribute to the value of a, but there are
	// five subexpressions for the elements of a. We would like to be able to
	// report both those FieldExprs, *and* report an expression for each value
	// therein.
	//
	// However, there is another potentially subtle case we *do not* have to
	// deal with (for a singular message field a):
	//
	//   option foo = { a { b: 1 }, a { c: 2 } };
	//
	// This is an error, because foo.a has already been set when we process
	// the second value. If a is repeated, each of these produces a separate
	// element.
	//
	// Because case (*) is rare, we adopt a compression strategy here. exprs
	// refers to all contributing expressions for the value. If any array
	// expressions occurred, elemIndices will be non-nil, and will be a prefix
	// sum of the number of values that each expr in exprs contributes. This is
	// binary-searched by Element.AST to find the AST nodes of each element.
	//
	// Specifically, elemIndices[i] will be the number of elements that every
	// expression, up to an including exprs[i], contributes. This layout is
	// chosen because it significantly simplifies construction and searching of
	// this slice.
	exprs       []ast.ExprAny
	elemIndices []uint32

	// The AST nodes for the path of the option (compact or otherwise) that
	// specify this value. This is intended for diagnostics.
	//
	// For example, the node
	//
	//  option a.b.c = 9;
	//
	// results in a field a: {b: {c: 9}}, which is four rawValues deep.
	// Each of these will have the same optionPath, for a.b.c.
	//
	// There will be one such value for each contributing expression, to deal
	// with the repeated field case
	//
	//   option f = 1; option f = 2;
	optionPaths []ast.Path

	// The field that this value sets. This is where type information comes
	// from.
	//
	// NOTE: we steal the high bit of the pointer to indicate whether or not
	// bits refers to a slice. If the pointer part is negative, bits is a
	// repeated field with multiple elements.
	field ref[rawMember]
	bits  rawValueBits
}

// rawValueBits is used to represent the actual value for all types, according to
// the following encoding:
//  1. All numeric types, including bool and enums. This holds the bits.
//  2. String and bytes. This holds an intern.ID.
//  3. Messages. This holds an arena.Pointer[rawMessage].
//  4. Repeated fields with two or more entries. This holds an
//     arena.Pointer[[]rawValueBits], where each value is interpreted as a
//     non-array with this value's type.
//     This exploits the fact that arrays cannot contain other arrays.
//     Note that within the IR, map fields do not exist, and are represented as
//     the repeated message fields that they will ultimately become.
type rawValueBits uint64

// AST returns a representative expression that evaluated to this value.
//
// For complicated options (such as repeated fields), there may be more than
// one contributing expression; this will just return *one* of them.
func (v Value) AST() ast.ExprAny {
	if v.IsZero() || len(v.raw.exprs) == 0 {
		return ast.ExprAny{}
	}

<<<<<<< HEAD
	if field := v.raw.expr.AsField(); !field.IsZero() {
=======
	expr := v.raw.exprs[0]
	if field := expr.AsField(); field.IsZero() {
		// Unwrap a FieldExpr if necessary.
>>>>>>> 32eb1646
		return field.Value()
	}

	return expr
}

// ASTs returns all expressions that contributed to evaluating this value.
//
// There may be more than one such expression, for repeated fields set more
// than once.
func (v Value) ASTs() seq.Indexer[ast.ExprAny] {
	var slice []ast.ExprAny
	if !v.IsZero() {
		slice = v.raw.exprs
	}

	return seq.NewFixedSlice(slice, func(_ int, expr ast.ExprAny) ast.ExprAny {
		if field := expr.AsField(); field.IsZero() {
			return field.Value()
		}
		return expr
	})
}

// Options returns the AST node for the options that set this value.
//
// There will be one path per value returned from [Value.ASTs].
func (v Value) OptionPaths() seq.Indexer[ast.Path] {
	var slice []ast.Path
	if !v.IsZero() {
		slice = v.raw.optionPaths
	}

	return seq.NewFixedSlice(slice, func(_ int, e ast.Path) ast.Path { return e })
}

// MessageKeys returns the AST nodes for each key associated with a value in
// [Value.ASTs].
//
// This will either be the key value from an [ast.FieldExpr] (which need not be
// an [ast.PathExpr], in the case of an extension) or the [ast.PathExpr]
// associated with the left-hand-side of an option setting.
func (v Value) MessageKeys() seq.Indexer[ast.ExprAny] {
	var slice []ast.ExprAny
	if !v.IsZero() {
		slice = v.raw.exprs
	}

	return seq.NewFixedSlice(slice, func(n int, expr ast.ExprAny) ast.ExprAny {
		if field := expr.AsField(); !field.IsZero() {
			return field.Key()
		}
		return ast.ExprPath{Path: v.raw.optionPaths[n]}.AsAny()
	})
}

// Field returns the field this value sets, which includes the value's type
// information.
//
// NOTE: [Member.Element] returns google.protobuf.Any, the concrete type of the
// values in [Value.Elements] may be distinct from it.
func (v Value) Field() Member {
	if v.IsZero() {
		return Member{}
	}

	field := v.raw.field
	if int32(field.ptr) < 0 {
		field.ptr = ^field.ptr
	}
	return wrapMember(v.Context(), field)
}

// Singular returns whether this value is singular, i.e., [Value.Elements] will
// contain exactly one value.
func (v Value) Singular() bool {
	return v.Field().Presence() != presence.Repeated
}

// Elements returns an indexer over the elements within this value.
//
// If the value is not an array, it contains the singular element within;
// otherwise, it returns the elements of the array.
//
// The indexer will be nonempty except for the zero Value. That is to say, unset
// fields of [MessageValue]s are not represented as a distinct "empty" Value.
func (v Value) Elements() seq.Indexer[Element] {
	return seq.NewFixedSlice(v.getElements(), func(n int, bits rawValueBits) Element {
		return Element{
			withContext: v.withContext,
			index:       n,
			value:       v,
			bits:        bits,
		}
	})
}

// Outlined to promote inlining of Elements().
func (v Value) getElements() []rawValueBits {
	var slice []rawValueBits
	switch {
	case v.IsZero():
		break
	case int32(v.raw.field.ptr) < 0:
		slice = *v.slice()
	default:
		slice = slicesx.One(&v.raw.bits)
	}
	return slice
}

// AsBool is a shortcut for [Element.AsBool], if this value is singular.
func (v Value) AsBool() (value, ok bool) {
	if v.IsZero() || v.Field().Presence() == presence.Repeated {
		return false, false
	}
	return v.Elements().At(0).AsBool()
}

// AsUInt is a shortcut for [Element.AsUInt], if this value is singular.
func (v Value) AsUInt() (uint64, bool) {
	if v.IsZero() || v.Field().Presence() == presence.Repeated {
		return 0, false
	}
	return v.Elements().At(0).AsUInt()
}

// AsInt is a shortcut for [Element.AsUnt], if this value is singular.
func (v Value) AsInt() (int64, bool) {
	if v.IsZero() || v.Field().Presence() == presence.Repeated {
		return 0, false
	}
	return v.Elements().At(0).AsInt()
}

// AsFloat is a shortcut for [Element.AsFloat], if this value is singular.
func (v Value) AsFloat() (float64, bool) {
	if v.IsZero() || v.Field().Presence() == presence.Repeated {
		return 0, false
	}
	return v.Elements().At(0).AsFloat()
}

// AsString is a shortcut for [Element.AsString], if this value is singular.
func (v Value) AsString() (string, bool) {
	if v.IsZero() || v.Field().Presence() == presence.Repeated {
		return "", false
	}
	return v.Elements().At(0).AsString()
}

// AsMessage is a shortcut for [Element.AsMessage], if this value is singular.
func (v Value) AsMessage() MessageValue {
	if v.IsZero() {
		return MessageValue{}
	}

	m := v.Elements().At(0).AsMessage()

	if m.TypeURL() != "" {
		// If this is the concrete version of an Any message, it is effectively
		// singular: even if the reported field is a repeated g.p.Any, we treat
		// Any as having a singular "concrete" field that contains the actual
		// value (see [MessageValue.Concrete]).
		return m
	}

	if v.Field().Presence() == presence.Repeated {
		return MessageValue{}
	}
	return m
}

// slice returns the underlying slice for this value.
//
// If this value isn't already in slice form, this puts it into it.
func (v Value) slice() *[]rawValueBits {
	if int32(v.raw.field.ptr) < 0 {
		return v.Context().arenas.arrays.Deref(arena.Pointer[[]rawValueBits](v.raw.bits))
	}

	slice := v.Context().arenas.arrays.New([]rawValueBits{v.raw.bits})
	v.raw.bits = rawValueBits(v.Context().arenas.arrays.Compress(slice))
	v.raw.field.ptr = ^v.raw.field.ptr
	return slice
}

// Marshal converts this value into a wire format record and appends it to buf.
//
// If r is not nil, it will be used to record diagnostics generated during the
// marshal operation.
func (v Value) Marshal(buf []byte, r *report.Report) []byte {
	var ranges [][2]int
	buf, _ = v.marshal(buf, r, &ranges)
	return deleteRanges(buf, ranges)
}

// marshal is the recursive part of [Value.Marshal].
//
// See marshalFramed for the meanings of ranges and the int return value.
func (v Value) marshal(buf []byte, r *report.Report, ranges *[][2]int) ([]byte, int) {
	if r != nil {
		defer r.AnnotateICE(report.Snippetf(v.AST(), "while marshalling this value"))
	}

	scalar := v.Field().Element().Predeclared()
	if v.Field().Presence() == presence.Repeated && v.Elements().Len() > 1 {
		// Packed fields.
		switch {
		case scalar.IsVarint(), v.Field().Element().IsEnum():
			var bytes int
			for v := range seq.Values(v.Elements()) {
				bits := uint64(v.bits)
				if scalar.IsZigZag() {
					bits = protowire.EncodeZigZag(int64(bits))
				}
				bytes += protowire.SizeVarint(bits)
			}

			buf = protowire.AppendTag(buf, protowire.Number(v.Field().Number()), protowire.BytesType)
			buf = protowire.AppendVarint(buf, uint64(bytes))
			for v := range seq.Values(v.Elements()) {
				bits := uint64(v.bits)
				if scalar.IsZigZag() {
					bits = protowire.EncodeZigZag(int64(bits))
				}
				buf = protowire.AppendVarint(buf, bits)
			}
			return buf, 0

		case scalar.IsFixed():
			buf = protowire.AppendTag(buf, protowire.Number(v.Field().Number()), protowire.BytesType)
			buf = protowire.AppendVarint(buf, uint64(v.Elements().Len()*scalar.Bits()/8))

			for v := range seq.Values(v.Elements()) {
				bits := uint64(v.bits)
				switch {
				case scalar == predeclared.Float32:
					f64, _ := v.AsFloat()
					f32 := math.Float32bits(float32(f64))
					buf = protowire.AppendFixed32(buf, f32)
				case scalar.Bits() == 32:
					buf = protowire.AppendFixed32(buf, uint32(bits))
				default:
					buf = protowire.AppendFixed64(buf, bits)
				}
			}
			return buf, 0
		}
	}

	var n int
	for v := range seq.Values(v.Elements()) {
		switch {
		case scalar.IsVarint(), v.Field().Element().IsEnum():
			buf = protowire.AppendTag(buf, protowire.Number(v.Field().Number()), protowire.VarintType)
			bits := uint64(v.bits)
			if scalar.IsZigZag() {
				bits = protowire.EncodeZigZag(int64(bits))
			}
			buf = protowire.AppendVarint(buf, bits)
		case scalar == predeclared.Float32:
			buf = protowire.AppendTag(buf, protowire.Number(v.Field().Number()), protowire.Fixed32Type)
			f64, _ := v.AsFloat()
			f32 := math.Float32bits(float32(f64))
			buf = protowire.AppendFixed32(buf, f32)
		case scalar.IsFixed() && scalar.Bits() == 32:
			buf = protowire.AppendTag(buf, protowire.Number(v.Field().Number()), protowire.Fixed32Type)
			buf = protowire.AppendFixed32(buf, uint32(v.bits))
		case scalar.IsFixed():
			buf = protowire.AppendTag(buf, protowire.Number(v.Field().Number()), protowire.Fixed64Type)
			buf = protowire.AppendFixed64(buf, uint64(v.bits))
		case scalar.IsString():
			s, _ := v.AsString()

			buf = protowire.AppendTag(buf, protowire.Number(v.Field().Number()), protowire.BytesType)
			buf = protowire.AppendVarint(buf, uint64(len(s)))
			buf = append(buf, s...)

		default: // Message type.
			m := v.AsMessage()

			var k int
			var group bool // TODO: v.Field().IsGroup()
			if group {
				buf = protowire.AppendTag(buf, protowire.Number(v.Field().Number()), protowire.StartGroupType)
				buf, k = m.marshal(buf, r, ranges)
				buf = protowire.AppendTag(buf, protowire.Number(v.Field().Number()), protowire.EndGroupType)
			} else {
				buf = protowire.AppendTag(buf, protowire.Number(v.Field().Number()), protowire.BytesType)
				buf, k = marshalFramed(buf, r, ranges, func(buf []byte) ([]byte, int) {
					return m.marshal(buf, r, ranges)
				})
			}
			n += k
		}
	}

	return buf, n
}

func wrapValue(c *Context, p arena.Pointer[rawValue]) Value {
	if c == nil || p.Nil() {
		return Value{}
	}
	return Value{
		withContext: internal.NewWith(c),
		raw:         c.arenas.values.Deref(p),
	}
}

// Element is an element within a [Value].
//
// This exists because array values contain multiple non-array elements; this
// type provides uniform access to such elements. See [Value.Elements].
type Element struct {
	withContext
	index int
	value Value
	bits  rawValueBits
}

// AST returns the expression this value was evaluated from.
func (e Element) AST() ast.ExprAny {
	expr := e.value.raw.exprs[e.ValueNodeIndex()]
	if array := expr.AsArray(); !array.IsZero() && e.value.raw.elemIndices != nil {
		// We need to index into the array expression. The index is going to be
		// offset by the number of expressions before this one, which we
		// can get via elemIndices.
		n := e.index - int(e.value.raw.elemIndices[e.index])
		expr = array.Elements().At(n)
	}
	return expr
}

// ValueNodeIndex returns the index into [Value.ASTs] for this element's
// contributing expression. This can be used to obtain other ASTs related to
// this element, e.g.
//
//	key := e.Value().MessageKeys().At(e.ValueNodeIndex())
func (e Element) ValueNodeIndex() int {
	// We do O(log n) work here, because this function doesn't get called except
	// for diagnostics.

	idx := e.index
	if e.value.raw.elemIndices != nil {
		// Figure out which expression contributes the value for e. We're looking
		// for the least upper bound.
		//
		// For example, if we have expressions [1, 2], [3, 4, 5], elemIndices
		// will be [2, 5], and we have that BinarySearch returns
		//
		// 0 -> 0, false
		// 1 -> 0, false
		// 2 -> 0, true
		// 3 -> 1, false
		// 4 -> 1, false
		var exact bool
		idx, exact = slices.BinarySearch(e.value.raw.elemIndices, uint32(e.index))
		if exact {
			idx++
		}
	}

	return idx
}

// Value is the [Value] this element came from.
func (e Element) Value() Value {
	return e.value
}

// Field returns the field this value sets, which includes the value's type
// information.
func (e Element) Field() Member {
	return e.Value().Field()
}

// Type returns the type of this element.
//
// Note that this may be distinct from [Member.Element]. In the case that this is
// a google.protobuf.Any-typed field, this function will return the concrete
// type if known, rather than Any.
func (e Element) Type() Type {
	if msg := e.AsMessage(); !msg.IsZero() {
		// This will always be the concrete type, except in the case of
		// something naughty like my_any: { type_url: "...", value: "..." };
		// in that case this will be Any.
		return msg.Type()
	}

	return e.Field().Element()
}

// AsBool returns the bool value of this element.
//
// Returns ok == false if this is not a bool.
func (e Element) AsBool() (value, ok bool) {
	if e.Type().Predeclared() != predeclared.Bool {
		return false, false
	}
	return e.bits != 0, true
}

// AsUInt returns the value of this element as an unsigned integer.
//
// Returns false if this is not an unsigned integer.
func (e Element) AsUInt() (uint64, bool) {
	if !e.Type().Predeclared().IsUnsigned() {
		return 0, false
	}
	return uint64(e.bits), true
}

// AsInt returns the value of this element as a signed integer.
//
// Returns false if this is not a signed integer (enums are included as signed
// integers).
func (e Element) AsInt() (int64, bool) {
	if !e.Type().Predeclared().IsSigned() && !e.Type().IsEnum() {
		return 0, false
	}
	return int64(e.bits), true
}

// AsFloat returns the value of this element as a floating-point number.
//
// Returns false if this is not a float.
func (e Element) AsFloat() (float64, bool) {
	if !e.Type().Predeclared().IsFloat() {
		return 0, false
	}
	return math.Float64frombits(uint64(e.bits)), true
}

// AsString returns the value of this element as a string.
//
// Returns false if this is not a string.
func (e Element) AsString() (string, bool) {
	if !e.Type().Predeclared().IsString() {
		return "", false
	}
	return e.Context().session.intern.Value(intern.ID(e.bits)), true
}

// AsMessage returns the value of this element as a message literal.
//
// Returns the zero value if this is not a message.
func (e Element) AsMessage() MessageValue {
	// Avoid infinite recursion: Type() calls AsMessage().
	if !e.Field().Element().IsMessage() {
		return MessageValue{}
	}

	return MessageValue{
		e.withContext,
		e.Context().arenas.messages.Deref(arena.Pointer[rawMessageValue](e.bits)),
	}
}

// MessageValue is a message literal, represented as a list of ordered
// key-value pairs.
type MessageValue struct {
	withContext
	raw *rawMessageValue
}

type rawMessageValue struct {
	// The [Value] this message corresponds to.
	self arena.Pointer[rawValue]

	// The type of this message. If concrete is not nil, this may be distinct
	// from AsValue().Field().Element().
	ty  ref[rawType]
	url intern.ID // The type URL for the above, if this is an Any.

	// If present, this is the concrete version of this value if it is an Any
	// constructed from a concrete type. This may itself be an Any with a
	// non-nil concrete, for the pathological value
	//
	//   any: { [types.com/google.protobuf.Any]: { [types.com/my.Type]: { ... } }}
	concrete arena.Pointer[rawMessageValue]

	// Fields set in this message in insertion order.
	entries []arena.Pointer[rawValue]

	// Which entries are already inserted. These are by interned full name
	// of either the field or its containing oneof.
	byName intern.Map[uint32]
}

// AsValue returns the [Value] corresponding to this message.
//
// This value can be used to retrieve the associated [Member] and from it the
// message's declared [Type].
func (v MessageValue) AsValue() Value {
	if v.IsZero() {
		return Value{}
	}
	return wrapValue(v.Context(), v.raw.self)
}

// Type returns this value's message type.
//
// If v was returned from [MessageValue.Concrete], its type need not be the
// same as v.AsValue()'s (although it can be, in the case of pathological
// Any-within-an-Any messages).
func (v MessageValue) Type() Type {
	if v.IsZero() {
		return Type{}
	}
	return wrapType(v.Context(), v.raw.ty)
}

// TypeURL returns this value's type URL, if it is the concrete value of an
// Any.
func (v MessageValue) TypeURL() string {
	if v.IsZero() {
		return ""
	}
	return v.Context().session.intern.Value(v.raw.url)
}

// Concrete returns the concrete version of this value if it is an Any.
//
// If it isn't an Any, or a "raw" Any (one not specified with the special type
// URL syntax), this returns v.
func (v MessageValue) Concrete() MessageValue {
	if v.IsZero() || v.raw.concrete.Nil() {
		return v
	}
	v.raw = v.Context().arenas.messages.Deref(v.raw.concrete)
	return v
}

// Field returns the field corresponding with the given member, if it is set.
func (v MessageValue) Field(field Member) Value {
	if field.Container() != v.Type() {
		return Value{}
	}

	id := field.InternedFullName()
	if o := field.Oneof(); !o.IsZero() {
		id = o.InternedFullName()
	}

	idx, ok := v.raw.byName[id]
	if !ok {
		return Value{}
	}

	return wrapValue(v.Context(), v.raw.entries[idx])
}

// Fields yields the fields within this message literal, in insertion order.
func (v MessageValue) Fields() iter.Seq[Value] {
	return func(yield func(Value) bool) {
		if v.IsZero() {
			return
		}

		for _, p := range v.raw.entries {
			v := wrapValue(v.Context(), p)
			if !v.IsZero() && !yield(v) {
				return
			}
		}
	}
}

// Marshal serializes this message as wire format and appends it to buf.
//
// If r is not nil, it will be used to record diagnostics generated during the
// marshal operation.
func (v MessageValue) Marshal(buf []byte, r *report.Report) []byte {
	var ranges [][2]int
	buf, _ = v.marshal(buf, r, &ranges)
	return deleteRanges(buf, ranges)
}

// marshal is the recursive part of [MessageValue.Marshal].
//
// See marshalFramed for the meanings of ranges and the int return value.
func (v MessageValue) marshal(buf []byte, r *report.Report, ranges *[][2]int) ([]byte, int) {
	if v.IsZero() {
		return buf, 0
	}

	if m := v.Concrete(); m != v { // Manual handling for Any.
		url := m.TypeURL()
		buf = protowire.AppendTag(buf, 1, protowire.BytesType)
		buf = protowire.AppendVarint(buf, uint64(len(url)))
		buf = append(buf, url...)

		buf = protowire.AppendTag(buf, 2, protowire.BytesType)
		return marshalFramed(buf, r, ranges, func(buf []byte) ([]byte, int) {
			return m.marshal(buf, r, ranges)
		})
	}

	var n int
	for v := range v.Fields() {
		var k int
		buf, k = v.marshal(buf, r, ranges)
		n += k
	}
	return buf, n
}

// marshalFramed marshals arbitrary data, as appended by body, with a leading
// length prefix.
//
// The body function must return the number of bytes that it marked as "extra",
// by appending them to ranges. This allows the length prefix to be correct
// after accounting for deletions in deleteRanges. This allows us to marshal
// minimal length prefixes without quadratic time copying buffers around.
func marshalFramed(buf []byte, _ *report.Report, ranges *[][2]int, body func([]byte) ([]byte, int)) ([]byte, int) {
	// To avoid being accidentally quadratic, we encode every message
	// length with five bytes.
	mark := len(buf)
	buf = append(buf, make([]byte, 5)...)
	var n int
	buf, n = body(buf)
	bytes := len(buf) - (mark + 5) - n
	if bytes > math.MaxUint32 {
		// This is not reachable today, because input files may be
		// no larger than 4GB. However, that may change at some point,
		// so keeping an ICE around is better than potentially getting
		// corrupt output later.
		//
		// Later, this should probably become a diagnostic.
		panic("protocompile/ir: marshalling options value overflowed length prefixes")
	}

	varint := protowire.AppendVarint(buf[mark:mark], uint64(bytes))
	if k := len(varint); k < 5 {
		*ranges = append(*ranges, [2]int{mark + k, mark + 5})
	}
	return buf, n + 5 - len(varint)
}

// deleteRanges deletes the given ranges from a byte array.
func deleteRanges(buf []byte, ranges [][2]int) []byte {
	if len(ranges) == 0 {
		return buf
	}

	slices.SortFunc(ranges, func(a, b [2]int) int {
		return cmp.Compare(a[0], b[0])
	})

	offset := 0
	for i, r1 := range ranges[:len(ranges)-1] {
		r2 := ranges[i+1]
		// Need to delete the interval between r1[0] and r1[1]. We do this
		// by copying r1[1]..r2[0] to r1[0]..
		copy(buf[r1[0]-offset:], buf[r1[1]:r2[0]])
		offset += r1[1] - r1[0]
	}
	// Need to delete the last interval. To do this, we do what we did above,
	// but where r2[0] is the end limit.
	r1 := ranges[len(ranges)-1]
	copy(buf[r1[0]-offset:], buf[r1[1]:])
	offset += r1[1] - r1[0]

	return buf[:len(buf)-offset]
}

// insert adds a new field to this message value, returning a pointer to the
// corresponding entry in the entries array, which can be initialized as-needed.
//
// A conflict occurs if there is already a field with the same number or part of
// the same oneof in this value. To determine whether to diagnose as a duplicate
// field or duplicate oneof, simply compare the field number of entry to that
// of the duplicate. If they are different, they share a oneof.
//
// When a conflict occurs, the existing rawValue pointer will be returned,
// whereas if the value is being inserted for the first time, the returned arena
// pointer will be nil and can be initialized by the caller.
func (v MessageValue) insert(field Member) *arena.Pointer[rawValue] {
	id := field.InternedFullName()
	if o := field.Oneof(); !o.IsZero() {
		id = o.InternedFullName()
	}

	n := len(v.raw.entries)
	if actual, ok := mapsx.Add(v.raw.byName, id, uint32(n)); !ok {
		return &v.raw.entries[actual]
	}

	v.raw.entries = append(v.raw.entries, 0)
	return slicesx.LastPointer(v.raw.entries)
}

// scalar is a type that can be converted into a [rawValueBits].
type scalar interface {
	bool |
		int32 | uint32 | int64 | uint64 |
		float32 | float64 |
		intern.ID | string
}

// newZeroScalar constructs a new scalar value.
func newZeroScalar(c *Context, field ref[rawMember]) Value {
	return Value{
		internal.NewWith(c),
		c.arenas.values.New(rawValue{
			field: field,
		}),
	}
}

// appendRaw appends a scalar value to the given array value.
func appendRaw(array Value, bits rawValueBits) {
	slice := array.slice()
	*slice = append(*slice, bits)
}

// newScalar appends a new message value to the given array value, and returns it.
//
// If anyType is not zero, it will be used as the type of the inner message
// value. This is used for Any-typed fields. Otherwise, the type of field is
// used instead.
func appendMessage(array Value) MessageValue {
	message := array.Context().arenas.messages.New(rawMessageValue{
		self:   array.Context().arenas.values.Compress(array.raw),
		ty:     array.Elements().At(0).AsMessage().raw.ty,
		byName: make(intern.Map[uint32]),
	})

	slice := array.slice()
	*slice = append(*slice, rawValueBits(array.Context().arenas.messages.Compress(message)))

	return MessageValue{array.withContext, message}
}

// newMessage constructs a new message value.
//
// If anyType is not zero, it will be used as the type of the inner message
// value. This is used for Any-typed fields. Otherwise, the type of field is
// used instead.
func newMessage(c *Context, field ref[rawMember]) MessageValue {
	member := wrapMember(c, field)
	msg := c.arenas.messages.New(rawMessageValue{
		ty:     member.raw.elem.changeContext(member.Context(), c),
		byName: make(intern.Map[uint32]),
	})
	v := c.arenas.values.NewCompressed(rawValue{
		field: field,
		bits:  rawValueBits(c.arenas.messages.Compress(msg)),
	})
	msg.self = v
	return MessageValue{internal.NewWith(c), msg}
}

// newConcrete constructs a new value to be the concrete representation of
// v with the given type.
func newConcrete(m MessageValue, ty Type, url string) MessageValue {
	if !m.raw.concrete.Nil() {
		panic("protocompile/ir: set a concrete type more than once")
	}
	if !m.Type().IsAny() {
		panic("protocompile/ir: set concrete type on non-Any")
	}

	field := m.AsValue().raw.field
	if int32(field.ptr) < 0 {
		field.ptr = ^field.ptr
	}

	msg := newMessage(m.Context(), field)
	msg.raw.ty = ty.toRef(m.Context())
	msg.raw.url = m.Context().session.intern.Intern(url)
	m.raw.concrete = m.Context().arenas.messages.Compress(msg.raw)
	return msg
}

// newScalarBits converts a scalar into raw bits for storing in a [Value].
func newScalarBits[T scalar](c *Context, v T) rawValueBits {
	switch v := any(v).(type) {
	case bool:
		if v {
			return 1
		}
		return 0

	case int32:
		return rawValueBits(v)
	case uint32:
		return rawValueBits(v)
	case int64:
		return rawValueBits(v)
	case uint64:
		return rawValueBits(v)

	case float32:
		// All float values are stored as binary64. All binary32 floats can be
		// losslessly encoded as binary64, so this conversion does not result
		// in precision loss.
		return rawValueBits(math.Float64bits(float64(v)))
	case float64:
		return rawValueBits(math.Float64bits(v))

	case intern.ID:
		return rawValueBits(v)
	case string:
		return rawValueBits(c.session.intern.Intern(v))
	default:
		panic("unreachable")
	}
}<|MERGE_RESOLUTION|>--- conflicted
+++ resolved
@@ -126,13 +126,9 @@
 		return ast.ExprAny{}
 	}
 
-<<<<<<< HEAD
-	if field := v.raw.expr.AsField(); !field.IsZero() {
-=======
 	expr := v.raw.exprs[0]
-	if field := expr.AsField(); field.IsZero() {
+	if field := expr.AsField(); !field.IsZero() {
 		// Unwrap a FieldExpr if necessary.
->>>>>>> 32eb1646
 		return field.Value()
 	}
 
@@ -150,7 +146,7 @@
 	}
 
 	return seq.NewFixedSlice(slice, func(_ int, expr ast.ExprAny) ast.ExprAny {
-		if field := expr.AsField(); field.IsZero() {
+		if field := expr.AsField(); !field.IsZero() {
 			return field.Value()
 		}
 		return expr
