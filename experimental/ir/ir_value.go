// Copyright 2020-2025 Buf Technologies, Inc.
//
// Licensed under the Apache License, Version 2.0 (the "License");
// you may not use this file except in compliance with the License.
// You may obtain a copy of the License at
//
//      http://www.apache.org/licenses/LICENSE-2.0
//
// Unless required by applicable law or agreed to in writing, software
// distributed under the License is distributed on an "AS IS" BASIS,
// WITHOUT WARRANTIES OR CONDITIONS OF ANY KIND, either express or implied.
// See the License for the specific language governing permissions and
// limitations under the License.

package ir

import (
	"cmp"
	"fmt"
	"iter"
	"math"
	"slices"

	"google.golang.org/protobuf/encoding/protowire"

	"github.com/bufbuild/protocompile/experimental/ast"
	"github.com/bufbuild/protocompile/experimental/ast/predeclared"
	"github.com/bufbuild/protocompile/experimental/internal"
	"github.com/bufbuild/protocompile/experimental/report"
	"github.com/bufbuild/protocompile/experimental/seq"
	"github.com/bufbuild/protocompile/internal/arena"
	"github.com/bufbuild/protocompile/internal/ext/mapsx"
	"github.com/bufbuild/protocompile/internal/ext/slicesx"
	"github.com/bufbuild/protocompile/internal/intern"
)

// Value is an evaluated expression, corresponding to an option in a Protobuf
// file.
type Value struct {
	withContext
	raw *rawValue
}

// rawValue is a [rawValueBits] with field information attached to it.
type rawValue struct {
	// Expressions that contributes to this value.
	//
	// The representation of this field is quite complicated, to deal with
	// potentially complicated source ASTs. The worst case is as follows.
	// Consider:
	//
	//   option foo = { a: [1, 2, 3], a: [4, 5] }; // (*)
	//
	// Here, two ast.FieldExprs contribute to the value of a, but there are
	// five subexpressions for the elements of a. We would like to be able to
	// report both those FieldExprs, *and* report an expression for each value
	// therein.
	//
	// However, there is another potentially subtle case we *do not* have to
	// deal with (for a singular message field a):
	//
	//   option foo = { a { b: 1 }, a { c: 2 } };
	//
	// This is an error, because foo.a has already been set when we process
	// the second value. If a is repeated, each of these produces a separate
	// element.
	//
	// Because case (*) is rare, we adopt a compression strategy here. exprs
	// refers to all contributing expressions for the value. If any array
	// expressions occurred, elemIndices will be non-nil, and will be a prefix
	// sum of the number of values that each expr in exprs contributes. This is
	// binary-searched by Element.AST to find the AST nodes of each element.
	//
	// Specifically, elemIndices[i] will be the number of elements that every
	// expression, up to an including exprs[i], contributes. This layout is
	// chosen because it significantly simplifies construction and searching of
	// this slice.
	exprs       []ast.ExprAny
	elemIndices []uint32

	// The AST nodes for the path of the option (compact or otherwise) that
	// specify this value. This is intended for diagnostics.
	//
	// For example, the node
	//
	//  option a.b.c = 9;
	//
	// results in a field a: {b: {c: 9}}, which is four rawValues deep.
	// Each of these will have the same optionPath, for a.b.c.
	//
	// There will be one such value for each contributing expression, to deal
	// with the repeated field case
	//
	//   option f = 1; option f = 2;
	optionPaths []ast.Path

	// The field that this value sets. This is where type information comes
	// from.
	//
	// NOTE: we steal the high bit of the pointer to indicate whether or not
	// bits refers to a slice. If the pointer part is negative, bits is a
	// repeated field with multiple elements.
	field ref[rawMember]
	bits  rawValueBits
}

// rawValueBits is used to represent the actual value for all types, according to
// the following encoding:
//  1. All numeric types, including bool and enums. This holds the bits.
//  2. String and bytes. This holds an intern.ID.
//  3. Messages. This holds an arena.Pointer[rawMessage].
//  4. Repeated fields with two or more entries. This holds an
//     arena.Pointer[[]rawValueBits], where each value is interpreted as a
//     non-array with this value's type.
//     This exploits the fact that arrays cannot contain other arrays.
//     Note that within the IR, map fields do not exist, and are represented as
//     the repeated message fields that they will ultimately become.
type rawValueBits uint64

// OptionSpan returns a representative span for the option that set this value.
//
// The Spanner will be an [ast.ExprField], if it is set in an [ast.ExprDict].
func (v Value) OptionSpan() report.Spanner {
	if v.IsZero() || len(v.raw.exprs) == 0 {
		return nil
	}

	expr := v.raw.exprs[0]
	if field := expr.AsField(); !field.IsZero() {
		return field
	}
	return report.Join(ast.ExprPath{Path: v.raw.optionPaths[0]}, expr)
<<<<<<< HEAD

=======
>>>>>>> 97004e63
}

// OptionSpans returns an indexer over spans for the option that set this value.
//
// The Spanner will be an [ast.ExprField], if it is set in an [ast.ExprDict].
func (v Value) OptionSpans() seq.Indexer[report.Spanner] {
	var slice []ast.ExprAny
	if !v.IsZero() {
		slice = v.raw.exprs
	}

<<<<<<< HEAD
	return seq.NewFixedSlice(slice, func(n int, expr ast.ExprAny) report.Spanner {
=======
	return seq.NewFixedSlice(slice, func(_ int, expr ast.ExprAny) report.Spanner {
>>>>>>> 97004e63
		if field := expr.AsField(); !field.IsZero() {
			return field
		}
		return report.Join(ast.ExprPath{Path: v.raw.optionPaths[0]}, expr)
	})
}

// ValueAST returns a representative expression that evaluated to this value.
//
// For complicated options (such as repeated fields), there may be more than
// one contributing expression; this will just return *one* of them.
func (v Value) ValueAST() ast.ExprAny {
	if v.IsZero() || len(v.raw.exprs) == 0 {
		return ast.ExprAny{}
	}

	expr := v.raw.exprs[0]
	if field := expr.AsField(); !field.IsZero() {
		return field.Value()
	}

	return expr
}

// ValueASTs returns all expressions that contributed to evaluating this value.
//
// There may be more than one such expression, for repeated fields set more
// than once.
func (v Value) ValueASTs() seq.Indexer[ast.ExprAny] {
	var slice []ast.ExprAny
	if !v.IsZero() {
		slice = v.raw.exprs
	}

	return seq.NewFixedSlice(slice, func(_ int, expr ast.ExprAny) ast.ExprAny {
		if field := expr.AsField(); !field.IsZero() {
			return field.Value()
		}
		return expr
	})
}

// KeyAST returns a representative AST node for the message key that evaluated
// from this value.
func (v Value) KeyAST() ast.ExprAny {
	if v.IsZero() || len(v.raw.exprs) == 0 {
		return ast.ExprAny{}
	}
	if field := v.raw.exprs[0].AsField(); !field.IsZero() {
		return field.Key()
	}
	return ast.ExprPath{Path: v.raw.optionPaths[0]}.AsAny()
}

// KeyASTs returns the AST nodes for each key associated with a value in
// [Value.ValueASTs].
//
// This will either be the key value from an [ast.FieldExpr] (which need not be
// an [ast.PathExpr], in the case of an extension) or the [ast.PathExpr]
// associated with the left-hand-side of an option setting.
func (v Value) KeyASTs() seq.Indexer[ast.ExprAny] {
	var slice []ast.ExprAny
	if !v.IsZero() {
		slice = v.raw.exprs
	}

	return seq.NewFixedSlice(slice, func(n int, expr ast.ExprAny) ast.ExprAny {
		fmt.Println(expr.Kind(), expr.Span().Text())
		if field := expr.AsField(); !field.IsZero() {
			return field.Key()
		}
		return ast.ExprPath{Path: v.raw.optionPaths[n]}.AsAny()
	})
}

// OptionPaths returns the AST nodes for option paths that set this node.
//
// There will be one path per value returned from [Value.ValueASTs]. Generally,
// you'll want to use [Value.KeyASTs] instead.
func (v Value) OptionPaths() seq.Indexer[ast.Path] {
	var slice []ast.Path
	if !v.IsZero() {
		slice = v.raw.optionPaths
	}

	return seq.NewFixedSlice(slice, func(_ int, e ast.Path) ast.Path { return e })
}

// Field returns the field this value sets, which includes the value's type
// information.
//
// NOTE: [Member.Element] returns google.protobuf.Any, the concrete type of the
// values in [Value.Elements] may be distinct from it.
func (v Value) Field() Member {
	if v.IsZero() {
		return Member{}
	}

	field := v.raw.field
	if int32(field.ptr) < 0 {
		field.ptr = ^field.ptr
	}
	return wrapMember(v.Context(), field)
}

// Elements returns an indexer over the elements within this value.
//
// If the value is not an array, it contains the singular element within;
// otherwise, it returns the elements of the array.
//
// The indexer will be nonempty except for the zero Value. That is to say, unset
// fields of [MessageValue]s are not represented as a distinct "empty" Value.
func (v Value) Elements() seq.Indexer[Element] {
	return seq.NewFixedSlice(v.getElements(), func(n int, bits rawValueBits) Element {
		return Element{
			withContext: v.withContext,
			index:       n,
			value:       v,
			bits:        bits,
		}
	})
}

// Outlined to promote inlining of Elements().
func (v Value) getElements() []rawValueBits {
	var slice []rawValueBits
	switch {
	case v.IsZero():
		break
	case int32(v.raw.field.ptr) < 0:
		slice = *v.slice()
	default:
		slice = slicesx.One(&v.raw.bits)
	}
	return slice
}

// AsBool is a shortcut for [Element.AsBool], if this value is singular.
func (v Value) AsBool() (value, ok bool) {
	if v.IsZero() || v.Field().IsRepeated() {
		return false, false
	}
	return v.Elements().At(0).AsBool()
}

// AsUInt is a shortcut for [Element.AsUInt], if this value is singular.
func (v Value) AsUInt() (uint64, bool) {
	if v.IsZero() || v.Field().IsRepeated() {
		return 0, false
	}
	return v.Elements().At(0).AsUInt()
}

// AsInt is a shortcut for [Element.AsInt], if this value is singular.
func (v Value) AsInt() (int64, bool) {
	if v.IsZero() || v.Field().IsRepeated() {
		return 0, false
	}
	return v.Elements().At(0).AsInt()
}

// AsEnum is a shortcut for [Element.AsEnum], if this value is singular.
func (v Value) AsEnum() Member {
	if v.IsZero() || v.Field().IsRepeated() {
		return Member{}
	}
	return v.Elements().At(0).AsEnum()
}

// AsFloat is a shortcut for [Element.AsFloat], if this value is singular.
func (v Value) AsFloat() (float64, bool) {
	if v.IsZero() || v.Field().IsRepeated() {
		return 0, false
	}
	return v.Elements().At(0).AsFloat()
}

// AsString is a shortcut for [Element.AsString], if this value is singular.
func (v Value) AsString() (string, bool) {
	if v.IsZero() || v.Field().IsRepeated() {
		return "", false
	}
	return v.Elements().At(0).AsString()
}

// AsMessage is a shortcut for [Element.AsMessage], if this value is singular.
func (v Value) AsMessage() MessageValue {
	if v.IsZero() {
		return MessageValue{}
	}

	m := v.Elements().At(0).AsMessage()

	if m.TypeURL() != "" {
		// If this is the concrete version of an Any message, it is effectively
		// singular: even if the reported field is a repeated g.p.Any, we treat
		// Any as having a singular "concrete" field that contains the actual
		// value (see [MessageValue.Concrete]).
		return m
	}

	if v.Field().IsRepeated() {
		return MessageValue{}
	}
	return m
}

// slice returns the underlying slice for this value.
//
// If this value isn't already in slice form, this puts it into it.
func (v Value) slice() *[]rawValueBits {
	if int32(v.raw.field.ptr) < 0 {
		return v.Context().arenas.arrays.Deref(arena.Pointer[[]rawValueBits](v.raw.bits))
	}

	slice := v.Context().arenas.arrays.New([]rawValueBits{v.raw.bits})
	v.raw.bits = rawValueBits(v.Context().arenas.arrays.Compress(slice))
	v.raw.field.ptr = ^v.raw.field.ptr
	return slice
}

// Marshal converts this value into a wire format record and appends it to buf.
//
// If r is not nil, it will be used to record diagnostics generated during the
// marshal operation.
func (v Value) Marshal(buf []byte, r *report.Report) []byte {
	var ranges [][2]int
	buf, _ = v.marshal(buf, r, &ranges)
	return deleteRanges(buf, ranges)
}

// marshal is the recursive part of [Value.Marshal].
//
// See marshalFramed for the meanings of ranges and the int return value.
func (v Value) marshal(buf []byte, r *report.Report, ranges *[][2]int) ([]byte, int) {
	if r != nil {
		defer r.AnnotateICE(report.Snippetf(v.ValueAST(), "while marshalling this value"))
	}

	scalar := v.Field().Element().Predeclared()
	if v.Field().IsRepeated() && v.Elements().Len() > 1 {
		// Packed fields.
		switch {
		case scalar.IsVarint(), v.Field().Element().IsEnum():
			var bytes int
			for v := range seq.Values(v.Elements()) {
				bits := uint64(v.bits)
				if scalar.IsZigZag() {
					bits = protowire.EncodeZigZag(int64(bits))
				}
				bytes += protowire.SizeVarint(bits)
			}

			buf = protowire.AppendTag(buf, protowire.Number(v.Field().Number()), protowire.BytesType)
			buf = protowire.AppendVarint(buf, uint64(bytes))
			for v := range seq.Values(v.Elements()) {
				bits := uint64(v.bits)
				if scalar.IsZigZag() {
					bits = protowire.EncodeZigZag(int64(bits))
				}
				buf = protowire.AppendVarint(buf, bits)
			}
			return buf, 0

		case scalar.IsFixed():
			buf = protowire.AppendTag(buf, protowire.Number(v.Field().Number()), protowire.BytesType)
			buf = protowire.AppendVarint(buf, uint64(v.Elements().Len()*scalar.Bits()/8))

			for v := range seq.Values(v.Elements()) {
				bits := uint64(v.bits)
				switch {
				case scalar == predeclared.Float32:
					f64, _ := v.AsFloat()
					f32 := math.Float32bits(float32(f64))
					buf = protowire.AppendFixed32(buf, f32)
				case scalar.Bits() == 32:
					buf = protowire.AppendFixed32(buf, uint32(bits))
				default:
					buf = protowire.AppendFixed64(buf, bits)
				}
			}
			return buf, 0
		}
	}

	var n int
	for v := range seq.Values(v.Elements()) {
		switch {
		case scalar.IsVarint(), v.Field().Element().IsEnum():
			buf = protowire.AppendTag(buf, protowire.Number(v.Field().Number()), protowire.VarintType)
			bits := uint64(v.bits)
			if scalar.IsZigZag() {
				bits = protowire.EncodeZigZag(int64(bits))
			}
			buf = protowire.AppendVarint(buf, bits)
		case scalar == predeclared.Float32:
			buf = protowire.AppendTag(buf, protowire.Number(v.Field().Number()), protowire.Fixed32Type)
			f64, _ := v.AsFloat()
			f32 := math.Float32bits(float32(f64))
			buf = protowire.AppendFixed32(buf, f32)
		case scalar.IsFixed() && scalar.Bits() == 32:
			buf = protowire.AppendTag(buf, protowire.Number(v.Field().Number()), protowire.Fixed32Type)
			buf = protowire.AppendFixed32(buf, uint32(v.bits))
		case scalar.IsFixed():
			buf = protowire.AppendTag(buf, protowire.Number(v.Field().Number()), protowire.Fixed64Type)
			buf = protowire.AppendFixed64(buf, uint64(v.bits))
		case scalar.IsString():
			s, _ := v.AsString()

			buf = protowire.AppendTag(buf, protowire.Number(v.Field().Number()), protowire.BytesType)
			buf = protowire.AppendVarint(buf, uint64(len(s)))
			buf = append(buf, s...)

		default: // Message type.
			m := v.AsMessage()

			var k int
			var group bool // TODO: v.Field().IsGroup()
			if group {
				buf = protowire.AppendTag(buf, protowire.Number(v.Field().Number()), protowire.StartGroupType)
				buf, k = m.marshal(buf, r, ranges)
				buf = protowire.AppendTag(buf, protowire.Number(v.Field().Number()), protowire.EndGroupType)
			} else {
				buf = protowire.AppendTag(buf, protowire.Number(v.Field().Number()), protowire.BytesType)
				buf, k = marshalFramed(buf, r, ranges, func(buf []byte) ([]byte, int) {
					return m.marshal(buf, r, ranges)
				})
			}
			n += k
		}
	}

	return buf, n
}

func (v Value) suggestEdit(path, expr string, format string, args ...any) report.DiagnosticOption {
	key := v.KeyAST()
	value := v.ValueASTs().At(0)
	joined := report.Join(key, value)

	return report.SuggestEdits(
		joined,
		fmt.Sprintf(format, args...),
		report.Edit{
			Start: 0, End: key.Span().Len(),
			Replace: path,
		},
		report.Edit{
			Start:   value.Span().Start - joined.Start,
			End:     value.Span().End - joined.Start,
			Replace: expr,
		},
	)
}

func wrapValue(c *Context, p arena.Pointer[rawValue]) Value {
	if c == nil || p.Nil() {
		return Value{}
	}
	return Value{
		withContext: internal.NewWith(c),
		raw:         c.arenas.values.Deref(p),
	}
}

// Element is an element within a [Value].
//
// This exists because array values contain multiple non-array elements; this
// type provides uniform access to such elements. See [Value.Elements].
type Element struct {
	withContext
	index int
	value Value
	bits  rawValueBits
}

// AST returns the expression this value was evaluated from.
func (e Element) AST() ast.ExprAny {
	if e.IsZero() || e.value.raw.exprs == nil {
		return ast.ExprAny{}
	}

	idx := e.ValueNodeIndex()
	expr := e.value.raw.exprs[idx]
	if field := expr.AsField(); !field.IsZero() {
		expr = field.Value()
	}

	if array := expr.AsArray(); !array.IsZero() && e.value.raw.elemIndices != nil {
		// We need to index into the array expression. The index is going to be
		// offset by the number of expressions before this one, which we
		// can get via elemIndices.
		n := int(e.value.raw.elemIndices[idx]) - e.index - 1
		expr = array.Elements().At(n)
	}
	return expr
}

// ValueNodeIndex returns the index into [Value.ValueASTs] for this element's
// contributing expression. This can be used to obtain other ASTs related to
// this element, e.g.
//
//	key := e.Value().MessageKeys().At(e.ValueNodeIndex())
func (e Element) ValueNodeIndex() int {
	// We do O(log n) work here, because this function doesn't get called except
	// for diagnostics.

	idx := e.index
	if e.value.raw.elemIndices != nil {
		// Figure out which expression contributes the value for e. We're looking
		// for the least upper bound.
		//
		// For example, if we have expressions [1, 2], [3, 4, 5], elemIndices
		// will be [2, 5], and we have that BinarySearch returns
		//
		// 0 -> 0, false
		// 1 -> 0, false
		// 2 -> 0, true
		// 3 -> 1, false
		// 4 -> 1, false
		var exact bool
		idx, exact = slices.BinarySearch(e.value.raw.elemIndices, uint32(e.index))
		if exact {
			idx++
		}
	}

	return idx
}

// Value is the [Value] this element came from.
func (e Element) Value() Value {
	return e.value
}

// Field returns the field this value sets, which includes the value's type
// information.
func (e Element) Field() Member {
	return e.Value().Field()
}

// Type returns the type of this element.
//
// Note that this may be distinct from [Member.Element]. In the case that this is
// a google.protobuf.Any-typed field, this function will return the concrete
// type if known, rather than Any.
func (e Element) Type() Type {
	if msg := e.AsMessage(); !msg.IsZero() {
		// This will always be the concrete type, except in the case of
		// something naughty like my_any: { type_url: "...", value: "..." };
		// in that case this will be Any.
		return msg.Type()
	}

	return e.Field().Element()
}

// AsBool returns the bool value of this element.
//
// Returns ok == false if this is not a bool.
func (e Element) AsBool() (value, ok bool) {
	if e.Type().Predeclared() != predeclared.Bool {
		return false, false
	}
	return e.bits != 0, true
}

// AsUInt returns the value of this element as an unsigned integer.
//
// Returns false if this is not an unsigned integer.
func (e Element) AsUInt() (uint64, bool) {
	if !e.Type().Predeclared().IsUnsigned() {
		return 0, false
	}
	return uint64(e.bits), true
}

// AsInt returns the value of this element as a signed integer.
//
// Returns false if this is not a signed integer (enums are included as signed
// integers).
func (e Element) AsInt() (int64, bool) {
	if !e.Type().Predeclared().IsSigned() && !e.Type().IsEnum() {
		return 0, false
	}
	return int64(e.bits), true
}

// AsEnum returns the value of this element as a known enum value.
//
// Returns zero if this is not an enum or if the enum value is out of range.
func (e Element) AsEnum() Member {
	ty := e.Type()
	if !ty.IsEnum() {
		return Member{}
	}
	return ty.MemberByNumber(int32(e.bits))
}

// AsFloat returns the value of this element as a floating-point number.
//
// Returns false if this is not a float.
func (e Element) AsFloat() (float64, bool) {
	if !e.Type().Predeclared().IsFloat() {
		return 0, false
	}
	return math.Float64frombits(uint64(e.bits)), true
}

// AsString returns the value of this element as a string.
//
// Returns false if this is not a string.
func (e Element) AsString() (string, bool) {
	if !e.Type().Predeclared().IsString() {
		return "", false
	}
	return e.Context().session.intern.Value(intern.ID(e.bits)), true
}

// AsMessage returns the value of this element as a message literal.
//
// Returns the zero value if this is not a message.
func (e Element) AsMessage() MessageValue {
	// Avoid infinite recursion: Type() calls AsMessage().
	if !e.Field().Element().IsMessage() {
		return MessageValue{}
	}

	return MessageValue{
		e.withContext,
		e.Context().arenas.messages.Deref(arena.Pointer[rawMessageValue](e.bits)),
	}
}

// MessageValue is a message literal, represented as a list of ordered
// key-value pairs.
type MessageValue struct {
	withContext
	raw *rawMessageValue
}

type rawMessageValue struct {
	// The [Value] this message corresponds to.
	self arena.Pointer[rawValue]

	// The type of this message. If concrete is not nil, this may be distinct
	// from AsValue().Field().Element().
	ty  ref[rawType]
	url intern.ID // The type URL for the above, if this is an Any.

	// If present, this is the concrete version of this value if it is an Any
	// constructed from a concrete type. This may itself be an Any with a
	// non-nil concrete, for the pathological value
	//
	//   any: { [types.com/google.protobuf.Any]: { [types.com/my.Type]: { ... } }}
	concrete arena.Pointer[rawMessageValue]

	// Fields set in this message in insertion order.
	entries []arena.Pointer[rawValue]

	// Which entries are already inserted. These are by interned full name
	// of either the field or its containing oneof.
	byName intern.Map[uint32]
}

// AsValue returns the [Value] corresponding to this message.
//
// This value can be used to retrieve the associated [Member] and from it the
// message's declared [Type].
func (v MessageValue) AsValue() Value {
	if v.IsZero() {
		return Value{}
	}
	return wrapValue(v.Context(), v.raw.self)
}

// Type returns this value's message type.
//
// If v was returned from [MessageValue.Concrete], its type need not be the
// same as v.AsValue()'s (although it can be, in the case of pathological
// Any-within-an-Any messages).
func (v MessageValue) Type() Type {
	if v.IsZero() {
		return Type{}
	}
	return wrapType(v.Context(), v.raw.ty)
}

// TypeURL returns this value's type URL, if it is the concrete value of an
// Any.
func (v MessageValue) TypeURL() string {
	if v.IsZero() {
		return ""
	}
	return v.Context().session.intern.Value(v.raw.url)
}

// Concrete returns the concrete version of this value if it is an Any.
//
// If it isn't an Any, or a "raw" Any (one not specified with the special type
// URL syntax), this returns v.
func (v MessageValue) Concrete() MessageValue {
	if v.IsZero() || v.raw.concrete.Nil() {
		return v
	}
	v.raw = v.Context().arenas.messages.Deref(v.raw.concrete)
	return v
}

// Field returns the field corresponding with the given member, if it is set.
func (v MessageValue) Field(field Member) Value {
	if field.Container() != v.Type() {
		return Value{}
	}

	id := field.InternedFullName()
	if o := field.Oneof(); !o.IsZero() {
		id = o.InternedFullName()
	}

	idx, ok := v.raw.byName[id]
	if !ok {
		return Value{}
	}

	return wrapValue(v.Context(), v.raw.entries[idx])
}

// Fields yields the fields within this message literal, in insertion order.
func (v MessageValue) Fields() iter.Seq[Value] {
	return func(yield func(Value) bool) {
		if v.IsZero() {
			return
		}

		for _, p := range v.raw.entries {
			v := wrapValue(v.Context(), p)
			if !v.IsZero() && !yield(v) {
				return
			}
		}
	}
}

// Marshal serializes this message as wire format and appends it to buf.
//
// If r is not nil, it will be used to record diagnostics generated during the
// marshal operation.
func (v MessageValue) Marshal(buf []byte, r *report.Report) []byte {
	var ranges [][2]int
	buf, _ = v.marshal(buf, r, &ranges)
	return deleteRanges(buf, ranges)
}

// marshal is the recursive part of [MessageValue.Marshal].
//
// See marshalFramed for the meanings of ranges and the int return value.
func (v MessageValue) marshal(buf []byte, r *report.Report, ranges *[][2]int) ([]byte, int) {
	if v.IsZero() {
		return buf, 0
	}

	if m := v.Concrete(); m != v { // Manual handling for Any.
		url := m.TypeURL()
		buf = protowire.AppendTag(buf, 1, protowire.BytesType)
		buf = protowire.AppendVarint(buf, uint64(len(url)))
		buf = append(buf, url...)

		buf = protowire.AppendTag(buf, 2, protowire.BytesType)
		return marshalFramed(buf, r, ranges, func(buf []byte) ([]byte, int) {
			return m.marshal(buf, r, ranges)
		})
	}

	var n int
	for v := range v.Fields() {
		var k int
		buf, k = v.marshal(buf, r, ranges)
		n += k
	}
	return buf, n
}

// marshalFramed marshals arbitrary data, as appended by body, with a leading
// length prefix.
//
// The body function must return the number of bytes that it marked as "extra",
// by appending them to ranges. This allows the length prefix to be correct
// after accounting for deletions in deleteRanges. This allows us to marshal
// minimal length prefixes without quadratic time copying buffers around.
func marshalFramed(buf []byte, _ *report.Report, ranges *[][2]int, body func([]byte) ([]byte, int)) ([]byte, int) {
	// To avoid being accidentally quadratic, we encode every message
	// length with five bytes.
	mark := len(buf)
	buf = append(buf, make([]byte, 5)...)
	var n int
	buf, n = body(buf)
	bytes := len(buf) - (mark + 5) - n
	if bytes > math.MaxUint32 {
		// This is not reachable today, because input files may be
		// no larger than 4GB. However, that may change at some point,
		// so keeping an ICE around is better than potentially getting
		// corrupt output later.
		//
		// Later, this should probably become a diagnostic.
		panic("protocompile/ir: marshalling options value overflowed length prefixes")
	}

	varint := protowire.AppendVarint(buf[mark:mark], uint64(bytes))
	if k := len(varint); k < 5 {
		*ranges = append(*ranges, [2]int{mark + k, mark + 5})
	}
	return buf, n + 5 - len(varint)
}

// deleteRanges deletes the given ranges from a byte array.
func deleteRanges(buf []byte, ranges [][2]int) []byte {
	if len(ranges) == 0 {
		return buf
	}

	slices.SortFunc(ranges, func(a, b [2]int) int {
		return cmp.Compare(a[0], b[0])
	})

	offset := 0
	for i, r1 := range ranges[:len(ranges)-1] {
		r2 := ranges[i+1]
		// Need to delete the interval between r1[0] and r1[1]. We do this
		// by copying r1[1]..r2[0] to r1[0]..
		copy(buf[r1[0]-offset:], buf[r1[1]:r2[0]])
		offset += r1[1] - r1[0]
	}
	// Need to delete the last interval. To do this, we do what we did above,
	// but where r2[0] is the end limit.
	r1 := ranges[len(ranges)-1]
	copy(buf[r1[0]-offset:], buf[r1[1]:])
	offset += r1[1] - r1[0]

	return buf[:len(buf)-offset]
}

// insert adds a new field to this message value, returning a pointer to the
// corresponding entry in the entries array, which can be initialized as-needed.
//
// A conflict occurs if there is already a field with the same number or part of
// the same oneof in this value. To determine whether to diagnose as a duplicate
// field or duplicate oneof, simply compare the field number of entry to that
// of the duplicate. If they are different, they share a oneof.
//
// When a conflict occurs, the existing rawValue pointer will be returned,
// whereas if the value is being inserted for the first time, the returned arena
// pointer will be nil and can be initialized by the caller.
func (v MessageValue) insert(field Member) *arena.Pointer[rawValue] {
	id := field.InternedFullName()
	if o := field.Oneof(); !o.IsZero() {
		id = o.InternedFullName()
	}

	n := len(v.raw.entries)
	if actual, ok := mapsx.Add(v.raw.byName, id, uint32(n)); !ok {
		return &v.raw.entries[actual]
	}

	v.raw.entries = append(v.raw.entries, 0)
	return slicesx.LastPointer(v.raw.entries)
}

// scalar is a type that can be converted into a [rawValueBits].
type scalar interface {
	bool |
		int32 | uint32 | int64 | uint64 |
		float32 | float64 |
		intern.ID | string
}

// newZeroScalar constructs a new scalar value.
func newZeroScalar(c *Context, field ref[rawMember]) Value {
	return Value{
		internal.NewWith(c),
		c.arenas.values.New(rawValue{
			field: field,
		}),
	}
}

// appendRaw appends a scalar value to the given array value.
func appendRaw(array Value, bits rawValueBits) {
	slice := array.slice()
	*slice = append(*slice, bits)
}

// newScalar appends a new message value to the given array value, and returns it.
//
// If anyType is not zero, it will be used as the type of the inner message
// value. This is used for Any-typed fields. Otherwise, the type of field is
// used instead.
func appendMessage(array Value) MessageValue {
	message := array.Context().arenas.messages.New(rawMessageValue{
		self:   array.Context().arenas.values.Compress(array.raw),
		ty:     array.Elements().At(0).AsMessage().raw.ty,
		byName: make(intern.Map[uint32]),
	})

	slice := array.slice()
	*slice = append(*slice, rawValueBits(array.Context().arenas.messages.Compress(message)))

	return MessageValue{array.withContext, message}
}

// newMessage constructs a new message value.
//
// If anyType is not zero, it will be used as the type of the inner message
// value. This is used for Any-typed fields. Otherwise, the type of field is
// used instead.
func newMessage(c *Context, field ref[rawMember]) MessageValue {
	member := wrapMember(c, field)
	msg := c.arenas.messages.New(rawMessageValue{
		ty:     member.raw.elem.changeContext(member.Context(), c),
		byName: make(intern.Map[uint32]),
	})
	v := c.arenas.values.NewCompressed(rawValue{
		field: field,
		bits:  rawValueBits(c.arenas.messages.Compress(msg)),
	})
	msg.self = v
	return MessageValue{internal.NewWith(c), msg}
}

// newConcrete constructs a new value to be the concrete representation of
// v with the given type.
func newConcrete(m MessageValue, ty Type, url string) MessageValue {
	if !m.raw.concrete.Nil() {
		panic("protocompile/ir: set a concrete type more than once")
	}
	if !m.Type().IsAny() {
		panic("protocompile/ir: set concrete type on non-Any")
	}

	field := m.AsValue().raw.field
	if int32(field.ptr) < 0 {
		field.ptr = ^field.ptr
	}

	msg := newMessage(m.Context(), field)
	msg.raw.ty = ty.toRef(m.Context())
	msg.raw.url = m.Context().session.intern.Intern(url)
	m.raw.concrete = m.Context().arenas.messages.Compress(msg.raw)
	return msg
}

// newScalarBits converts a scalar into raw bits for storing in a [Value].
func newScalarBits[T scalar](c *Context, v T) rawValueBits {
	switch v := any(v).(type) {
	case bool:
		if v {
			return 1
		}
		return 0

	case int32:
		return rawValueBits(v)
	case uint32:
		return rawValueBits(v)
	case int64:
		return rawValueBits(v)
	case uint64:
		return rawValueBits(v)

	case float32:
		// All float values are stored as binary64. All binary32 floats can be
		// losslessly encoded as binary64, so this conversion does not result
		// in precision loss.
		return rawValueBits(math.Float64bits(float64(v)))
	case float64:
		return rawValueBits(math.Float64bits(v))

	case intern.ID:
		return rawValueBits(v)
	case string:
		return rawValueBits(c.session.intern.Intern(v))
	default:
		panic("unreachable")
	}
}<|MERGE_RESOLUTION|>--- conflicted
+++ resolved
@@ -130,10 +130,6 @@
 		return field
 	}
 	return report.Join(ast.ExprPath{Path: v.raw.optionPaths[0]}, expr)
-<<<<<<< HEAD
-
-=======
->>>>>>> 97004e63
 }
 
 // OptionSpans returns an indexer over spans for the option that set this value.
@@ -145,11 +141,7 @@
 		slice = v.raw.exprs
 	}
 
-<<<<<<< HEAD
-	return seq.NewFixedSlice(slice, func(n int, expr ast.ExprAny) report.Spanner {
-=======
 	return seq.NewFixedSlice(slice, func(_ int, expr ast.ExprAny) report.Spanner {
->>>>>>> 97004e63
 		if field := expr.AsField(); !field.IsZero() {
 			return field
 		}
@@ -217,7 +209,6 @@
 	}
 
 	return seq.NewFixedSlice(slice, func(n int, expr ast.ExprAny) ast.ExprAny {
-		fmt.Println(expr.Kind(), expr.Span().Text())
 		if field := expr.AsField(); !field.IsZero() {
 			return field.Key()
 		}
