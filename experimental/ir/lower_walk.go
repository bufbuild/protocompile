--- conflicted
+++ resolved
@@ -131,12 +131,6 @@
 			})
 
 		case ast.DefKindService:
-<<<<<<< HEAD
-			//sorry("services")
-
-		case ast.DefKindMethod:
-			//sorry("methods")
-=======
 			service := w.newService(def, parent)
 			if service.IsZero() {
 				break
@@ -146,7 +140,6 @@
 
 		case ast.DefKindMethod:
 			w.newMethod(def, parent)
->>>>>>> 32eb1646
 
 		case ast.DefKindOption:
 			// Options are lowered elsewhere.
