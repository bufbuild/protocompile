// Copyright 2020-2025 Buf Technologies, Inc.
//
// Licensed under the Apache License, Version 2.0 (the "License");
// you may not use this file except in compliance with the License.
// You may obtain a copy of the License at
//
//      http://www.apache.org/licenses/LICENSE-2.0
//
// Unless required by applicable law or agreed to in writing, software
// distributed under the License is distributed on an "AS IS" BASIS,
// WITHOUT WARRANTIES OR CONDITIONS OF ANY KIND, either express or implied.
// See the License for the specific language governing permissions and
// limitations under the License.

package ir

import (
	"fmt"
	"path"
<<<<<<< HEAD
	"unicode/utf8"
=======
	"regexp"
	"slices"
	"strings"
	"unicode"
>>>>>>> 7e3be585

	"github.com/bufbuild/protocompile/experimental/ast"
	"github.com/bufbuild/protocompile/experimental/ast/predeclared"
	"github.com/bufbuild/protocompile/experimental/ast/syntax"
	"github.com/bufbuild/protocompile/experimental/internal"
	"github.com/bufbuild/protocompile/experimental/internal/taxa"
	"github.com/bufbuild/protocompile/experimental/ir/presence"
	"github.com/bufbuild/protocompile/experimental/report"
	"github.com/bufbuild/protocompile/experimental/seq"
	"github.com/bufbuild/protocompile/experimental/token"
	"github.com/bufbuild/protocompile/experimental/token/keyword"
	"github.com/bufbuild/protocompile/internal/ext/iterx"
	"github.com/bufbuild/protocompile/internal/ext/mapsx"
)

var asciiIdent = regexp.MustCompile(`^[a-zA-Z_][0-9a-zA-Z_]*$`)

// diagnoseUnusedImports generates diagnostics for each unused import.
func diagnoseUnusedImports(f File, r *report.Report) {
	for imp := range seq.Values(f.Imports()) {
		if imp.Used {
			continue
		}

		r.Warnf("unused import \"%s\"", f.Path()).Apply(
			report.Snippet(imp.Decl.ImportPath()),
			report.SuggestEdits(imp.Decl, "delete it", report.Edit{
				Start: 0, End: imp.Decl.Span().Len(),
			}),
			report.Helpf("no symbols from this file are referenced"),
		)
	}
}

// validateConstraints validates miscellaneous constraints that depend on the
// whole IR being constructed properly.
func validateConstraints(f File, r *report.Report) {
	validateFileOptions(f, r)

	for ty := range seq.Values(f.AllTypes()) {
		validateReservedNames(ty, r)
		switch {
		case ty.IsEnum():
			validateEnum(ty, r)

		case ty.IsMessageSet():
			validateMessageSet(ty, r)
			validateExtensionDeclarations(ty, r)

		case ty.IsMessage():
			for oneof := range seq.Values(ty.Oneofs()) {
				validateOneof(oneof, r)
			}
			validateExtensionDeclarations(ty, r)
		}
	}

	for m := range f.AllMembers() {
		// https://protobuf.com/docs/language-spec#field-option-validation
		validatePacked(m, r)
		validateCType(m, r)
		validateLazy(m, r)
		validateJSType(m, r)
		validateDefault(m, r)

		validatePresence(m, r)
		validateUTF8(m, r)
		validateMessageEncoding(m, r)

		// NOTE: extensions already cannot be map fields, so we don't need to
		// validate them.
		if m.IsExtension() && !m.IsMap() {
			extendee := m.Container()
			if extendee.IsMessageSet() {
				validateMessageSetExtension(m, r)
			}

			validateDeclaredExtension(m, r)
		}
	}

	for p := range f.Context().arenas.messages.Values() {
		m := MessageValue{internal.NewWith(f.Context()), p}
		for v := range m.Fields() {
			// This is a simple way of picking up all of the option values
			// without tripping over custom defaults, which we explicitly should
			// *not* validate.
			validateUTF8Values(v, r)
		}
	}
}

func validateEnum(ty Type, r *report.Report) {
	builtins := ty.Context().builtins()

	if ty.Members().Len() == 0 {
		r.Errorf("%s must define at least one value", taxa.EnumType).Apply(
			report.Snippet(ty.AST()),
		)
		return
	}

	// Check if allow_alias is actually used. This does not happen in
	// lower_numbers.go because we want to be able to include the allow_alias
	// option span in the diagnostic.
	if ty.AllowsAlias() {
		// Check to see if there are at least two enum values with the same
		// number.
		var hasAlias bool
		numbers := make(map[int32]struct{})
		for member := range seq.Values(ty.Members()) {
			if !mapsx.AddZero(numbers, member.Number()) {
				hasAlias = true
				break
			}
		}

		if !hasAlias {
			option := ty.Options().Field(builtins.AllowAlias)
			r.Errorf("`%s` requires at least one aliasing %s", option.Field().Name(), taxa.EnumValue).Apply(
				report.Snippet(option.OptionSpan()),
			)
		}
	}

	first := ty.Members().At(0)
	if first.Number() != 0 && !ty.IsClosedEnum() {
		// Figure out why this enum is open.
		feature := ty.FeatureSet().Lookup(builtins.FeatureEnum)
		why := feature.Value().ValueAST().Span()
		if feature.IsDefault() {
			why = ty.Context().File().AST().Syntax().Value().Span()
		}

		r.Errorf("first value of open enum must be zero").Apply(
			report.Snippet(first.AST().Value()),
			report.PageBreak,
			report.Snippetf(why, "this makes `%s` an open enum", ty.FullName()),
			report.Helpf("open enums must define a zero value, and it must be the first one"),
		)
	}
}

func validateFileOptions(f File, r *report.Report) {
	builtins := f.Context().builtins()

	// https://protobuf.com/docs/language-spec#option-validation
	javaUTF8 := f.Options().Field(builtins.JavaUTF8)
	if !javaUTF8.IsZero() && f.Syntax().IsEdition() {
		want := "DEFAULT"
		if b, _ := javaUTF8.AsBool(); b {
			want = "VERIFY"
		}

		r.Errorf("cannot set `%s` in %s", javaUTF8.Field().Name(), taxa.EditionMode).Apply(
			report.Snippet(javaUTF8.KeyAST()),
			javaUTF8.suggestEdit("features.(pb.java).utf8_validation", want, "replace with `features.(pb.java).utf8_validation`"),
		)
	}

	optimize := f.Options().Field(builtins.OptimizeFor)
	if v, _ := optimize.AsInt(); v != 3 { // google.protobuf.FileOptions.LITE_RUNTIME
		for imp := range seq.Values(f.Imports()) {
			impOptimize := imp.Options().Field(builtins.OptimizeFor)
			if v, _ := impOptimize.AsInt(); v == 3 { // google.protobuf.FileOptions.LITE_RUNTIME
				r.Errorf("`LITE_RUNTIME` file imported in non-`LITE_RUNTIME` file").Apply(
					report.Snippet(imp.Decl.ImportPath()),
					report.Snippetf(optimize.ValueAST(), "optimization level set here"),
					report.Snippetf(impOptimize.ValueAST(), "`%s` set as `LITE_RUNTIME` here", path.Base(imp.Path())),
					report.Helpf("files using `LITE_RUNTIME` compile to types that use `MessageLite` or "+
						"equivalent in some runtimes, which ordinary message types cannot depend on"),
				)
			}
		}
	}

	defaultPresence := f.FeatureSet().Lookup(builtins.FeaturePresence).Value()
	if v, _ := defaultPresence.AsInt(); v == 3 { // google.protobuf.FeatureSet.LEGACY_REQUIRED
		r.Errorf("cannot set `LEGACY_REQUIRED` at the file level").Apply(
			report.Snippet(defaultPresence.ValueAST()),
		)
	}
}

func validateReservedNames(ty Type, r *report.Report) {
	for name := range seq.Values(ty.ReservedNames()) {
		member := ty.MemberByInternedName(name.InternedName())
		if member.IsZero() {
			continue
		}

		r.Errorf("use of reserved %s name", member.noun()).Apply(
			report.Snippet(member.AST().Name()),
			report.Snippetf(name.AST(), "`%s` reserved here", member.Name()),
		)
	}
}

func validateOneof(oneof Oneof, r *report.Report) {
	if oneof.Members().Len() == 0 {
		r.Errorf("oneof must define at least one member").Apply(
			report.Snippet(oneof.AST()),
		)
	}
}

func validateMessageSet(ty Type, r *report.Report) {
	f := ty.Context().File()
	builtins := ty.Context().builtins()

	if f.Syntax() == syntax.Proto3 {
		r.Errorf("%s are not supported", taxa.MessageSet).Apply(
			report.Snippetf(ty.Options().Field(builtins.MessageSet).KeyAST(), "declared as message set here"),
			report.Snippet(ty.AST().Stem()),
			report.PageBreak,
			report.Snippetf(f.AST().Syntax().Value(), "\"proto3\" specified here"),
			report.Helpf("%ss cannot be defined in \"proto3\" only", taxa.MessageSet),
			report.Helpf("%ss are not implemented correctly in most Protobuf implementations", taxa.MessageSet),
		)
		return
	}

	ok := true

	for member := range seq.Values(ty.Members()) {
		ok = false
		r.Errorf("field declared in %s `%s`", taxa.MessageSet, ty.FullName()).Apply(
			report.Snippet(member.AST()),
			report.PageBreak,
			report.Snippet(ty.AST().Stem()),
			report.Snippetf(ty.Options().Field(builtins.MessageSet).KeyAST(), "declared as message set here"),
			report.Helpf("message set types may only declare extension ranges"),
		)
	}

	for oneof := range seq.Values(ty.Oneofs()) {
		ok = false
		r.Errorf("field declared in %s `%s`", taxa.MessageSet, ty.FullName()).Apply(
			report.Snippet(oneof.AST()),
			report.PageBreak,
			report.Snippetf(ty.Options().Field(builtins.MessageSet).KeyAST(), "declared as message set here"),
			report.Snippet(ty.AST().Stem()),
			report.Helpf("message set types may only declare extension ranges"),
		)
	}

	if ty.ExtensionRanges().Len() == 0 {
		ok = false
		r.Errorf("%s `%s` declares no %ss", taxa.MessageSet, ty.FullName(), taxa.Extensions).Apply(
			report.Snippetf(ty.Options().Field(builtins.MessageSet).KeyAST(), "declared as message set here"),
			report.Snippet(ty.AST().Stem()),
		)
	}

	if ok {
		r.Warnf("%ss are deprecated", taxa.MessageSet).Apply(
			report.Snippetf(ty.Options().Field(builtins.MessageSet).KeyAST(), "declared as message set here"),
			report.Snippet(ty.AST().Stem()),
			report.Helpf("%ss are not implemented correctly in most Protobuf implementations", taxa.MessageSet),
		)
	}
}

func validateMessageSetExtension(extn Member, r *report.Report) {
	builtins := extn.Context().builtins()
	extendee := extn.Container()
	if extn.IsRepeated() {
		_, repeated := iterx.Find(extn.AST().Type().Prefixes(), func(ty ast.TypePrefixed) bool {
			return ty.Prefix() == keyword.Repeated
		})

		r.Errorf("repeated message set extension").Apply(
			report.Snippet(repeated.PrefixToken()),
			report.PageBreak,
			report.Snippetf(extendee.Options().Field(builtins.MessageSet).KeyAST(), "declared as message set here"),
			report.Snippet(extendee.AST().Stem()),
			report.Helpf("message set extensions must be singular message fields"),
		)
	}

	if !extn.Element().IsMessage() {
		r.Errorf("non-message message set extension").Apply(
			report.Snippet(extn.AST().Type().RemovePrefixes()),
			report.PageBreak,
			report.Snippetf(extendee.Options().Field(builtins.MessageSet).KeyAST(), "declared as message set here"),
			report.Snippet(extendee.AST().Stem()),
			report.Helpf("message set extensions must be singular message fields"),
		)
	}
}

func validateExtensionDeclarations(ty Type, r *report.Report) {
	builtins := ty.Context().builtins()

	// First, walk through all of the extension ranges to get their associated
	// option objects.
	options := make(map[MessageValue][]ReservedRange)
	for r := range seq.Values(ty.ExtensionRanges()) {
		if r.Options().IsZero() {
			continue
		}
		mapsx.Append(options, r.Options(), r)
	}

	// Now, walk through each grouping of extensions and match up their
	// declarations.
	for options, ranges := range options {
		rangeSpan := func() report.Span {
			return report.JoinSeq(iterx.Map(slices.Values(ranges), func(r ReservedRange) report.Span {
				return r.AST().Span()
			}))
		}

		decls := options.Field(builtins.ExtnDecls)
		verification := options.Field(builtins.ExtnVerification)
		if v, ok := verification.AsInt(); ok && (v == 1) != decls.IsZero() {
			if decls.IsZero() {
				r.Errorf("extension range requires declarations, but does not define any").Apply(
					report.Snippetf(verification.ValueAST(), "required by this option"),
					report.Snippet(rangeSpan()),
				)
			} else {
				r.Errorf("unverified extension range defines declarations").Apply(
					report.Snippetf(decls.OptionSpan(), "defined here"),
					report.Snippetf(verification.ValueAST(), "required by this option"),
				)
			}
		}

		if decls.IsZero() {
			continue
		}

		if len(ranges) > 1 {
			// An extension range with declarations and multiple ranges
			// is not allowed.
			r.Errorf("multi-range `extensions` with extension declarations").Apply(
				report.Snippetf(decls.KeyAST(), "declaration defined here"),
				report.Snippetf(rangeSpan(), "multiple ranges declared here"),
				report.Helpf("this is rejected by protoc due to a quirk in its internal representation of extension ranges"),
			)
		}

		var haveMissingField bool
		numbers := make(map[int32]struct{})
		for elem := range seq.Values(decls.Elements()) {
			decl := elem.AsMessage()

			number := decl.Field(builtins.ExtnDeclNumber)
			if n, ok := number.AsInt(); ok {
				// Find the range that contains n.
				var found bool
				for _, r := range ranges {
					start, end := r.Range()
					if int64(start) <= n && n <= int64(end) {
						found = true
						numbers[int32(n)] = struct{}{}
						break
					}
				}

				if !found {
					r.Errorf("out-of-range `%s` in extension declaration", number.Field().Name()).Apply(
						report.Snippet(number.ValueAST()),
						report.Snippetf(rangeSpan(), "%v must be among one of these ranges", n),
					)
				}
			} else {
				r.Errorf("extension declaration must specify `%s`", builtins.ExtnDeclNumber.Name()).Apply(
					report.Snippet(elem.AST()),
				)
				haveMissingField = true
			}

			validatePath := func(v Value, want any) bool {
				// First, check this is a valid name in the first place.
				s, _ := v.AsString()
				name := FullName(s)
				for component := range name.Components() {
					if !asciiIdent.MatchString(component) {
						d := r.Errorf("expected %s in `%s.%s`", want,
							v.Field().Container().Name(), v.Field().Name(),
						).Apply(
							report.Snippet(v.ValueAST()),
						)
						if strings.ContainsFunc(component, unicode.IsSpace) {
							d.Apply(report.Helpf("the name may not contain whitespace"))
						}
						return false
					}
				}

				if !name.Absolute() {
					d := r.Errorf("relative name in `%s.%s`",
						v.Field().Container().Name(), v.Field().Name(),
					).Apply(
						report.Snippet(v.ValueAST()),
					)

					if lit := v.ValueAST().AsLiteral(); !lit.IsZero() {
						str := lit.AsString()
						start := lit.Span().Start
						offset := str.RawContent().Start - start
						d.Apply(report.SuggestEdits(v.ValueAST(), "add a leading `.`", report.Edit{
							Start: offset, End: offset,
							Replace: ".",
						}))
					}
				}

				return true
			}

			// NOTE: name deduplication needs to wait until global linking,
			// similar to extension number deduplication.
			name := decl.Field(builtins.ExtnDeclName)
			if !name.IsZero() {
				validatePath(name, "fully-qualified name")
			} else if !haveMissingField {
				r.Errorf("extension declaration must specify `%s`", builtins.ExtnDeclName.Name()).Apply(
					report.Snippet(elem.AST()),
				)
				haveMissingField = true
			}

			tyName := decl.Field(builtins.ExtnDeclType)
			if !tyName.IsZero() {
				v, _ := tyName.AsString()
				if predeclared.Lookup(v) == predeclared.Unknown {
					ok := validatePath(tyName, "predeclared type or fully-qualified name")
					if ok {
						// Check to see whether this is a legit type.
						sym := ty.Context().File().FindSymbol(FullName(v).ToRelative())
						if !sym.IsZero() && !sym.Kind().IsType() {
							r.Warnf("expected type, got %s `%s`", sym.noun(), sym.FullName()).Apply(
								report.Snippet(tyName.ValueAST()),
								report.PageBreak,
								report.Snippetf(sym.Definition(), "`%s` declared here", sym.FullName()),
								report.Helpf("`%s.%s` must name a (possibly unimported) type", tyName.Field().Container().Name(), tyName.Field().Name()),
							)
						}
					}
				}
			} else if !haveMissingField {
				r.Errorf("extension declaration must specify `%s`", builtins.ExtnDeclType.Name()).Apply(
					report.Snippet(elem.AST()),
				)
				haveMissingField = true
			}
		}

		// Generate warnings for each range that is missing at least one value.
	missingDecls:
		for _, rr := range ranges {
			start, end := rr.Range()

			// The complexity of this loop is only O(decls), so `1 to max` will
			// not need to loop two billion times.
			for i := start; i <= end; i++ {
				if !mapsx.Contains(numbers, i) {
					r.Warnf("missing declaration for extension number `%v`", i).Apply(
						report.Snippetf(rr.AST(), "required by this range"),
						report.Notef("this is likely a mistake, but it is not rejected by protoc"),
					)
					break missingDecls // Only diagnose the first problematic range.
				}
			}
		}
	}
}

func validateDeclaredExtension(m Member, r *report.Report) {
	builtins := m.Context().builtins()

	// First, figure out whether this is a declared extension.
	extendee := m.Container()
	var decl MessageValue
	var elem Element
declSearch:
	for r := range extendee.Ranges(m.Number()) {
		decls := r.AsReserved().Options().Field(builtins.ExtnDecls)
		for v := range seq.Values(decls.Elements()) {
			msg := v.AsMessage()
			number := msg.Field(builtins.ExtnDeclNumber)
			if n, ok := number.AsInt(); ok && n == int64(m.Number()) {
				elem = v
				decl = msg
				break declSearch
			}
		}
	}
	if decl.IsZero() {
		return // Not a declared extension.
	}

	reserved := decl.Field(builtins.ExtnDeclReserved)
	if v, _ := reserved.AsBool(); v {
		r.Errorf("use of reserved extension number").Apply(
			report.Snippet(m.AST().Value()),
			report.PageBreak,
			report.Snippetf(elem.AST(), "extension declared here"),
			report.Snippetf(reserved.ValueAST(), "... and reserved here"),
		)
	}

	name := decl.Field(builtins.ExtnDeclName)
	if v, ok := name.AsString(); ok && m.FullName() != FullName(v).ToRelative() {
		r.Errorf("unexpected %s name", taxa.Extension).Apply(
			report.Snippetf(m.AST().Name(), "expected `%s`", v),
			report.PageBreak,
			report.Snippetf(name.ValueAST(), "expected name declared here"),
		)
	}

	tyName := decl.Field(builtins.ExtnDeclType)
	repeated := decl.Field(builtins.ExtnDeclRepeated)
	wantRepeated, _ := repeated.AsBool()

	if v, ok := tyName.AsString(); ok {
		ty := PredeclaredType(predeclared.Lookup(v))
		var sym Symbol
		if ty.IsZero() {
			sym = m.Context().File().FindSymbol(FullName(v).ToRelative())
			ty = sym.AsType()
		}

		if m.Element() != ty || wantRepeated != m.IsRepeated() {
			want := any(sym)
			if sym.IsZero() {
				if !ty.IsZero() {
					want = ty
				} else {
					want = fmt.Sprintf("unknown type `%s`", FullName(v).ToRelative())
				}
			}

			d := r.Error(errTypeCheck{
				want: want, got: m.Element(),
				wantRepeated: wantRepeated,
				gotRepeated:  m.IsRepeated(),

				expr:       m.TypeAST(),
				annotation: tyName.ValueAST(),
			})

			if wantRepeated {
				d.Apply(report.Snippetf(repeated.OptionSpan(), "`repeated` required here"))
			}

			if !sym.IsZero() && ty.IsZero() {
				d.Apply(report.Notef("`%s` is not a type; this indicates a bug in the extension declaration", sym.FullName()))
			}
		}
	}
}

func validatePresence(m Member, r *report.Report) {
	if m.IsEnumValue() {
		return
	}

	builtins := m.Context().builtins()
	feature := m.FeatureSet().Lookup(builtins.FeaturePresence)
	if !feature.IsExplicit() {
		return
	}

	switch {
	case !m.IsSingular():
		what := "repeated"
		if m.IsMap() {
			what = "map"
		}

		r.Errorf("expected singular field, found %s field", what).Apply(
			report.Snippet(m.TypeAST()),
			report.Snippetf(
				feature.Value().KeyAST(),
				"`%s` set here", feature.Field().Name(),
			),
			report.Helpf("`%s` can only be set on singular fields", feature.Field().Name()),
		)

	case m.Presence() == presence.Shared:
		r.Errorf("expected singular field, found oneof member").Apply(
			report.Snippet(m.AST()),
			report.Snippetf(m.Oneof().AST(), "defined in this oneof"),
			report.Snippetf(
				feature.Value().KeyAST(),
				"`%s` set here", feature.Field().Name(),
			),
			report.Helpf("`%s` cannot be set on oneof members", feature.Field().Name()),
			report.Helpf("all oneof members have explicit presence"),
		)

	case m.IsExtension():
		r.Errorf("expected singular field, found extension").Apply(
			report.Snippet(m.AST()),
			report.Snippetf(
				feature.Value().KeyAST(),
				"`%s` set here", feature.Field().Name(),
			),
			report.Helpf("`%s` cannot be set on extensions", feature.Field().Name()),
			report.Helpf("all singular extensions have explicit presence"),
		)
	}

	switch v, _ := feature.Value().AsInt(); v {
	case 1: // EXPLICIT
	case 2: // IMPLICIT
		if m.Element().IsMessage() {
			r.Error(errTypeConstraint{
				want: taxa.MessageType,
				got:  m.Element(),
				decl: m.TypeAST(),
			}).Apply(
				report.Snippet(m.TypeAST()),
				report.Snippetf(
					feature.Value().ValueAST(),
					"implicit presence set here",
				),
				report.Helpf("all message-typed fields explicit presence"),
			)
		}
	case 3: // LEGACY_REQUIRED
		r.Warnf("required fields are deprecated").Apply(
			report.Snippet(feature.Value().ValueAST()),
			report.Helpf(
				"do not attempt to change this to `EXPLICIT` if the field is "+
					"already in-use; doing so is a wire protocol break"),
		)
	}
}

// validatePacked validates constraints on the packed option and feature.
func validatePacked(m Member, r *report.Report) {
	builtins := m.Context().builtins()

	validate := func(span report.Span) {
		switch {
		case m.IsSingular() || m.IsMap():
			r.Errorf("expected repeated field, found singular field").Apply(
				report.Snippet(m.TypeAST()),
				report.Snippetf(span, "packed encoding set here"),
				report.Helpf("packed encoding can only be set on repeated fields of integer, float, `bool`, or enum type"),
			)
		case !m.Element().IsPackable():
			r.Error(errTypeConstraint{
				want: "packable type",
				got:  m.Element(),
				decl: m.TypeAST(),
			}).Apply(
				report.Snippetf(span, "packed encoding set here"),
				report.Helpf("packed encoding can only be set on repeated fields of integer, float, `bool`, or enum type"),
			)
		}
	}

	option := m.Options().Field(builtins.Packed)
	if !option.IsZero() {
		if m.Context().File().Syntax().IsEdition() {
			packed, _ := option.AsBool()
			want := "PACKED"
			if !packed {
				want = "EXPANDED"
			}
			r.Error(errEditionTooNew{
				file:    m.Context().File(),
				removed: syntax.Edition2023,

				what:  option.Field().Name(),
				where: option.KeyAST(),
			}).Apply(option.suggestEdit(
				builtins.FeaturePacked.Name(), want,
				"replace with `%s`", builtins.FeaturePacked.Name(),
			))
		} else if v, _ := option.AsBool(); v {
			// Don't validate [packed = false], protoc accepts that.
			validate(option.ValueAST().Span())
		}
	}

	feature := m.FeatureSet().Lookup(builtins.FeaturePacked)
	if feature.IsExplicit() {
		validate(feature.Value().KeyAST().Span())
	}
}

func validateLazy(m Member, r *report.Report) {
	builtins := m.Context().builtins()

	validate := func(key Member) {
		lazy := m.Options().Field(key)
		if lazy.IsZero() {
			return
		}
		set, _ := lazy.AsBool()

		if !m.Element().IsMessage() {
			r.SoftError(set, errTypeConstraint{
				want: "message type",
				got:  m.Element(),
				decl: m.TypeAST(),
			}).Apply(
				report.Snippetf(lazy.KeyAST(), "`%s` set here", lazy.Field().Name()),
				report.Helpf("`%s` can only be set on message-typed fields", lazy.Field().Name()),
			)
		}

		if m.IsGroup() {
			r.SoftErrorf(set, "expected length-prefixed field").Apply(
				report.Snippet(m.AST()),
				report.Snippetf(m.AST().KeywordToken(), "groups are not length-prefixed"),
				report.Snippetf(lazy.KeyAST(), "`%s` set here", lazy.Field().Name()),
				report.Helpf("`%s` only makes sense for length-prefixed messages", lazy.Field().Name()),
			)
		}

		group := m.FeatureSet().Lookup(builtins.FeatureGroup)
		groupValue, _ := group.Value().AsInt()
		if groupValue == 2 { // FeatureSet.DELIMITED
			d := r.SoftErrorf(set, "expected length-prefixed field").Apply(
				report.Snippet(m.AST()),
				report.Snippetf(lazy.KeyAST(), "`%s` set here", lazy.Field().Name()),
				report.Helpf("`%s` only makes sense for length-prefixed messages", lazy.Field().Name()),
			)

			if group.IsInherited() {
				d.Apply(report.PageBreak)
			}
			d.Apply(report.Snippetf(group.Value().ValueAST(), "set to use delimited encoding here"))
		}
	}

	validate(builtins.Lazy)
	validate(builtins.UnverifiedLazy)
}

func validateJSType(m Member, r *report.Report) {
	builtins := m.Context().builtins()

	option := m.Options().Field(builtins.JSType)
	if option.IsZero() {
		return
	}

	ty := m.Element().Predeclared()
	if !ty.IsInt() || ty.Bits() != 64 {
		r.Error(errTypeConstraint{
			want: "64-bit integer type",
			got:  m.Element(),
			decl: m.TypeAST(),
		}).Apply(
			report.Snippetf(option.KeyAST(), "`%s` set here", option.Field().Name()),
			report.Helpf("`%s` is specifically for controlling the formatting of large integer types, "+
				"which lose precision when JavaScript converts them into 64-bit IEEE 754 floats", option.Field().Name()),
		)
	}
}

func validateCType(m Member, r *report.Report) {
	builtins := m.Context().builtins()
	f := m.Context().File()

	ctype := m.Options().Field(builtins.CType)
	if ctype.IsZero() {
		return
	}

	ctypeValue, _ := ctype.AsInt()

	var want string
	switch ctypeValue {
	case 0: // FieldOptions.STRING
		want = "STRING"
	case 1: // FieldOptions.CORD
		want = "CORD"
	case 2: // FieldOptions.STRING_PIECE
		want = "VIEW"
	}

	is2023 := f.Syntax() == syntax.Edition2023
	switch {
	case f.Syntax() > syntax.Edition2023:
		r.Error(errEditionTooNew{
			file:       f,
			deprecated: syntax.Edition2023,
			removed:    syntax.Edition2024,

			what:  ctype.Field().Name(),
			where: ctype.KeyAST(),
		}).Apply(ctype.suggestEdit(
			"features.(pb.cpp).string_type", want,
			"replace with `features.(pb.cpp).string_type`",
		))

	case !m.Element().Predeclared().IsString():
		d := r.SoftError(is2023, errTypeConstraint{
			want: "`string` or `bytes`",
			got:  m.Element(),
			decl: m.TypeAST(),
		}).Apply(
			report.Snippetf(ctype.KeyAST(), "`%s` set here", ctype.Field().Name()),
		)

		if !is2023 {
			d.Apply(report.Helpf("this becomes a hard error in %s", prettyEdition(syntax.Edition2023)))
		}

	case m.IsExtension() && ctypeValue == 1: // google.protobuf.FieldOptions.CORD
		d := r.SoftErrorf(is2023, "cannot use `CORD` on an extension field").Apply(
			report.Snippet(m.AST()),
			report.Snippetf(ctype.ValueAST(), "`CORD` set here"),
		)

		if !is2023 {
			d.Apply(report.Helpf("this becomes a hard error in %s", prettyEdition(syntax.Edition2023)))
		}

	case is2023:
		r.Warn(errEditionTooNew{
			file:       f,
			deprecated: syntax.Edition2023,
			removed:    syntax.Edition2024,

			what:  ctype.Field().Name(),
			where: ctype.KeyAST(),
		}).Apply(ctype.suggestEdit(
			"features.(pb.cpp).string_type", want,
			"replace with `features.(pb.cpp).string_type`",
		))
	}
}

func validateUTF8(m Member, r *report.Report) {
	builtins := m.Context().builtins()

	feature := m.FeatureSet().Lookup(builtins.FeatureUTF8)
	if !feature.IsExplicit() {
		return
	}

	if m.Element().Predeclared() == predeclared.String {
		return
	}
	if k, v := m.Element().EntryFields(); k.Element().Predeclared() == predeclared.String ||
		v.Element().Predeclared() == predeclared.String {
		return
	}
	r.Error(errTypeConstraint{
		want: "`string`",
		got:  m.Element(),
		decl: m.TypeAST(),
	}).Apply(
		report.Snippetf(
			feature.Value().KeyAST(),
			"`%s` set here", feature.Field().Name(),
		),
		report.Helpf(
			"`%s` can only be set on `string` typed fields, "+
				"or map fields whose key or value is `string`",
			feature.Field().Name(),
		),
	)
}

func validateMessageEncoding(m Member, r *report.Report) {
	builtins := m.Context().builtins()
	feature := m.FeatureSet().Lookup(builtins.FeatureGroup)
	if !feature.IsExplicit() {
		return
	}

	if m.Element().IsMessage() && !m.IsMap() {
		return
	}

	d := r.Error(errTypeConstraint{
		want: taxa.MessageType,
		got:  m.Element(),
		decl: m.TypeAST(),
	}).Apply(
		report.Snippetf(
			feature.Value().KeyAST(),
			"`%s` set here", feature.Field().Name(),
		),
		report.Helpf(
			"`%s` can only be set on message-typed fields", feature.Field().Name(),
		),
	)

	if m.IsMap() {
		d.Apply(report.Helpf(
			"even though map fields count as repeated message-typed fields, "+
				"`%s` cannot be set on them",
			feature.Field().Name(),
		))
	}
}

func validateDefault(m Member, r *report.Report) {
	option := m.PseudoOptions().Default
	if option.IsZero() {
		return
	}

	if file := m.Context().File(); file.Syntax() == syntax.Proto3 {
		r.Errorf("custom default in \"proto3\"").Apply(
			report.Snippet(option.OptionSpan()),
			report.PageBreak,
			report.Snippetf(file.AST().Syntax().Value(), "\"proto3\" specified here"),
			report.Helpf("custom defaults cannot be defined in \"proto3\" only"),
		)
	}

	if m.IsRepeated() || m.Element().IsMessage() {
		r.Error(errTypeConstraint{
			want: "singular scalar- or enum-typed field",
			got:  m.Element(),
			decl: m.TypeAST(),
		}).Apply(
			report.Snippetf(option.KeyAST(), "custom default specified here"),
			report.Helpf("custom defaults are only for non-repeated fields that have a non-message type"),
		)
	}

	if m.IsUnicode() {
		if s, _ := option.AsString(); !utf8.ValidString(s) {
			r.Warn(&errNotUTF8{value: option.Elements().At(0)}).Apply(
				report.Helpf("protoc erroneously accepts non-UTF-8 defaults for UTF-8 fields; for all other options, UTF-8 validation failure causes protoc to crash"),
			)
		}
	}

	// Warn if the zero value is used, because it's redundant.
	if option.IsZeroValue() {
		r.Warnf("redundant custom default").Apply(
			report.Snippetf(option.ValueAST(), "this is the zero value for `%s`", m.Element().FullName()),
			report.Helpf("fields without a custom default will default to the zero value, making this option redundant"),
		)
	}
}

// validateUTF8Fields validates that strings in a value are actually UTF-8.
func validateUTF8Values(v Value, r *report.Report) {
	for elem := range seq.Values(v.Elements()) {
		if v.Field().IsUnicode() {
			if s, _ := elem.AsString(); !utf8.ValidString(s) {
				r.Error(&errNotUTF8{value: elem})
			}
		}
	}
}

// errNotUTF8 diagnoses a non-UTF8 value.
type errNotUTF8 struct {
	value Element
}

func (e *errNotUTF8) Diagnose(d *report.Diagnostic) {
	d.Apply(report.Message("non-UTF-8 string literal"))

	if lit := e.value.AST().AsLiteral().AsString(); !lit.IsZero() {
		// Figure out the byte offset and the invalid byte. Because this will
		// necessarily have come from a \xNN escape, we should look for it.
		text := lit.Text()
		offset := 0
		var invalid byte
		for text != "" {
			r, n := utf8.DecodeRuneInString(text[offset:])
			if r == utf8.RuneError {
				invalid = text[offset]
				break
			}

			offset += n
		}

		// Now, find the invalid escape...
		var esc token.Escape
		for escape := range seq.Values(lit.Escapes()) {
			if escape.Byte == invalid {
				esc = escape
				break
			}
		}

		d.Apply(report.Snippetf(esc.Span, "non-UTF-8 byte"))
	} else {
		// String came from non-literal.
		d.Apply(report.Snippet(e.value.AST()))
	}

	d.Apply(
		report.Snippetf(e.value.Field().AST(), "this field requires a UTF-8 string"),
	)

	// Figure out where the relevant feature was set.
	builtins := e.value.Context().builtins()
	feature := e.value.Field().FeatureSet().Lookup(builtins.FeatureUTF8)
	if !feature.IsDefault() {
		if feature.IsInherited() {
			d.Apply(report.PageBreak)
		}
		d.Apply(report.Snippetf(feature.Value().ValueAST(), "UTF-8 required here"))
	} else {
		d.Apply(
			report.PageBreak,
			report.Snippetf(e.value.Context().File().AST().Syntax().Value(), "UTF-8 required here"),
		)
	}
}<|MERGE_RESOLUTION|>--- conflicted
+++ resolved
@@ -17,14 +17,11 @@
 import (
 	"fmt"
 	"path"
-<<<<<<< HEAD
-	"unicode/utf8"
-=======
 	"regexp"
 	"slices"
 	"strings"
 	"unicode"
->>>>>>> 7e3be585
+	"unicode/utf8"
 
 	"github.com/bufbuild/protocompile/experimental/ast"
 	"github.com/bufbuild/protocompile/experimental/ast/predeclared"
