--- conflicted
+++ resolved
@@ -15,13 +15,10 @@
 package ir
 
 import (
-<<<<<<< HEAD
 	"path"
 
+	"github.com/bufbuild/protocompile/experimental/ast"
 	"github.com/bufbuild/protocompile/experimental/ast/predeclared"
-=======
-	"github.com/bufbuild/protocompile/experimental/ast"
->>>>>>> cff88c0f
 	"github.com/bufbuild/protocompile/experimental/ast/syntax"
 	"github.com/bufbuild/protocompile/experimental/internal/taxa"
 	"github.com/bufbuild/protocompile/experimental/ir/presence"
@@ -53,7 +50,6 @@
 func validateConstraints(f File, r *report.Report) {
 	builtins := f.Context().builtins()
 
-<<<<<<< HEAD
 	// https://protobuf.com/docs/language-spec#option-validation
 	javaUTF8 := f.Options().Field(builtins.JavaUTF8)
 	if !javaUTF8.IsZero() && f.Syntax().IsEdition() {
@@ -117,6 +113,8 @@
 			continue
 		}
 
+		validateMessageSet(ty, r)
+
 		for oneof := range seq.Values(ty.Oneofs()) {
 			if oneof.Members().Len() == 0 {
 				r.Errorf("oneof must define at least one member").Apply(
@@ -136,6 +134,74 @@
 		validatePresence(m, r)
 		validateUTF8(m, r)
 		validateMessageEncoding(m, r)
+
+		// NOTE: extensions already cannot be map fields, so we don't need to
+		// validate them.
+		if m.IsExtension() && !m.IsMap() {
+			extendee := m.Container()
+
+			if extendee.IsMessageSet() {
+				if m.IsRepeated() {
+					_, repeated := iterx.Find(m.AST().Type().Prefixes(), func(ty ast.TypePrefixed) bool {
+						return ty.Prefix() == keyword.Repeated
+					})
+
+					r.Errorf("repeated message set extension").Apply(
+						report.Snippet(repeated.PrefixToken()),
+						report.Snippetf(extendee.Options().Field(builtins.MessageSet).MessageKeys().At(0), "declared as message set here"),
+						report.Helpf("message set extensions must be singular message fields"),
+					)
+				}
+				if !m.Element().IsMessage() {
+					r.Errorf("non-message message set extension").Apply(
+						report.Snippet(m.AST().Type().RemovePrefixes()),
+						report.Snippetf(extendee.Options().Field(builtins.MessageSet).MessageKeys().At(0), "declared as message set here"),
+						report.Helpf("message set extensions must be singular message fields"),
+					)
+				}
+			}
+		}
+	}
+}
+
+func validateMessageSet(ty Type, r *report.Report) {
+
+	if !ty.IsMessageSet() {
+		return
+	}
+
+	f := ty.Context().File()
+	builtins := ty.Context().builtins()
+	if f.Syntax() == syntax.Proto3 {
+		r.Errorf("%s are not supported", taxa.MessageSet).Apply(
+			report.Snippet(ty.AST()),
+			report.Snippetf(ty.Options().Field(builtins.MessageSet).MessageKeys().At(0), "declared as message set here"),
+			report.Snippetf(f.AST().Syntax().Value(), "\"proto3\" specified here"),
+			report.Helpf("%ss cannot be defined in \"proto3\"", taxa.MessageSet),
+			report.Helpf("%ss are not implemented correctly in most Protobuf implementations", taxa.MessageSet),
+		)
+		return
+	}
+
+	r.Warnf("%ss are deprecated", taxa.MessageSet).Apply(
+		report.Snippet(ty.AST()),
+		report.Snippetf(ty.Options().Field(builtins.MessageSet).MessageKeys().At(0), "declared as message set here"),
+		report.Helpf("%ss are not implemented correctly in most Protobuf implementations", taxa.MessageSet),
+	)
+
+	for member := range seq.Values(ty.Members()) {
+		r.Errorf("field declared in %s `%s`", taxa.MessageSet, ty.FullName()).Apply(
+			report.Snippet(member.AST()),
+			report.Snippetf(ty.Options().Field(builtins.MessageSet).MessageKeys().At(0), "declared as message set here"),
+			report.Helpf("message set types may only declare extension ranges"),
+		)
+	}
+
+	if ty.ExtensionRanges().Len() == 0 {
+		r.Errorf("%s `%s` declares no %ss", taxa.MessageSet, ty.FullName(), taxa.Extensions).Apply(
+			report.Snippet(ty.AST()),
+			report.Snippetf(ty.Options().Field(builtins.MessageSet).MessageKeys().At(0), "declared as message set here"),
+		)
 	}
 }
 
@@ -464,68 +530,5 @@
 			report.Snippetf(f.AST().Syntax().Value(), "edition declared here"),
 			ctype.suggestEdit("features.(pb.cpp).string_type", want, "replace with `features.(pb.cpp).string_type`"),
 		)
-=======
-	for ty := range seq.Values(f.Types()) {
-		for member := range seq.Values(ty.Members()) {
-			if ty.IsMessageSet() {
-				r.Errorf("field declared in %s `%s`", taxa.MessageSet, ty.FullName()).Apply(
-					report.Snippet(member.AST()),
-					report.Snippetf(ty.Options().Field(builtins.MessageSet).MessageKeys().At(0), "declared as message set here"),
-					report.Helpf("message set types may only declare extension ranges"),
-				)
-			}
-		}
-
-		if ty.IsMessageSet() {
-			if f.Syntax() == syntax.Proto3 {
-				r.Errorf("%s are not supported", taxa.MessageSet).Apply(
-					report.Snippet(ty.AST()),
-					report.Snippetf(ty.Options().Field(builtins.MessageSet).MessageKeys().At(0), "declared as message set here"),
-					report.Snippetf(f.AST().Syntax().Value(), "\"proto3\" specified here"),
-					report.Helpf("%ss cannot be defined in \"proto3\" only", taxa.MessageSet),
-					report.Helpf("%ss are not implemented correctly in most Protobuf implementations", taxa.MessageSet),
-				)
-			} else {
-				r.Warnf("%ss are deprecated", taxa.MessageSet).Apply(
-					report.Snippet(ty.AST()),
-					report.Snippetf(ty.Options().Field(builtins.MessageSet).MessageKeys().At(0), "declared as message set here"),
-					report.Helpf("%ss are not implemented correctly in most Protobuf implementations", taxa.MessageSet),
-				)
-			}
-
-			if ty.ExtensionRanges().Len() == 0 {
-				r.Errorf("%s `%s` declares no %ss", taxa.MessageSet, ty.FullName(), taxa.Extensions).Apply(
-					report.Snippet(ty.AST()),
-					report.Snippetf(ty.Options().Field(builtins.MessageSet).MessageKeys().At(0), "declared as message set here"),
-				)
-			}
-		}
-	}
-
-	for extn := range seq.Values(f.AllExtensions()) {
-		extendee := extn.Container()
-		if extendee.IsMessageSet() && !extn.IsMap() {
-			// NOTE: extensions already cannot be map fields, so we don't need to diagnose them.
-
-			if extn.Presence() == presence.Repeated {
-				_, repeated := iterx.Find(extn.AST().Type().Prefixes(), func(ty ast.TypePrefixed) bool {
-					return ty.Prefix() == keyword.Repeated
-				})
-
-				r.Errorf("repeated message set extension").Apply(
-					report.Snippet(repeated.PrefixToken()),
-					report.Snippetf(extendee.Options().Field(builtins.MessageSet).MessageKeys().At(0), "declared as message set here"),
-					report.Helpf("message set extensions must be singular message fields"),
-				)
-			}
-			if !extn.Element().IsMessage() {
-				r.Errorf("non-message message set extension").Apply(
-					report.Snippet(extn.AST().Type().RemovePrefixes()),
-					report.Snippetf(extendee.Options().Field(builtins.MessageSet).MessageKeys().At(0), "declared as message set here"),
-					report.Helpf("message set extensions must be singular message fields"),
-				)
-			}
-		}
->>>>>>> cff88c0f
 	}
 }