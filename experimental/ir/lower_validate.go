// Copyright 2020-2025 Buf Technologies, Inc.
//
// Licensed under the Apache License, Version 2.0 (the "License");
// you may not use this file except in compliance with the License.
// You may obtain a copy of the License at
//
//      http://www.apache.org/licenses/LICENSE-2.0
//
// Unless required by applicable law or agreed to in writing, software
// distributed under the License is distributed on an "AS IS" BASIS,
// WITHOUT WARRANTIES OR CONDITIONS OF ANY KIND, either express or implied.
// See the License for the specific language governing permissions and
// limitations under the License.

package ir

import (
	"fmt"
	"path"
	"regexp"
	"slices"
	"strings"
	"unicode"
	"unicode/utf8"

	"github.com/bufbuild/protocompile/experimental/ast"
	"github.com/bufbuild/protocompile/experimental/ast/predeclared"
	"github.com/bufbuild/protocompile/experimental/ast/syntax"
<<<<<<< HEAD
	"github.com/bufbuild/protocompile/experimental/internal"
	"github.com/bufbuild/protocompile/experimental/internal/erredition"
=======
	"github.com/bufbuild/protocompile/experimental/id"
>>>>>>> 1a161857
	"github.com/bufbuild/protocompile/experimental/internal/taxa"
	"github.com/bufbuild/protocompile/experimental/ir/presence"
	"github.com/bufbuild/protocompile/experimental/report"
	"github.com/bufbuild/protocompile/experimental/report/tags"
	"github.com/bufbuild/protocompile/experimental/seq"
	"github.com/bufbuild/protocompile/experimental/token"
	"github.com/bufbuild/protocompile/experimental/token/keyword"
	"github.com/bufbuild/protocompile/internal/ext/cmpx"
	"github.com/bufbuild/protocompile/internal/ext/iterx"
	"github.com/bufbuild/protocompile/internal/ext/mapsx"
	"github.com/bufbuild/protocompile/internal/ext/slicesx"
)

var asciiIdent = regexp.MustCompile(`^[a-zA-Z_][0-9a-zA-Z_]*$`)

// diagnoseUnusedImports generates diagnostics for each unused import.
func diagnoseUnusedImports(f *File, r *report.Report) {
	for imp := range seq.Values(f.Imports()) {
		if imp.Used {
			continue
		}

		r.Warnf("unused import %s", imp.Decl.ImportPath().AsLiteral().Text()).Apply(
			report.Snippet(imp.Decl.ImportPath()),
			report.SuggestEdits(imp.Decl, "delete it", report.Edit{
				Start: 0, End: imp.Decl.Span().Len(),
			}),
			report.Helpf("no symbols from this file are referenced"),
			report.Tag(tags.UnusedImport),
		)
	}
}

// validateConstraints validates miscellaneous constraints that depend on the
// whole IR being constructed properly.
func validateConstraints(f *File, r *report.Report) {
	validateFileOptions(f, r)

	for ty := range seq.Values(f.AllTypes()) {
		validateReservedNames(ty, r)
		validateVisibility(ty, r)
		switch {
		case ty.IsEnum():
			validateEnum(ty, r)

		case ty.IsMessageSet():
			validateMessageSet(ty, r)
			validateExtensionDeclarations(ty, r)

		case ty.IsMessage():
			for oneof := range seq.Values(ty.Oneofs()) {
				validateOneof(oneof, r)
			}
			validateExtensionDeclarations(ty, r)
		}

		for rr := range seq.Values(ty.ExtensionRanges()) {
			validateExtensionRange(rr, r)
		}
	}

	for m := range f.AllMembers() {
		// https://protobuf.com/docs/language-spec#field-option-validation
		validatePacked(m, r)
		validateCType(m, r)
		validateLazy(m, r)
		validateJSType(m, r)
		validateDefault(m, r)

		validatePresence(m, r)
		validateUTF8(m, r)
		validateMessageEncoding(m, r)

		// NOTE: extensions already cannot be map fields, so we don't need to
		// validate them.
		if m.IsExtension() && !m.IsMap() {
			extendee := m.Container()
			if extendee.IsMessageSet() {
				validateMessageSetExtension(m, r)
			}

			validateDeclaredExtension(m, r)
		}
	}

	i := 0
	for p := range f.arenas.messages.Values() {
		i++
		m := id.WrapRaw(f, id.ID[MessageValue](i), p)
		for v := range m.Fields() {
			// This is a simple way of picking up all of the option values
			// without tripping over custom defaults, which we explicitly should
			// *not* validate.
			validateUTF8Values(v, r)
		}
	}

	for e := range seq.Values(f.AllExtends()) {
		validateExtend(e, r)
	}
}

func validateEnum(ty Type, r *report.Report) {
	builtins := ty.Context().builtins()

	if ty.Members().Len() == 0 {
		r.Errorf("%s must define at least one value", taxa.EnumType).Apply(
			report.Snippet(ty.AST()),
		)
		return
	}

	// Check if allow_alias is actually used. This does not happen in
	// lower_numbers.go because we want to be able to include the allow_alias
	// option span in the diagnostic.
	if ty.AllowsAlias() {
		// Check to see if there are at least two enum values with the same
		// number.
		var hasAlias bool
		numbers := make(map[int32]struct{})
		for member := range seq.Values(ty.Members()) {
			if !mapsx.AddZero(numbers, member.Number()) {
				hasAlias = true
				break
			}
		}

		if !hasAlias {
			option := ty.Options().Field(builtins.AllowAlias)
			r.Errorf("`%s` requires at least one aliasing %s", option.Field().Name(), taxa.EnumValue).Apply(
				report.Snippet(option.OptionSpan()),
			)
		}
	}

	first := ty.Members().At(0)
	if first.Number() != 0 && !ty.IsClosedEnum() {
		// Figure out why this enum is open.
		feature := ty.FeatureSet().Lookup(builtins.FeatureEnum)
		why := feature.Value().ValueAST().Span()
		if feature.IsDefault() {
			why = ty.Context().AST().Syntax().Value().Span()
		}

		r.Errorf("first value of open enum must be zero").Apply(
			report.Snippet(first.AST().Value()),
			report.PageBreak,
			report.Snippetf(why, "this makes `%s` an open enum", ty.FullName()),
			report.Helpf("open enums must define a zero value, and it must be the first one"),
		)
	}
}

func validateFileOptions(f *File, r *report.Report) {
	builtins := f.builtins()

	// https://protobuf.com/docs/language-spec#option-validation
	javaUTF8 := f.Options().Field(builtins.JavaUTF8)
	if !javaUTF8.IsZero() && f.Syntax().IsEdition() {
		want := "DEFAULT"
		if b, _ := javaUTF8.AsBool(); b {
			want = "VERIFY"
		}

		r.Errorf("cannot set `%s` in %s", javaUTF8.Field().Name(), taxa.EditionMode).Apply(
			report.Snippet(javaUTF8.KeyAST()),
			javaUTF8.suggestEdit("features.(pb.java).utf8_validation", want, "replace with `features.(pb.java).utf8_validation`"),
		)
	}

	optimize := f.Options().Field(builtins.OptimizeFor)
	if v, _ := optimize.AsInt(); v != 3 { // google.protobuf.FileOptions.LITE_RUNTIME
		for imp := range seq.Values(f.Imports()) {
			impOptimize := imp.Options().Field(builtins.OptimizeFor)
			if v, _ := impOptimize.AsInt(); v == 3 { // google.protobuf.FileOptions.LITE_RUNTIME
				r.Errorf("`LITE_RUNTIME` file imported in non-`LITE_RUNTIME` file").Apply(
					report.Snippet(imp.Decl.ImportPath()),
					report.Snippetf(optimize.ValueAST(), "optimization level set here"),
					report.Snippetf(impOptimize.ValueAST(), "`%s` set as `LITE_RUNTIME` here", path.Base(imp.Path())),
					report.Helpf("files using `LITE_RUNTIME` compile to types that use `MessageLite` or "+
						"equivalent in some runtimes, which ordinary message types cannot depend on"),
				)
			}
		}
	}

	defaultPresence := f.FeatureSet().Lookup(builtins.FeaturePresence).Value()
	if v, _ := defaultPresence.AsInt(); v == 3 { // google.protobuf.FeatureSet.LEGACY_REQUIRED
		r.Errorf("cannot set `LEGACY_REQUIRED` at the file level").Apply(
			report.Snippet(defaultPresence.ValueAST()),
		)
	}
}

func validateReservedNames(ty Type, r *report.Report) {
	for name := range seq.Values(ty.ReservedNames()) {
		member := ty.MemberByInternedName(name.InternedName())
		if member.IsZero() {
			continue
		}

		r.Errorf("use of reserved %s name", member.noun()).Apply(
			report.Snippet(member.AST().Name()),
			report.Snippetf(name.AST(), "`%s` reserved here", member.Name()),
		)
	}
}

func validateOneof(oneof Oneof, r *report.Report) {
	if oneof.Members().Len() == 0 {
		r.Errorf("oneof must define at least one member").Apply(
			report.Snippet(oneof.AST()),
		)
	}
}

func validateExtensionRange(rr ReservedRange, r *report.Report) {
	if rr.Context().Syntax() != syntax.Proto3 {
		return
	}

	r.Errorf("%s in \"proto3\"", taxa.Extensions).Apply(
		report.Snippet(rr.AST()),
		report.PageBreak,
		report.Snippetf(rr.Context().AST().Syntax().Value(), "\"proto3\" specified here"),
		report.Helpf("extension numbers cannot be reserved in \"proto3\""),
	)
}

func validateExtend(extend Extend, r *report.Report) {
	if extend.Extensions().Len() == 0 {
		r.Errorf("%s must declare at least one %s", taxa.Extend, taxa.Extension).Apply(
			report.Snippet(extend.AST()),
		)
	}

	if extend.Context().Syntax() != syntax.Proto3 {
		return
	}

	builtins := extend.Context().builtins()
	if slicesx.Among(extend.Extendee(),
		builtins.FileOptions.Element(),
		builtins.MessageOptions.Element(),
		builtins.FieldOptions.Element(),
		builtins.RangeOptions.Element(),
		builtins.OneofOptions.Element(),
		builtins.EnumOptions.Element(),
		builtins.EnumValueOptions.Element(),
		builtins.ServiceOptions.Element(),
		builtins.MethodOptions.Element(),
	) {
		return
	}

	r.Error(errTypeConstraint{
		want: "built-in options message",
		got:  extend.Extendee(),
		decl: extend.AST().Type(),
	}).Apply(
		report.PageBreak,
		report.Snippetf(extend.Context().AST().Syntax().Value(), "\"proto3\" specified here"),
		report.Helpf("extendees in \"proto3\" files are restricted to an `google.protobuf.*Options` message types", taxa.Extend),
	)
}

func validateMessageSet(ty Type, r *report.Report) {
	f := ty.Context()
	builtins := ty.Context().builtins()

	if f.Syntax() == syntax.Proto3 {
		r.Errorf("%s are not supported", taxa.MessageSet).Apply(
			report.Snippetf(ty.Options().Field(builtins.MessageSet).KeyAST(), "declared as message set here"),
			report.Snippet(ty.AST().Stem()),
			report.PageBreak,
			report.Snippetf(f.AST().Syntax().Value(), "\"proto3\" specified here"),
			report.Helpf("%ss cannot be defined in \"proto3\" only", taxa.MessageSet),
			report.Helpf("%ss are not implemented correctly in most Protobuf implementations", taxa.MessageSet),
		)
		return
	}

	ok := true

	for member := range seq.Values(ty.Members()) {
		ok = false
		r.Errorf("field declared in %s `%s`", taxa.MessageSet, ty.FullName()).Apply(
			report.Snippet(member.AST()),
			report.PageBreak,
			report.Snippet(ty.AST().Stem()),
			report.Snippetf(ty.Options().Field(builtins.MessageSet).KeyAST(), "declared as message set here"),
			report.Helpf("message set types may only declare extension ranges"),
		)
	}

	for oneof := range seq.Values(ty.Oneofs()) {
		ok = false
		r.Errorf("field declared in %s `%s`", taxa.MessageSet, ty.FullName()).Apply(
			report.Snippet(oneof.AST()),
			report.PageBreak,
			report.Snippetf(ty.Options().Field(builtins.MessageSet).KeyAST(), "declared as message set here"),
			report.Snippet(ty.AST().Stem()),
			report.Helpf("message set types may only declare extension ranges"),
		)
	}

	if ty.ExtensionRanges().Len() == 0 {
		ok = false
		r.Errorf("%s `%s` declares no %ss", taxa.MessageSet, ty.FullName(), taxa.Extensions).Apply(
			report.Snippetf(ty.Options().Field(builtins.MessageSet).KeyAST(), "declared as message set here"),
			report.Snippet(ty.AST().Stem()),
		)
	}

	if ok {
		r.Warnf("%ss are deprecated", taxa.MessageSet).Apply(
			report.Snippetf(ty.Options().Field(builtins.MessageSet).KeyAST(), "declared as message set here"),
			report.Snippet(ty.AST().Stem()),
			report.Helpf("%ss are not implemented correctly in most Protobuf implementations", taxa.MessageSet),
		)
	}
}

func validateMessageSetExtension(extn Member, r *report.Report) {
	builtins := extn.Context().builtins()
	extendee := extn.Container()
	if extn.IsRepeated() {
		_, repeated := iterx.Find(extn.AST().Type().Prefixes(), func(ty ast.TypePrefixed) bool {
			return ty.Prefix() == keyword.Repeated
		})

		r.Errorf("repeated message set extension").Apply(
			report.Snippet(repeated.PrefixToken()),
			report.PageBreak,
			report.Snippetf(extendee.Options().Field(builtins.MessageSet).KeyAST(), "declared as message set here"),
			report.Snippet(extendee.AST().Stem()),
			report.Helpf("message set extensions must be singular message fields"),
		)
	}

	if !extn.Element().IsMessage() {
		r.Errorf("non-message message set extension").Apply(
			report.Snippet(extn.AST().Type().RemovePrefixes()),
			report.PageBreak,
			report.Snippetf(extendee.Options().Field(builtins.MessageSet).KeyAST(), "declared as message set here"),
			report.Snippet(extendee.AST().Stem()),
			report.Helpf("message set extensions must be singular message fields"),
		)
	}
}

func validateExtensionDeclarations(ty Type, r *report.Report) {
	builtins := ty.Context().builtins()

	// First, walk through all of the extension ranges to get their associated
	// option objects.
	options := make(map[MessageValue][]ReservedRange)
	for r := range seq.Values(ty.ExtensionRanges()) {
		if r.Options().IsZero() {
			continue
		}
		mapsx.Append(options, r.Options(), r)
	}

	// Now, walk through each grouping of extensions and match up their
	// declarations.
	for options, ranges := range options {
		rangeSpan := func() report.Span {
			return report.JoinSeq(iterx.Map(slices.Values(ranges), func(r ReservedRange) report.Span {
				return r.AST().Span()
			}))
		}

		decls := options.Field(builtins.ExtnDecls)
		verification := options.Field(builtins.ExtnVerification)
		if v, ok := verification.AsInt(); ok && (v == 1) != decls.IsZero() {
			if decls.IsZero() {
				r.Errorf("extension range requires declarations, but does not define any").Apply(
					report.Snippetf(verification.ValueAST(), "required by this option"),
					report.Snippet(rangeSpan()),
				)
			} else {
				r.Errorf("unverified extension range defines declarations").Apply(
					report.Snippetf(decls.OptionSpan(), "defined here"),
					report.Snippetf(verification.ValueAST(), "required by this option"),
				)
			}
		}

		if decls.IsZero() {
			continue
		}

		if len(ranges) > 1 {
			// An extension range with declarations and multiple ranges
			// is not allowed.
			r.Errorf("multi-range `extensions` with extension declarations").Apply(
				report.Snippetf(decls.KeyAST(), "declaration defined here"),
				report.Snippetf(rangeSpan(), "multiple ranges declared here"),
				report.Helpf("this is rejected by protoc due to a quirk in its internal representation of extension ranges"),
			)
		}

		var haveMissingField bool
		numbers := make(map[int32]struct{})
		for elem := range seq.Values(decls.Elements()) {
			decl := elem.AsMessage()

			number := decl.Field(builtins.ExtnDeclNumber)
			if n, ok := number.AsInt(); ok {
				// Find the range that contains n.
				var found bool
				for _, r := range ranges {
					start, end := r.Range()
					if int64(start) <= n && n <= int64(end) {
						found = true
						numbers[int32(n)] = struct{}{}
						break
					}
				}

				if !found {
					r.Errorf("out-of-range `%s` in extension declaration", number.Field().Name()).Apply(
						report.Snippet(number.ValueAST()),
						report.Snippetf(rangeSpan(), "%v must be among one of these ranges", n),
					)
				}
			} else {
				r.Errorf("extension declaration must specify `%s`", builtins.ExtnDeclNumber.Name()).Apply(
					report.Snippet(elem.AST()),
				)
				haveMissingField = true
			}

			validatePath := func(v Value, want any) bool {
				// First, check this is a valid name in the first place.
				s, _ := v.AsString()
				name := FullName(s)
				for component := range name.Components() {
					if !asciiIdent.MatchString(component) {
						d := r.Errorf("expected %s in `%s.%s`", want,
							v.Field().Container().Name(), v.Field().Name(),
						).Apply(
							report.Snippet(v.ValueAST()),
						)
						if strings.ContainsFunc(component, unicode.IsSpace) {
							d.Apply(report.Helpf("the name may not contain whitespace"))
						}
						return false
					}
				}

				if !name.Absolute() {
					d := r.Errorf("relative name in `%s.%s`",
						v.Field().Container().Name(), v.Field().Name(),
					).Apply(
						report.Snippet(v.ValueAST()),
					)

					if lit := v.ValueAST().AsLiteral(); !lit.IsZero() {
						str := lit.AsString()
						start := lit.Span().Start
						offset := str.RawContent().Start - start
						d.Apply(report.SuggestEdits(v.ValueAST(), "add a leading `.`", report.Edit{
							Start: offset, End: offset,
							Replace: ".",
						}))
					}
				}

				return true
			}

			// NOTE: name deduplication needs to wait until global linking,
			// similar to extension number deduplication.
			name := decl.Field(builtins.ExtnDeclName)
			if !name.IsZero() {
				validatePath(name, "fully-qualified name")
			} else if !haveMissingField {
				r.Errorf("extension declaration must specify `%s`", builtins.ExtnDeclName.Name()).Apply(
					report.Snippet(elem.AST()),
				)
				haveMissingField = true
			}

			tyName := decl.Field(builtins.ExtnDeclType)
			if !tyName.IsZero() {
				v, _ := tyName.AsString()
				if predeclared.Lookup(v) == predeclared.Unknown {
					ok := validatePath(tyName, "predeclared type or fully-qualified name")
					if ok {
						// Check to see whether this is a legit type.
						sym := ty.Context().FindSymbol(FullName(v).ToRelative())
						if !sym.IsZero() && !sym.Kind().IsType() {
							r.Warnf("expected type, got %s `%s`", sym.noun(), sym.FullName()).Apply(
								report.Snippet(tyName.ValueAST()),
								report.PageBreak,
								report.Snippetf(sym.Definition(), "`%s` declared here", sym.FullName()),
								report.Helpf("`%s.%s` must name a (possibly unimported) type", tyName.Field().Container().Name(), tyName.Field().Name()),
							)
						}
					}
				}
			} else if !haveMissingField {
				r.Errorf("extension declaration must specify `%s`", builtins.ExtnDeclType.Name()).Apply(
					report.Snippet(elem.AST()),
				)
				haveMissingField = true
			}
		}

		// Generate warnings for each range that is missing at least one value.
	missingDecls:
		for _, rr := range ranges {
			start, end := rr.Range()

			// The complexity of this loop is only O(decls), so `1 to max` will
			// not need to loop two billion times.
			for i := start; i <= end; i++ {
				if !mapsx.Contains(numbers, i) {
					r.Warnf("missing declaration for extension number `%v`", i).Apply(
						report.Snippetf(rr.AST(), "required by this range"),
						report.Notef("this is likely a mistake, but it is not rejected by protoc"),
					)
					break missingDecls // Only diagnose the first problematic range.
				}
			}
		}
	}
}

func validateDeclaredExtension(m Member, r *report.Report) {
	builtins := m.Context().builtins()

	// First, figure out whether this is a declared extension.
	extendee := m.Container()
	var decl MessageValue
	var elem Element
declSearch:
	for r := range extendee.Ranges(m.Number()) {
		decls := r.AsReserved().Options().Field(builtins.ExtnDecls)
		for v := range seq.Values(decls.Elements()) {
			msg := v.AsMessage()
			number := msg.Field(builtins.ExtnDeclNumber)
			if n, ok := number.AsInt(); ok && n == int64(m.Number()) {
				elem = v
				decl = msg
				break declSearch
			}
		}
	}
	if decl.IsZero() {
		return // Not a declared extension.
	}

	reserved := decl.Field(builtins.ExtnDeclReserved)
	if v, _ := reserved.AsBool(); v {
		r.Errorf("use of reserved extension number").Apply(
			report.Snippet(m.AST().Value()),
			report.PageBreak,
			report.Snippetf(elem.AST(), "extension declared here"),
			report.Snippetf(reserved.ValueAST(), "... and reserved here"),
		)
	}

	name := decl.Field(builtins.ExtnDeclName)
	if v, ok := name.AsString(); ok && m.FullName() != FullName(v).ToRelative() {
		r.Errorf("unexpected %s name", taxa.Extension).Apply(
			report.Snippetf(m.AST().Name(), "expected `%s`", v),
			report.PageBreak,
			report.Snippetf(name.ValueAST(), "expected name declared here"),
		)
	}

	tyName := decl.Field(builtins.ExtnDeclType)
	repeated := decl.Field(builtins.ExtnDeclRepeated)
	wantRepeated, _ := repeated.AsBool()

	if v, ok := tyName.AsString(); ok {
		ty := PredeclaredType(predeclared.Lookup(v))
		var sym Symbol
		if ty.IsZero() {
			sym = m.Context().FindSymbol(FullName(v).ToRelative())
			ty = sym.AsType()
		}

		if m.Element() != ty || wantRepeated != m.IsRepeated() {
			want := any(sym)
			if sym.IsZero() {
				if !ty.IsZero() {
					want = ty
				} else {
					want = fmt.Sprintf("unknown type `%s`", FullName(v).ToRelative())
				}
			}

			d := r.Error(errTypeCheck{
				want: want, got: m.Element(),
				wantRepeated: wantRepeated,
				gotRepeated:  m.IsRepeated(),

				expr:       m.TypeAST(),
				annotation: tyName.ValueAST(),
			})

			if wantRepeated {
				d.Apply(report.Snippetf(repeated.OptionSpan(), "`repeated` required here"))
			}

			if !sym.IsZero() && ty.IsZero() {
				d.Apply(report.Notef("`%s` is not a type; this indicates a bug in the extension declaration", sym.FullName()))
			}
		}
	}
}

func validatePresence(m Member, r *report.Report) {
	if m.IsEnumValue() {
		return
	}

	builtins := m.Context().builtins()
	feature := m.FeatureSet().Lookup(builtins.FeaturePresence)
	if !feature.IsExplicit() {
		return
	}

	switch {
	case !m.IsSingular():
		what := "repeated"
		if m.IsMap() {
			what = "map"
		}

		r.Errorf("expected singular field, found %s field", what).Apply(
			report.Snippet(m.TypeAST()),
			report.Snippetf(
				feature.Value().KeyAST(),
				"`%s` set here", feature.Field().Name(),
			),
			report.Helpf("`%s` can only be set on singular fields", feature.Field().Name()),
		)

	case m.Presence() == presence.Shared:
		r.Errorf("expected singular field, found oneof member").Apply(
			report.Snippet(m.AST()),
			report.Snippetf(m.Oneof().AST(), "defined in this oneof"),
			report.Snippetf(
				feature.Value().KeyAST(),
				"`%s` set here", feature.Field().Name(),
			),
			report.Helpf("`%s` cannot be set on oneof members", feature.Field().Name()),
			report.Helpf("all oneof members have explicit presence"),
		)

	case m.IsExtension():
		r.Errorf("expected singular field, found extension").Apply(
			report.Snippet(m.AST()),
			report.Snippetf(
				feature.Value().KeyAST(),
				"`%s` set here", feature.Field().Name(),
			),
			report.Helpf("`%s` cannot be set on extensions", feature.Field().Name()),
			report.Helpf("all singular extensions have explicit presence"),
		)
	}

	switch v, _ := feature.Value().AsInt(); v {
	case 1: // EXPLICIT
	case 2: // IMPLICIT
		if m.Element().IsMessage() {
			r.Error(errTypeConstraint{
				want: taxa.MessageType,
				got:  m.Element(),
				decl: m.TypeAST(),
			}).Apply(
				report.Snippet(m.TypeAST()),
				report.Snippetf(
					feature.Value().ValueAST(),
					"implicit presence set here",
				),
				report.Helpf("all message-typed fields explicit presence"),
			)
		}
	case 3: // LEGACY_REQUIRED
		r.Warnf("required fields are deprecated").Apply(
			report.Snippet(feature.Value().ValueAST()),
			report.Helpf(
				"do not attempt to change this to `EXPLICIT` if the field is "+
					"already in-use; doing so is a wire protocol break"),
		)
	}
}

// validatePacked validates constraints on the packed option and feature.
func validatePacked(m Member, r *report.Report) {
	builtins := m.Context().builtins()

	validate := func(span report.Span) {
		switch {
		case m.IsSingular() || m.IsMap():
			r.Errorf("expected repeated field, found singular field").Apply(
				report.Snippet(m.TypeAST()),
				report.Snippetf(span, "packed encoding set here"),
				report.Helpf("packed encoding can only be set on repeated fields of integer, float, `bool`, or enum type"),
			)
		case !m.Element().IsPackable():
			r.Error(errTypeConstraint{
				want: "packable type",
				got:  m.Element(),
				decl: m.TypeAST(),
			}).Apply(
				report.Snippetf(span, "packed encoding set here"),
				report.Helpf("packed encoding can only be set on repeated fields of integer, float, `bool`, or enum type"),
			)
		}
	}

	option := m.Options().Field(builtins.Packed)
	if !option.IsZero() {
		if m.Context().Syntax().IsEdition() {
			packed, _ := option.AsBool()
			want := "PACKED"
			if !packed {
				want = "EXPANDED"
			}
<<<<<<< HEAD
			r.Error(erredition.TooNew{
				Current: m.Context().File().Syntax(),
				Decl:    m.Context().File().AST().Syntax(),
				Removed: syntax.Edition2023,
=======
			r.Error(errEditionTooNew{
				file:    m.Context(),
				removed: syntax.Edition2023,
>>>>>>> 1a161857

				What:  option.Field().Name(),
				Where: option.KeyAST(),
			}).Apply(option.suggestEdit(
				builtins.FeaturePacked.Name(), want,
				"replace with `%s`", builtins.FeaturePacked.Name(),
			))
		} else if v, _ := option.AsBool(); v {
			// Don't validate [packed = false], protoc accepts that.
			validate(option.ValueAST().Span())
		}
	}

	feature := m.FeatureSet().Lookup(builtins.FeaturePacked)
	if feature.IsExplicit() {
		validate(feature.Value().KeyAST().Span())
	}
}

func validateLazy(m Member, r *report.Report) {
	builtins := m.Context().builtins()

	validate := func(key Member) {
		lazy := m.Options().Field(key)
		if lazy.IsZero() {
			return
		}
		set, _ := lazy.AsBool()

		if !m.Element().IsMessage() {
			r.SoftError(set, errTypeConstraint{
				want: "message type",
				got:  m.Element(),
				decl: m.TypeAST(),
			}).Apply(
				report.Snippetf(lazy.KeyAST(), "`%s` set here", lazy.Field().Name()),
				report.Helpf("`%s` can only be set on message-typed fields", lazy.Field().Name()),
			)
		}

		if m.IsGroup() {
			r.SoftErrorf(set, "expected length-prefixed field").Apply(
				report.Snippet(m.AST()),
				report.Snippetf(m.AST().KeywordToken(), "groups are not length-prefixed"),
				report.Snippetf(lazy.KeyAST(), "`%s` set here", lazy.Field().Name()),
				report.Helpf("`%s` only makes sense for length-prefixed messages", lazy.Field().Name()),
			)
		}

		group := m.FeatureSet().Lookup(builtins.FeatureGroup)
		groupValue, _ := group.Value().AsInt()
		if groupValue == 2 { // FeatureSet.DELIMITED
			d := r.SoftErrorf(set, "expected length-prefixed field").Apply(
				report.Snippet(m.AST()),
				report.Snippetf(lazy.KeyAST(), "`%s` set here", lazy.Field().Name()),
				report.Helpf("`%s` only makes sense for length-prefixed messages", lazy.Field().Name()),
			)

			if group.IsInherited() {
				d.Apply(report.PageBreak)
			}
			d.Apply(report.Snippetf(group.Value().ValueAST(), "set to use delimited encoding here"))
		}
	}

	validate(builtins.Lazy)
	validate(builtins.UnverifiedLazy)
}

func validateJSType(m Member, r *report.Report) {
	builtins := m.Context().builtins()

	option := m.Options().Field(builtins.JSType)
	if option.IsZero() {
		return
	}

	ty := m.Element().Predeclared()
	if !ty.IsInt() || ty.Bits() != 64 {
		r.Error(errTypeConstraint{
			want: "64-bit integer type",
			got:  m.Element(),
			decl: m.TypeAST(),
		}).Apply(
			report.Snippetf(option.KeyAST(), "`%s` set here", option.Field().Name()),
			report.Helpf("`%s` is specifically for controlling the formatting of large integer types, "+
				"which lose precision when JavaScript converts them into 64-bit IEEE 754 floats", option.Field().Name()),
		)
	}
}

func validateCType(m Member, r *report.Report) {
	builtins := m.Context().builtins()
	f := m.Context()

	ctype := m.Options().Field(builtins.CType)
	if ctype.IsZero() {
		return
	}

	ctypeValue, _ := ctype.AsInt()

	var want string
	switch ctypeValue {
	case 0: // FieldOptions.STRING
		want = "STRING"
	case 1: // FieldOptions.CORD
		want = "CORD"
	case 2: // FieldOptions.STRING_PIECE
		want = "VIEW"
	}

	is2023 := f.Syntax() == syntax.Edition2023
	switch {
	case f.Syntax() > syntax.Edition2023:
		r.Error(erredition.TooNew{
			Current:    m.Context().File().Syntax(),
			Decl:       m.Context().File().AST().Syntax(),
			Deprecated: syntax.Edition2023,
			Removed:    syntax.Edition2024,

			What:  ctype.Field().Name(),
			Where: ctype.KeyAST(),
		}).Apply(ctype.suggestEdit(
			"features.(pb.cpp).string_type", want,
			"replace with `features.(pb.cpp).string_type`",
		))

	case !m.Element().Predeclared().IsString():
		d := r.SoftError(is2023, errTypeConstraint{
			want: "`string` or `bytes`",
			got:  m.Element(),
			decl: m.TypeAST(),
		}).Apply(
			report.Snippetf(ctype.KeyAST(), "`%s` set here", ctype.Field().Name()),
		)

		if !is2023 {
			d.Apply(report.Helpf("this becomes a hard error in %s", syntax.Edition2023.Name()))
		}

	case m.IsExtension() && ctypeValue == 1: // google.protobuf.FieldOptions.CORD
		d := r.SoftErrorf(is2023, "cannot use `CORD` on an extension field").Apply(
			report.Snippet(m.AST()),
			report.Snippetf(ctype.ValueAST(), "`CORD` set here"),
		)

		if !is2023 {
			d.Apply(report.Helpf("this becomes a hard error in %s", syntax.Edition2023.Name()))
		}

	case is2023:
		r.Warn(erredition.TooNew{
			Current:    m.Context().File().Syntax(),
			Decl:       m.Context().File().AST().Syntax(),
			Deprecated: syntax.Edition2023,
			Removed:    syntax.Edition2024,

			What:  ctype.Field().Name(),
			Where: ctype.KeyAST(),
		}).Apply(ctype.suggestEdit(
			"features.(pb.cpp).string_type", want,
			"replace with `features.(pb.cpp).string_type`",
		))
	}
}

func validateUTF8(m Member, r *report.Report) {
	builtins := m.Context().builtins()

	feature := m.FeatureSet().Lookup(builtins.FeatureUTF8)
	if !feature.IsExplicit() {
		return
	}

	if m.Element().Predeclared() == predeclared.String {
		return
	}
	if k, v := m.Element().EntryFields(); k.Element().Predeclared() == predeclared.String ||
		v.Element().Predeclared() == predeclared.String {
		return
	}
	r.Error(errTypeConstraint{
		want: "`string`",
		got:  m.Element(),
		decl: m.TypeAST(),
	}).Apply(
		report.Snippetf(
			feature.Value().KeyAST(),
			"`%s` set here", feature.Field().Name(),
		),
		report.Helpf(
			"`%s` can only be set on `string` typed fields, "+
				"or map fields whose key or value is `string`",
			feature.Field().Name(),
		),
	)
}

func validateMessageEncoding(m Member, r *report.Report) {
	builtins := m.Context().builtins()
	feature := m.FeatureSet().Lookup(builtins.FeatureGroup)
	if !feature.IsExplicit() {
		return
	}

	if m.Element().IsMessage() && !m.IsMap() {
		return
	}

	d := r.Error(errTypeConstraint{
		want: taxa.MessageType,
		got:  m.Element(),
		decl: m.TypeAST(),
	}).Apply(
		report.Snippetf(
			feature.Value().KeyAST(),
			"`%s` set here", feature.Field().Name(),
		),
		report.Helpf(
			"`%s` can only be set on message-typed fields", feature.Field().Name(),
		),
	)

	if m.IsMap() {
		d.Apply(report.Helpf(
			"even though map fields count as repeated message-typed fields, "+
				"`%s` cannot be set on them",
			feature.Field().Name(),
		))
	}
}

func validateDefault(m Member, r *report.Report) {
	option := m.PseudoOptions().Default
	if option.IsZero() {
		return
	}

	if file := m.Context(); file.Syntax() == syntax.Proto3 {
		r.Errorf("custom default in \"proto3\"").Apply(
			report.Snippet(option.OptionSpan()),
			report.PageBreak,
			report.Snippetf(file.AST().Syntax().Value(), "\"proto3\" specified here"),
			report.Helpf("custom defaults cannot be defined in \"proto3\" only"),
		)
	}

	if m.IsRepeated() || m.Element().IsMessage() {
		r.Error(errTypeConstraint{
			want: "singular scalar- or enum-typed field",
			got:  m.Element(),
			decl: m.TypeAST(),
		}).Apply(
			report.Snippetf(option.KeyAST(), "custom default specified here"),
			report.Helpf("custom defaults are only for non-repeated fields that have a non-message type"),
		)
	}

	if m.IsUnicode() {
		if s, _ := option.AsString(); !utf8.ValidString(s) {
			r.Warn(&errNotUTF8{value: option.Elements().At(0)}).Apply(
				report.Helpf("protoc erroneously accepts non-UTF-8 defaults for UTF-8 fields; for all other options, UTF-8 validation failure causes protoc to crash"),
			)
		}
	}

	// Warn if the zero value is used, because it's redundant.
	if option.IsZeroValue() {
		r.Warnf("redundant custom default").Apply(
			report.Snippetf(option.ValueAST(), "this is the zero value for `%s`", m.Element().FullName()),
			report.Helpf("fields without a custom default will default to the zero value, making this option redundant"),
		)
	}
}

// validateUTF8Values validates that strings in a value are actually UTF-8.
func validateUTF8Values(v Value, r *report.Report) {
	for elem := range seq.Values(v.Elements()) {
		if v.Field().IsUnicode() {
			if s, _ := elem.AsString(); !utf8.ValidString(s) {
				r.Error(&errNotUTF8{value: elem})
			}
		}
	}
}

func validateVisibility(ty Type, r *report.Report) {
	key := ty.Context().builtins().FeatureVisibility
	if key.IsZero() {
		return
	}
	feature := ty.FeatureSet().Lookup(key)
	value, _ := feature.Value().AsInt()
	strict := value == 4 // STRICT
	var impliedExport bool
	switch value {
	case 0, 1: // DEFAULT_SYMBOL_VISIBILITY_UNKNOWN, EXPORT_ALL
		impliedExport = true
	case 2: // EXPORT_TOP_LEVEL
		impliedExport = ty.Parent().IsZero()
	case 3, 4: // LOCAL_ALL, STRICT
		impliedExport = false
	}

	var why report.Span
	if feature.IsDefault() {
		why = ty.Context().File().AST().Syntax().Value().Span()
	} else {
		why = feature.Value().ValueAST().Span()
	}

	vis := ty.raw.visibility.In(ty.AST().Context())
	export := vis.Keyword() == keyword.Export
	if !ty.raw.visibility.IsZero() && export == impliedExport {
		r.Warnf("redundant visibility modifier").Apply(
			report.Snippetf(vis, "specified here"),
			report.PageBreak,
			report.Snippetf(why, "this implies it"),
		)
	}

	if !strict || !export { // STRICT
		return
	}

	// STRICT requires that we check two things:
	//
	// 1. Nested types are not explicitly exported.
	// 2. Unless they are nested within a message that reserves all of its
	//    field numbers.
	parent := ty.Parent()
	if ty.Parent().IsZero() {
		return
	}

	start, end := parent.AbsoluteRange()

	// Find any gaps in the reserved ranges.
	gap := int32(start)
	ranges := slices.Collect(seq.Values(parent.ReservedRanges()))
	if len(ranges) > 0 {
		slices.SortFunc(ranges, cmpx.Join(
			cmpx.Key(func(r ReservedRange) int32 {
				start, _ := r.Range()
				return start
			}),
			cmpx.Key(func(r ReservedRange) int32 {
				start, end := r.Range()
				return end - start
			}),
		))

		// Skip all ranges whose end is less than start.
		for len(ranges) > 0 {
			_, end := ranges[0].Range()
			if end >= start {
				break
			}
			ranges = ranges[1:]
		}

		for _, rr := range ranges {
			a, b := rr.Range()
			if gap < a {
				// We're done, gap is not reserved.
				break
			}
			gap = b + 1
		}
	}

	if end <= gap {
		// If there are multiple reserved ranges, protoc rejects this, because it
		// doesn't do the same sophisticated interval sorting we do.
		switch {
		case parent.ReservedRanges().Len() != 1:
			d := r.Errorf("expected exactly one reserved range").Apply(
				report.Snippetf(vis, "nested type exported here"),
				report.Snippetf(parent.AST(), "... within this type"),
			)
			ranges := parent.ReservedRanges()
			if ranges.Len() > 0 {
				d.Apply(
					report.Snippetf(ranges.At(0).AST(), "one here"),
					report.Snippetf(ranges.At(1).AST(), "another here"),
				)
			}
			d.Apply(
				report.PageBreak,
				report.Snippetf(why, "`STRICT` specified here"),
				report.Helpf("in strict mode, nesting an exported type within another type "+
					"requires that that type declare `reserved 1 to max;`, even if all of its field "+
					"numbers are `reserved`"),
				report.Helpf("protoc erroneously rejects this, despite being equivalent"),
			)
		case ty.IsMessage():
			r.Errorf("nested message type marked as exported").Apply(
				report.Snippetf(vis, "nested type exported here"),
				report.Snippetf(parent.AST(), "... within this type"),
				report.PageBreak,
				report.Snippetf(why, "`STRICT` specified here"),
				report.Helpf("in strict mode, nested message types cannot be marked as "+
					"exported, even if all the field numbers of its parent are reserved"),
			)
		}

		return
	}

	// If this is true, the protoc check is bugged and we emit a warning...
	bugged := parent.ReservedRanges().Len() == 1
	d := r.SoftErrorf(!bugged, "%s `%s` does not reserve all field numbers", parent.noun(), parent.FullName()).Apply(
		report.Snippetf(vis, "nested type exported here"),
		report.Snippetf(parent.AST(), "... within this type"),
		report.PageBreak,
		report.Snippetf(why, "`STRICT` specified here"),
		report.Helpf("in strict mode, nesting an exported type within another type "+
			`requires that that type reserve every field number (the "C++ namespace exception"), `+
			"but this type does not reserve the field number %d", gap),
	)
	if bugged {
		d.Apply(report.Helpf("protoc erroneously accepts this code due to a bug: it only " +
			"checks that there is exactly one reserved range"))
	}
}

// errNotUTF8 diagnoses a non-UTF8 value.
type errNotUTF8 struct {
	value Element
}

func (e *errNotUTF8) Diagnose(d *report.Diagnostic) {
	d.Apply(report.Message("non-UTF-8 string literal"))

	if lit := e.value.AST().AsLiteral().AsString(); !lit.IsZero() {
		// Figure out the byte offset and the invalid byte. Because this will
		// necessarily have come from a \xNN escape, we should look for it.
		text := lit.Text()
		offset := 0
		var invalid byte
		for text != "" {
			r, n := utf8.DecodeRuneInString(text[offset:])
			if r == utf8.RuneError {
				invalid = text[offset]
				break
			}

			offset += n
		}

		// Now, find the invalid escape...
		var esc token.Escape
		for escape := range seq.Values(lit.Escapes()) {
			if escape.Byte == invalid {
				esc = escape
				break
			}
		}

		d.Apply(report.Snippetf(esc.Span, "non-UTF-8 byte"))
	} else {
		// String came from non-literal.
		d.Apply(report.Snippet(e.value.AST()))
	}

	d.Apply(
		report.Snippetf(e.value.Field().AST(), "this field requires a UTF-8 string"),
	)

	// Figure out where the relevant feature was set.
	builtins := e.value.Context().builtins()
	feature := e.value.Field().FeatureSet().Lookup(builtins.FeatureUTF8)
	if !feature.IsDefault() {
		if feature.IsInherited() {
			d.Apply(report.PageBreak)
		}
		d.Apply(report.Snippetf(feature.Value().ValueAST(), "UTF-8 required here"))
	} else {
		d.Apply(
			report.PageBreak,
			report.Snippetf(e.value.Context().AST().Syntax().Value(), "UTF-8 required here"),
		)
	}
}<|MERGE_RESOLUTION|>--- conflicted
+++ resolved
@@ -26,12 +26,8 @@
 	"github.com/bufbuild/protocompile/experimental/ast"
 	"github.com/bufbuild/protocompile/experimental/ast/predeclared"
 	"github.com/bufbuild/protocompile/experimental/ast/syntax"
-<<<<<<< HEAD
-	"github.com/bufbuild/protocompile/experimental/internal"
+	"github.com/bufbuild/protocompile/experimental/id"
 	"github.com/bufbuild/protocompile/experimental/internal/erredition"
-=======
-	"github.com/bufbuild/protocompile/experimental/id"
->>>>>>> 1a161857
 	"github.com/bufbuild/protocompile/experimental/internal/taxa"
 	"github.com/bufbuild/protocompile/experimental/ir/presence"
 	"github.com/bufbuild/protocompile/experimental/report"
@@ -758,16 +754,10 @@
 			if !packed {
 				want = "EXPANDED"
 			}
-<<<<<<< HEAD
 			r.Error(erredition.TooNew{
-				Current: m.Context().File().Syntax(),
-				Decl:    m.Context().File().AST().Syntax(),
+				Current: m.Context().Syntax(),
+				Decl:    m.Context().AST().Syntax(),
 				Removed: syntax.Edition2023,
-=======
-			r.Error(errEditionTooNew{
-				file:    m.Context(),
-				removed: syntax.Edition2023,
->>>>>>> 1a161857
 
 				What:  option.Field().Name(),
 				Where: option.KeyAST(),
@@ -884,8 +874,8 @@
 	switch {
 	case f.Syntax() > syntax.Edition2023:
 		r.Error(erredition.TooNew{
-			Current:    m.Context().File().Syntax(),
-			Decl:       m.Context().File().AST().Syntax(),
+			Current:    m.Context().Syntax(),
+			Decl:       m.Context().AST().Syntax(),
 			Deprecated: syntax.Edition2023,
 			Removed:    syntax.Edition2024,
 
@@ -921,8 +911,8 @@
 
 	case is2023:
 		r.Warn(erredition.TooNew{
-			Current:    m.Context().File().Syntax(),
-			Decl:       m.Context().File().AST().Syntax(),
+			Current:    m.Context().Syntax(),
+			Decl:       m.Context().AST().Syntax(),
 			Deprecated: syntax.Edition2023,
 			Removed:    syntax.Edition2024,
 
@@ -1075,14 +1065,14 @@
 
 	var why report.Span
 	if feature.IsDefault() {
-		why = ty.Context().File().AST().Syntax().Value().Span()
+		why = ty.Context().AST().Syntax().Value().Span()
 	} else {
 		why = feature.Value().ValueAST().Span()
 	}
 
-	vis := ty.raw.visibility.In(ty.AST().Context())
+	vis := id.Wrap(ty.AST().Context().Stream(), ty.Raw().visibility)
 	export := vis.Keyword() == keyword.Export
-	if !ty.raw.visibility.IsZero() && export == impliedExport {
+	if !ty.Raw().visibility.IsZero() && export == impliedExport {
 		r.Warnf("redundant visibility modifier").Apply(
 			report.Snippetf(vis, "specified here"),
 			report.PageBreak,
