// Copyright 2020-2025 Buf Technologies, Inc.
//
// Licensed under the Apache License, Version 2.0 (the "License");
// you may not use this file except in compliance with the License.
// You may obtain a copy of the License at
//
//      http://www.apache.org/licenses/LICENSE-2.0
//
// Unless required by applicable law or agreed to in writing, software
// distributed under the License is distributed on an "AS IS" BASIS,
// WITHOUT WARRANTIES OR CONDITIONS OF ANY KIND, either express or implied.
// See the License for the specific language governing permissions and
// limitations under the License.

package ir

import (
	"path"

	"github.com/bufbuild/protocompile/experimental/ast"
	"github.com/bufbuild/protocompile/experimental/ast/predeclared"
	"github.com/bufbuild/protocompile/experimental/ast/syntax"
	"github.com/bufbuild/protocompile/experimental/internal/taxa"
	"github.com/bufbuild/protocompile/experimental/ir/presence"
	"github.com/bufbuild/protocompile/experimental/report"
	"github.com/bufbuild/protocompile/experimental/seq"
	"github.com/bufbuild/protocompile/experimental/token/keyword"
	"github.com/bufbuild/protocompile/internal/ext/iterx"
)

// diagnoseUnusedImports generates diagnostics for each unused import.
func diagnoseUnusedImports(f File, r *report.Report) {
	for imp := range seq.Values(f.Imports()) {
		if imp.Used {
			continue
		}

		r.Warnf("unused import \"%s\"", f.Path()).Apply(
			report.Snippet(imp.Decl.ImportPath()),
			report.SuggestEdits(imp.Decl, "delete it", report.Edit{
				Start: 0, End: imp.Decl.Span().Len(),
			}),
			report.Helpf("no symbols from this file are referenced"),
		)
	}
}

// validateConstraints validates miscellaneous constraints that depend on the
// whole IR being constructed properly.
func validateConstraints(f File, r *report.Report) {
	validateFileOptions(f, r)

	for ty := range seq.Values(f.AllTypes()) {
		switch {
		case ty.IsEnum():
			validateEnum(ty, r)

		case ty.IsMessageSet():
			validateMessageSet(ty, r)

		case ty.IsMessage():
			for oneof := range seq.Values(ty.Oneofs()) {
				validateOneof(oneof, r)
			}
		}
	}

	for m := range f.AllMembers() {
		// https://protobuf.com/docs/language-spec#field-option-validation
		validatePacked(m, r)
<<<<<<< HEAD
=======
		validateLazy(m, r)
		validateJSType(m, r)
>>>>>>> b780af8c

		validatePresence(m, r)
		validateUTF8(m, r)
		validateMessageEncoding(m, r)

		// NOTE: extensions already cannot be map fields, so we don't need to
		// validate them.
		if m.IsExtension() && !m.IsMap() {
			extendee := m.Container()
			if extendee.IsMessageSet() {
				validateMessageSetExtension(m, r)
			}
		}
	}
}

func validateEnum(ty Type, r *report.Report) {
	builtins := ty.Context().builtins()

	if ty.Members().Len() == 0 {
		r.Errorf("%s must define at least one value", taxa.EnumType).Apply(
			report.Snippet(ty.AST()),
		)
		return
	}

	first := ty.Members().At(0)
	if first.Number() != 0 && !ty.IsClosedEnum() {
		// Figure out why this enum is open.
		feature := ty.FeatureSet().Lookup(builtins.FeatureEnum)
		why := feature.Value().ValueAST().Span()
		if feature.IsDefault() {
			why = ty.Context().File().AST().Syntax().Value().Span()
		}

		r.Errorf("first value of open enum must be zero").Apply(
			report.Snippet(first.AST().Value()),
			report.PageBreak,
			report.Snippetf(why, "this makes `%s` an open enum", ty.FullName()),
			report.Helpf("open enums must define a zero value, and it must be the first one"),
		)
	}
}

func validateFileOptions(f File, r *report.Report) {
	builtins := f.Context().builtins()

	// https://protobuf.com/docs/language-spec#option-validation
	javaUTF8 := f.Options().Field(builtins.JavaUTF8)
	if !javaUTF8.IsZero() && f.Syntax().IsEdition() {
		want := "DEFAULT"
		if b, _ := javaUTF8.AsBool(); b {
			want = "VERIFY"
		}

		r.Errorf("cannot set `%s` in %s", javaUTF8.Field().Name(), taxa.EditionMode).Apply(
			report.Snippet(javaUTF8.KeyAST()),
			javaUTF8.suggestEdit("features.(pb.java).utf8_validation", want, "replace with `features.(pb.java).utf8_validation`"),
		)
	}

	optimize := f.Options().Field(builtins.OptimizeFor)
	if v, _ := optimize.AsInt(); v != 3 { // google.protobuf.FileOptions.LITE_RUNTIME
		for imp := range seq.Values(f.Imports()) {
			impOptimize := imp.Options().Field(builtins.OptimizeFor)
			if v, _ := impOptimize.AsInt(); v == 3 { // google.protobuf.FileOptions.LITE_RUNTIME
				r.Errorf("`LITE_RUNTIME` file imported in non-`LITE_RUNTIME` file").Apply(
					report.Snippet(imp.Decl.ImportPath()),
					report.Snippetf(optimize.ValueAST(), "optimization level set here"),
					report.Snippetf(impOptimize.ValueAST(), "`%s` set as `LITE_RUNTIME` here", path.Base(imp.Path())),
					report.Helpf("files using `LITE_RUNTIME` compile to types that use `MessageLite` or "+
						"equivalent in some runtimes, which ordinary message types cannot depend on"),
				)
			}
		}
	}

	defaultPresence := f.FeatureSet().Lookup(builtins.FeaturePresence).Value()
	if v, _ := defaultPresence.AsInt(); v == 3 { // google.protobuf.FeatureSet.LEGACY_REQUIRED
		r.Errorf("cannot set `LEGACY_REQUIRED` at the file level").Apply(
			report.Snippet(defaultPresence.ValueAST()),
		)
	}
}

func validateOneof(oneof Oneof, r *report.Report) {
	if oneof.Members().Len() == 0 {
		r.Errorf("oneof must define at least one member").Apply(
			report.Snippet(oneof.AST()),
		)
	}
}

func validateMessageSet(ty Type, r *report.Report) {
	f := ty.Context().File()
	builtins := ty.Context().builtins()

	if f.Syntax() == syntax.Proto3 {
		r.Errorf("%s are not supported", taxa.MessageSet).Apply(
			report.Snippetf(ty.Options().Field(builtins.MessageSet).KeyAST(), "declared as message set here"),
			report.Snippet(ty.AST().Stem()),
			report.PageBreak,
			report.Snippetf(f.AST().Syntax().Value(), "\"proto3\" specified here"),
			report.Helpf("%ss cannot be defined in \"proto3\" only", taxa.MessageSet),
			report.Helpf("%ss are not implemented correctly in most Protobuf implementations", taxa.MessageSet),
		)
		return
	}

	ok := true

	for member := range seq.Values(ty.Members()) {
		ok = false
		r.Errorf("field declared in %s `%s`", taxa.MessageSet, ty.FullName()).Apply(
			report.Snippet(member.AST()),
			report.PageBreak,
			report.Snippet(ty.AST().Stem()),
			report.Snippetf(ty.Options().Field(builtins.MessageSet).KeyAST(), "declared as message set here"),
			report.Helpf("message set types may only declare extension ranges"),
		)
	}

	for oneof := range seq.Values(ty.Oneofs()) {
		ok = false
		r.Errorf("field declared in %s `%s`", taxa.MessageSet, ty.FullName()).Apply(
			report.Snippet(oneof.AST()),
			report.PageBreak,
			report.Snippetf(ty.Options().Field(builtins.MessageSet).KeyAST(), "declared as message set here"),
			report.Snippet(ty.AST().Stem()),
			report.Helpf("message set types may only declare extension ranges"),
		)
	}

	if ty.ExtensionRanges().Len() == 0 {
		ok = false
		r.Errorf("%s `%s` declares no %ss", taxa.MessageSet, ty.FullName(), taxa.Extensions).Apply(
			report.Snippetf(ty.Options().Field(builtins.MessageSet).KeyAST(), "declared as message set here"),
			report.Snippet(ty.AST().Stem()),
		)
	}

	if ok {
		r.Warnf("%ss are deprecated", taxa.MessageSet).Apply(
			report.Snippetf(ty.Options().Field(builtins.MessageSet).KeyAST(), "declared as message set here"),
			report.Snippet(ty.AST().Stem()),
			report.Helpf("%ss are not implemented correctly in most Protobuf implementations", taxa.MessageSet),
		)
	}
}

func validateMessageSetExtension(extn Member, r *report.Report) {
	builtins := extn.Context().builtins()
	extendee := extn.Container()
	if extn.IsRepeated() {
		_, repeated := iterx.Find(extn.AST().Type().Prefixes(), func(ty ast.TypePrefixed) bool {
			return ty.Prefix() == keyword.Repeated
		})

		r.Errorf("repeated message set extension").Apply(
			report.Snippet(repeated.PrefixToken()),
			report.PageBreak,
			report.Snippetf(extendee.Options().Field(builtins.MessageSet).KeyAST(), "declared as message set here"),
			report.Snippet(extendee.AST().Stem()),
			report.Helpf("message set extensions must be singular message fields"),
		)
	}

	if !extn.Element().IsMessage() {
		r.Errorf("non-message message set extension").Apply(
			report.Snippet(extn.AST().Type().RemovePrefixes()),
			report.PageBreak,
			report.Snippetf(extendee.Options().Field(builtins.MessageSet).KeyAST(), "declared as message set here"),
			report.Snippet(extendee.AST().Stem()),
			report.Helpf("message set extensions must be singular message fields"),
		)
	}
}

func validatePresence(m Member, r *report.Report) {
	if m.IsEnumValue() {
		return
	}

	builtins := m.Context().builtins()
	feature := m.FeatureSet().Lookup(builtins.FeaturePresence)
	if !feature.IsExplicit() {
		return
	}

	switch {
	case !m.IsSingular():
		what := "repeated"
		if m.IsMap() {
			what = "map"
		}

		r.Errorf("expected singular field, found %s field", what).Apply(
			report.Snippet(m.TypeAST()),
			report.Snippetf(
				feature.Value().KeyAST(),
				"`%s` set here", feature.Field().Name(),
			),
			report.Helpf("`%s` can only be set on singular fields", feature.Field().Name()),
		)

	case m.Presence() == presence.Shared:
		r.Errorf("expected singular field, found oneof member").Apply(
			report.Snippet(m.AST()),
			report.Snippetf(m.Oneof().AST(), "defined in this oneof"),
			report.Snippetf(
				feature.Value().KeyAST(),
				"`%s` set here", feature.Field().Name(),
			),
			report.Helpf("`%s` cannot be set on oneof members", feature.Field().Name()),
			report.Helpf("all oneof members have explicit presence"),
		)

	case m.IsExtension():
		r.Errorf("expected singular field, found extension").Apply(
			report.Snippet(m.AST()),
			report.Snippetf(
				feature.Value().KeyAST(),
				"`%s` set here", feature.Field().Name(),
			),
			report.Helpf("`%s` cannot be set on extensions", feature.Field().Name()),
			report.Helpf("all singular extensions have explicit presence"),
		)
	}

	switch v, _ := feature.Value().AsInt(); v {
	case 1: // EXPLICIT
	case 2: // IMPLICIT
		if m.Element().IsMessage() {
			r.Error(errTypeConstraint{
				want: taxa.MessageType,
				got:  m.Element(),
				decl: m.TypeAST(),
			}).Apply(
				report.Snippet(m.TypeAST()),
				report.Snippetf(
					feature.Value().ValueAST(),
					"implicit presence set here",
				),
				report.Helpf("all message-typed fields explicit presence"),
			)
		}
	case 3: // LEGACY_REQUIRED
		r.Warnf("required fields are deprecated").Apply(
			report.Snippet(feature.Value().ValueAST()),
			report.Helpf(
				"do not attempt to change this to `EXPLICIT` if the field is "+
					"already in-use; doing so is a wire protocol break"),
		)
	}
}

// validatePacked validates constraints on the packed option and feature.
func validatePacked(m Member, r *report.Report) {
	builtins := m.Context().builtins()

	validate := func(span report.Span) {
		switch {
		case m.IsSingular() || m.IsMap():
			r.Errorf("expected repeated field, found singular field").Apply(
				report.Snippet(m.TypeAST()),
				report.Snippetf(span, "packed encoding set here"),
				report.Helpf("packed encoding can only be set on repeated fields of integer, float, `bool`, or enum type"),
			)
		case !m.Element().IsPackable():
			r.Error(errTypeConstraint{
				want: "packable type",
				got:  m.Element(),
				decl: m.TypeAST(),
			}).Apply(
				report.Snippetf(span, "packed encoding set here"),
				report.Helpf("packed encoding can only be set on repeated fields of integer, float, `bool`, or enum type"),
			)
		}
	}

	option := m.Options().Field(builtins.Packed)
	if !option.IsZero() {
		if m.Context().File().Syntax().IsEdition() {
			packed, _ := option.AsBool()
			want := "PACKED"
			if !packed {
				want = "EXPANDED"
			}
			r.Error(errEditionTooNew{
				file:    m.Context().File(),
				removed: syntax.Edition2023,

				what:  option.Field().Name(),
				where: option.KeyAST(),
			}).Apply(option.suggestEdit(
				builtins.FeaturePacked.Name(), want,
				"replace with `%s`", builtins.FeaturePacked.Name(),
			))
		} else if v, _ := option.AsBool(); v {
			// Don't validate [packed = false], protoc accepts that.
			validate(option.ValueAST().Span())
		}
	}

	feature := m.FeatureSet().Lookup(builtins.FeaturePacked)
	if feature.IsExplicit() {
		validate(feature.Value().KeyAST().Span())
	}
}

<<<<<<< HEAD
func validateUTF8(m Member, r *report.Report) {
	builtins := m.Context().builtins()

	feature := m.FeatureSet().Lookup(builtins.FeatureUTF8)
	if !feature.IsExplicit() {
		return
	}

	if m.Element().Predeclared() == predeclared.String {
		return
	}
	if k, v := m.Element().EntryFields(); k.Element().Predeclared() == predeclared.String ||
		v.Element().Predeclared() == predeclared.String {
		return
	}
	r.Error(errTypeConstraint{
		want: "`string`",
		got:  m.Element(),
		decl: m.TypeAST(),
	}).Apply(
		report.Snippetf(
			feature.Value().KeyAST(),
			"`%s` set here", feature.Field().Name(),
		),
		report.Helpf(
			"`%s` can only be set on `string` typed fields, "+
				"or map fields whose key or value is `string`",
			feature.Field().Name(),
		),
	)
}

func validateMessageEncoding(m Member, r *report.Report) {
	builtins := m.Context().builtins()
	feature := m.FeatureSet().Lookup(builtins.FeatureGroup)
	if !feature.IsExplicit() {
		return
	}

	if m.Element().IsMessage() && !m.IsMap() {
		return
	}

	d := r.Error(errTypeConstraint{
		want: taxa.MessageType,
		got:  m.Element(),
		decl: m.TypeAST(),
	}).Apply(
		report.Snippetf(
			feature.Value().KeyAST(),
			"`%s` set here", feature.Field().Name(),
		),
		report.Helpf(
			"`%s` can only be set on message-typed fields", feature.Field().Name(),
		),
	)

	if m.IsMap() {
		d.Apply(report.Helpf(
			"even though map fields count as repeated message-typed fields, "+
				"`%s` cannot be set on them",
			feature.Field().Name(),
		))
=======
func validateLazy(m Member, r *report.Report) {
	builtins := m.Context().builtins()

	validate := func(key Member) {
		lazy := m.Options().Field(key)
		if lazy.IsZero() {
			return
		}
		set, _ := lazy.AsBool()

		if !m.Element().IsMessage() {
			r.SoftError(set, errTypeConstraint{
				want: "message type",
				got:  m.Element(),
				decl: m.TypeAST(),
			}).Apply(
				report.Snippetf(lazy.KeyAST(), "`%s` set here", lazy.Field().Name()),
				report.Helpf("`%s` can only be set on message-typed fields", lazy.Field().Name()),
			)
		}

		if m.IsGroup() {
			r.SoftErrorf(set, "expected length-prefixed field").Apply(
				report.Snippet(m.AST()),
				report.Snippetf(m.AST().KeywordToken(), "groups are not length-prefixed"),
				report.Snippetf(lazy.KeyAST(), "`%s` set here", lazy.Field().Name()),
				report.Helpf("`%s` only makes sense for length-prefixed messages", lazy.Field().Name()),
			)
		}

		group := m.FeatureSet().Lookup(builtins.FeatureGroup)
		groupValue, _ := group.Value().AsInt()
		if groupValue == 2 { // FeatureSet.DELIMITED
			d := r.SoftErrorf(set, "expected length-prefixed field").Apply(
				report.Snippet(m.AST()),
				report.Snippetf(lazy.KeyAST(), "`%s` set here", lazy.Field().Name()),
				report.Helpf("`%s` only makes sense for length-prefixed messages", lazy.Field().Name()),
			)

			if group.IsInherited() {
				d.Apply(report.PageBreak)
			}
			d.Apply(report.Snippetf(group.Value().ValueAST(), "set to use delimited encoding here"))
		}
	}

	validate(builtins.Lazy)
	validate(builtins.UnverifiedLazy)
}

func validateJSType(m Member, r *report.Report) {
	builtins := m.Context().builtins()

	option := m.Options().Field(builtins.JSType)
	if option.IsZero() {
		return
	}

	ty := m.Element().Predeclared()
	if !ty.IsInt() || ty.Bits() != 64 {
		r.Error(errTypeConstraint{
			want: "64-bit integer type",
			got:  m.Element(),
			decl: m.TypeAST(),
		}).Apply(
			report.Snippetf(option.KeyAST(), "`%s` set here", option.Field().Name()),
			report.Helpf("`%s` is specifically for controlling the formatting of large integer types, "+
				"which lose precision when JavaScript converts them into 64-bit IEEE 754 floats", option.Field().Name()),
		)
>>>>>>> b780af8c
	}
}<|MERGE_RESOLUTION|>--- conflicted
+++ resolved
@@ -68,11 +68,8 @@
 	for m := range f.AllMembers() {
 		// https://protobuf.com/docs/language-spec#field-option-validation
 		validatePacked(m, r)
-<<<<<<< HEAD
-=======
 		validateLazy(m, r)
 		validateJSType(m, r)
->>>>>>> b780af8c
 
 		validatePresence(m, r)
 		validateUTF8(m, r)
@@ -383,7 +380,78 @@
 	}
 }
 
-<<<<<<< HEAD
+func validateLazy(m Member, r *report.Report) {
+	builtins := m.Context().builtins()
+
+	validate := func(key Member) {
+		lazy := m.Options().Field(key)
+		if lazy.IsZero() {
+			return
+		}
+		set, _ := lazy.AsBool()
+
+		if !m.Element().IsMessage() {
+			r.SoftError(set, errTypeConstraint{
+				want: "message type",
+				got:  m.Element(),
+				decl: m.TypeAST(),
+			}).Apply(
+				report.Snippetf(lazy.KeyAST(), "`%s` set here", lazy.Field().Name()),
+				report.Helpf("`%s` can only be set on message-typed fields", lazy.Field().Name()),
+			)
+		}
+
+		if m.IsGroup() {
+			r.SoftErrorf(set, "expected length-prefixed field").Apply(
+				report.Snippet(m.AST()),
+				report.Snippetf(m.AST().KeywordToken(), "groups are not length-prefixed"),
+				report.Snippetf(lazy.KeyAST(), "`%s` set here", lazy.Field().Name()),
+				report.Helpf("`%s` only makes sense for length-prefixed messages", lazy.Field().Name()),
+			)
+		}
+
+		group := m.FeatureSet().Lookup(builtins.FeatureGroup)
+		groupValue, _ := group.Value().AsInt()
+		if groupValue == 2 { // FeatureSet.DELIMITED
+			d := r.SoftErrorf(set, "expected length-prefixed field").Apply(
+				report.Snippet(m.AST()),
+				report.Snippetf(lazy.KeyAST(), "`%s` set here", lazy.Field().Name()),
+				report.Helpf("`%s` only makes sense for length-prefixed messages", lazy.Field().Name()),
+			)
+
+			if group.IsInherited() {
+				d.Apply(report.PageBreak)
+			}
+			d.Apply(report.Snippetf(group.Value().ValueAST(), "set to use delimited encoding here"))
+		}
+	}
+
+	validate(builtins.Lazy)
+	validate(builtins.UnverifiedLazy)
+}
+
+func validateJSType(m Member, r *report.Report) {
+	builtins := m.Context().builtins()
+
+	option := m.Options().Field(builtins.JSType)
+	if option.IsZero() {
+		return
+	}
+
+	ty := m.Element().Predeclared()
+	if !ty.IsInt() || ty.Bits() != 64 {
+		r.Error(errTypeConstraint{
+			want: "64-bit integer type",
+			got:  m.Element(),
+			decl: m.TypeAST(),
+		}).Apply(
+			report.Snippetf(option.KeyAST(), "`%s` set here", option.Field().Name()),
+			report.Helpf("`%s` is specifically for controlling the formatting of large integer types, "+
+				"which lose precision when JavaScript converts them into 64-bit IEEE 754 floats", option.Field().Name()),
+		)
+	}
+}
+
 func validateUTF8(m Member, r *report.Report) {
 	builtins := m.Context().builtins()
 
@@ -447,76 +515,5 @@
 				"`%s` cannot be set on them",
 			feature.Field().Name(),
 		))
-=======
-func validateLazy(m Member, r *report.Report) {
-	builtins := m.Context().builtins()
-
-	validate := func(key Member) {
-		lazy := m.Options().Field(key)
-		if lazy.IsZero() {
-			return
-		}
-		set, _ := lazy.AsBool()
-
-		if !m.Element().IsMessage() {
-			r.SoftError(set, errTypeConstraint{
-				want: "message type",
-				got:  m.Element(),
-				decl: m.TypeAST(),
-			}).Apply(
-				report.Snippetf(lazy.KeyAST(), "`%s` set here", lazy.Field().Name()),
-				report.Helpf("`%s` can only be set on message-typed fields", lazy.Field().Name()),
-			)
-		}
-
-		if m.IsGroup() {
-			r.SoftErrorf(set, "expected length-prefixed field").Apply(
-				report.Snippet(m.AST()),
-				report.Snippetf(m.AST().KeywordToken(), "groups are not length-prefixed"),
-				report.Snippetf(lazy.KeyAST(), "`%s` set here", lazy.Field().Name()),
-				report.Helpf("`%s` only makes sense for length-prefixed messages", lazy.Field().Name()),
-			)
-		}
-
-		group := m.FeatureSet().Lookup(builtins.FeatureGroup)
-		groupValue, _ := group.Value().AsInt()
-		if groupValue == 2 { // FeatureSet.DELIMITED
-			d := r.SoftErrorf(set, "expected length-prefixed field").Apply(
-				report.Snippet(m.AST()),
-				report.Snippetf(lazy.KeyAST(), "`%s` set here", lazy.Field().Name()),
-				report.Helpf("`%s` only makes sense for length-prefixed messages", lazy.Field().Name()),
-			)
-
-			if group.IsInherited() {
-				d.Apply(report.PageBreak)
-			}
-			d.Apply(report.Snippetf(group.Value().ValueAST(), "set to use delimited encoding here"))
-		}
-	}
-
-	validate(builtins.Lazy)
-	validate(builtins.UnverifiedLazy)
-}
-
-func validateJSType(m Member, r *report.Report) {
-	builtins := m.Context().builtins()
-
-	option := m.Options().Field(builtins.JSType)
-	if option.IsZero() {
-		return
-	}
-
-	ty := m.Element().Predeclared()
-	if !ty.IsInt() || ty.Bits() != 64 {
-		r.Error(errTypeConstraint{
-			want: "64-bit integer type",
-			got:  m.Element(),
-			decl: m.TypeAST(),
-		}).Apply(
-			report.Snippetf(option.KeyAST(), "`%s` set here", option.Field().Name()),
-			report.Helpf("`%s` is specifically for controlling the formatting of large integer types, "+
-				"which lose precision when JavaScript converts them into 64-bit IEEE 754 floats", option.Field().Name()),
-		)
->>>>>>> b780af8c
 	}
 }