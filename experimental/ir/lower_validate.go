// Copyright 2020-2025 Buf Technologies, Inc.
//
// Licensed under the Apache License, Version 2.0 (the "License");
// you may not use this file except in compliance with the License.
// You may obtain a copy of the License at
//
//      http://www.apache.org/licenses/LICENSE-2.0
//
// Unless required by applicable law or agreed to in writing, software
// distributed under the License is distributed on an "AS IS" BASIS,
// WITHOUT WARRANTIES OR CONDITIONS OF ANY KIND, either express or implied.
// See the License for the specific language governing permissions and
// limitations under the License.

package ir

import (
	"path"

	"github.com/bufbuild/protocompile/experimental/ast"
	"github.com/bufbuild/protocompile/experimental/ast/syntax"
	"github.com/bufbuild/protocompile/experimental/internal/taxa"
	"github.com/bufbuild/protocompile/experimental/ir/presence"
	"github.com/bufbuild/protocompile/experimental/report"
	"github.com/bufbuild/protocompile/experimental/seq"
	"github.com/bufbuild/protocompile/experimental/token/keyword"
	"github.com/bufbuild/protocompile/internal/ext/iterx"
)

// diagnoseUnusedImports generates diagnostics for each unused import.
func diagnoseUnusedImports(f File, r *report.Report) {
	for imp := range seq.Values(f.Imports()) {
		if imp.Used {
			continue
		}

		r.Warnf("unused import \"%s\"", f.Path()).Apply(
			report.Snippet(imp.Decl.ImportPath()),
			report.SuggestEdits(imp.Decl, "delete it", report.Edit{
				Start: 0, End: imp.Decl.Span().Len(),
			}),
			report.Helpf("no symbols from this file are referenced"),
		)
	}
}

// validateConstraints validates miscellaneous constraints that depend on the
// whole IR being constructed properly.
func validateConstraints(f File, r *report.Report) {
	validateFileOptions(f, r)

	for ty := range seq.Values(f.AllTypes()) {
		switch {
		case ty.IsEnum():
			validateEnum(ty, r)

		case ty.IsMessageSet():
			validateMessageSet(ty, r)

		case ty.IsMessage():
			for oneof := range seq.Values(ty.Oneofs()) {
				validateOneof(oneof, r)
			}
		}
	}

	for m := range f.AllMembers() {
		// https://protobuf.com/docs/language-spec#field-option-validation
		validatePacked(m, r)
<<<<<<< HEAD
		validateCType(m, r)
=======
		validateLazy(m, r)
		validateJSType(m, r)
>>>>>>> 464ae5d6

		validatePresence(m, r)

		// NOTE: extensions already cannot be map fields, so we don't need to
		// validate them.
		if m.IsExtension() && !m.IsMap() {
			extendee := m.Container()
			if extendee.IsMessageSet() {
				validateMessageSetExtension(m, r)
			}
		}
	}
}

func validateEnum(ty Type, r *report.Report) {
	builtins := ty.Context().builtins()

	if ty.Members().Len() == 0 {
		r.Errorf("%s must define at least one value", taxa.EnumType).Apply(
			report.Snippet(ty.AST()),
		)
		return
	}

	first := ty.Members().At(0)
	if first.Number() != 0 && !ty.IsClosedEnum() {
		// Figure out why this enum is open.
		feature := ty.FeatureSet().Lookup(builtins.FeatureEnum)
		why := feature.Value().ValueAST().Span()
		if feature.IsDefault() {
			why = ty.Context().File().AST().Syntax().Value().Span()
		}

		r.Errorf("first value of open enum must be zero").Apply(
			report.Snippet(first.AST().Value()),
			report.PageBreak,
			report.Snippetf(why, "this makes `%s` an open enum", ty.FullName()),
			report.Helpf("open enums must define a zero value, and it must be the first one"),
		)
	}
}

func validateFileOptions(f File, r *report.Report) {
	builtins := f.Context().builtins()

	// https://protobuf.com/docs/language-spec#option-validation
	javaUTF8 := f.Options().Field(builtins.JavaUTF8)
	if !javaUTF8.IsZero() && f.Syntax().IsEdition() {
		want := "DEFAULT"
		if b, _ := javaUTF8.AsBool(); b {
			want = "VERIFY"
		}

		r.Errorf("cannot set `%s` in %s", javaUTF8.Field().Name(), taxa.EditionMode).Apply(
			report.Snippet(javaUTF8.KeyAST()),
			javaUTF8.suggestEdit("features.(pb.java).utf8_validation", want, "replace with `features.(pb.java).utf8_validation`"),
		)
	}

	optimize := f.Options().Field(builtins.OptimizeFor)
	if v, _ := optimize.AsInt(); v != 3 { // google.protobuf.FileOptions.LITE_RUNTIME
		for imp := range seq.Values(f.Imports()) {
			impOptimize := imp.Options().Field(builtins.OptimizeFor)
			if v, _ := impOptimize.AsInt(); v == 3 { // google.protobuf.FileOptions.LITE_RUNTIME
				r.Errorf("`LITE_RUNTIME` file imported in non-`LITE_RUNTIME` file").Apply(
					report.Snippet(imp.Decl.ImportPath()),
					report.Snippetf(optimize.ValueAST(), "optimization level set here"),
					report.Snippetf(impOptimize.ValueAST(), "`%s` set as `LITE_RUNTIME` here", path.Base(imp.Path())),
					report.Helpf("files using `LITE_RUNTIME` compile to types that use `MessageLite` or "+
						"equivalent in some runtimes, which ordinary message types cannot depend on"),
				)
			}
		}
	}

	defaultPresence := f.FeatureSet().Lookup(builtins.FeaturePresence).Value()
	if v, _ := defaultPresence.AsInt(); v == 3 { // google.protobuf.FeatureSet.LEGACY_REQUIRED
		r.Errorf("cannot set `LEGACY_REQUIRED` at the file level").Apply(
			report.Snippet(defaultPresence.ValueAST()),
		)
	}
}

func validateOneof(oneof Oneof, r *report.Report) {
	if oneof.Members().Len() == 0 {
		r.Errorf("oneof must define at least one member").Apply(
			report.Snippet(oneof.AST()),
		)
	}
}

func validateMessageSet(ty Type, r *report.Report) {
	f := ty.Context().File()
	builtins := ty.Context().builtins()

	if f.Syntax() == syntax.Proto3 {
		r.Errorf("%s are not supported", taxa.MessageSet).Apply(
			report.Snippetf(ty.Options().Field(builtins.MessageSet).KeyAST(), "declared as message set here"),
			report.Snippet(ty.AST().Stem()),
			report.PageBreak,
			report.Snippetf(f.AST().Syntax().Value(), "\"proto3\" specified here"),
			report.Helpf("%ss cannot be defined in \"proto3\" only", taxa.MessageSet),
			report.Helpf("%ss are not implemented correctly in most Protobuf implementations", taxa.MessageSet),
		)
		return
	}

	ok := true

	for member := range seq.Values(ty.Members()) {
		ok = false
		r.Errorf("field declared in %s `%s`", taxa.MessageSet, ty.FullName()).Apply(
			report.Snippet(member.AST()),
			report.PageBreak,
			report.Snippet(ty.AST().Stem()),
			report.Snippetf(ty.Options().Field(builtins.MessageSet).KeyAST(), "declared as message set here"),
			report.Helpf("message set types may only declare extension ranges"),
		)
	}

	for oneof := range seq.Values(ty.Oneofs()) {
		ok = false
		r.Errorf("field declared in %s `%s`", taxa.MessageSet, ty.FullName()).Apply(
			report.Snippet(oneof.AST()),
			report.PageBreak,
			report.Snippetf(ty.Options().Field(builtins.MessageSet).KeyAST(), "declared as message set here"),
			report.Snippet(ty.AST().Stem()),
			report.Helpf("message set types may only declare extension ranges"),
		)
	}

	if ty.ExtensionRanges().Len() == 0 {
		ok = false
		r.Errorf("%s `%s` declares no %ss", taxa.MessageSet, ty.FullName(), taxa.Extensions).Apply(
			report.Snippetf(ty.Options().Field(builtins.MessageSet).KeyAST(), "declared as message set here"),
			report.Snippet(ty.AST().Stem()),
		)
	}

	if ok {
		r.Warnf("%ss are deprecated", taxa.MessageSet).Apply(
			report.Snippetf(ty.Options().Field(builtins.MessageSet).KeyAST(), "declared as message set here"),
			report.Snippet(ty.AST().Stem()),
			report.Helpf("%ss are not implemented correctly in most Protobuf implementations", taxa.MessageSet),
		)
	}
}

func validateMessageSetExtension(extn Member, r *report.Report) {
	builtins := extn.Context().builtins()
	extendee := extn.Container()
	if extn.IsRepeated() {
		_, repeated := iterx.Find(extn.AST().Type().Prefixes(), func(ty ast.TypePrefixed) bool {
			return ty.Prefix() == keyword.Repeated
		})

		r.Errorf("repeated message set extension").Apply(
			report.Snippet(repeated.PrefixToken()),
			report.PageBreak,
			report.Snippetf(extendee.Options().Field(builtins.MessageSet).KeyAST(), "declared as message set here"),
			report.Snippet(extendee.AST().Stem()),
			report.Helpf("message set extensions must be singular message fields"),
		)
	}

	if !extn.Element().IsMessage() {
		r.Errorf("non-message message set extension").Apply(
			report.Snippet(extn.AST().Type().RemovePrefixes()),
			report.PageBreak,
			report.Snippetf(extendee.Options().Field(builtins.MessageSet).KeyAST(), "declared as message set here"),
			report.Snippet(extendee.AST().Stem()),
			report.Helpf("message set extensions must be singular message fields"),
		)
	}
}

func validatePresence(m Member, r *report.Report) {
	if m.IsEnumValue() {
		return
	}

	builtins := m.Context().builtins()
	feature := m.FeatureSet().Lookup(builtins.FeaturePresence)
	if !feature.IsExplicit() {
		return
	}

	switch {
	case !m.IsSingular():
		what := "repeated"
		if m.IsMap() {
			what = "map"
		}

		r.Errorf("expected singular field, found %s field", what).Apply(
			report.Snippet(m.TypeAST()),
			report.Snippetf(
				feature.Value().KeyAST(),
				"`%s` set here", feature.Field().Name(),
			),
			report.Helpf("`%s` can only be set on singular fields", feature.Field().Name()),
		)

	case m.Presence() == presence.Shared:
		r.Errorf("expected singular field, found oneof member").Apply(
			report.Snippet(m.AST()),
			report.Snippetf(m.Oneof().AST(), "defined in this oneof"),
			report.Snippetf(
				feature.Value().KeyAST(),
				"`%s` set here", feature.Field().Name(),
			),
			report.Helpf("`%s` cannot be set on oneof members", feature.Field().Name()),
			report.Helpf("all oneof members have explicit presence"),
		)

	case m.IsExtension():
		r.Errorf("expected singular field, found extension").Apply(
			report.Snippet(m.AST()),
			report.Snippetf(
				feature.Value().KeyAST(),
				"`%s` set here", feature.Field().Name(),
			),
			report.Helpf("`%s` cannot be set on extensions", feature.Field().Name()),
			report.Helpf("all singular extensions have explicit presence"),
		)
	}

	switch v, _ := feature.Value().AsInt(); v {
	case 1: // EXPLICIT
	case 2: // IMPLICIT
		if m.Element().IsMessage() {
			r.Error(errTypeConstraint{
				want: taxa.MessageType,
				got:  m.Element(),
				decl: m.TypeAST(),
			}).Apply(
				report.Snippet(m.TypeAST()),
				report.Snippetf(
					feature.Value().ValueAST(),
					"implicit presence set here",
				),
				report.Helpf("all message-typed fields explicit presence"),
			)
		}
	case 3: // LEGACY_REQUIRED
		r.Warnf("required fields are deprecated").Apply(
			report.Snippet(feature.Value().ValueAST()),
			report.Helpf(
				"do not attempt to change this to `EXPLICIT` if the field is "+
					"already in-use; doing so is a wire protocol break"),
		)
	}
}

// validatePacked validates constraints on the packed option and feature.
func validatePacked(m Member, r *report.Report) {
	builtins := m.Context().builtins()

	validate := func(span report.Span) {
		switch {
		case m.IsSingular() || m.IsMap():
			r.Errorf("expected repeated field, found singular field").Apply(
				report.Snippet(m.TypeAST()),
				report.Snippetf(span, "packed encoding set here"),
				report.Helpf("packed encoding can only be set on repeated fields of integer, float, `bool`, or enum type"),
			)
		case !m.Element().IsPackable():
			r.Error(errTypeConstraint{
				want: "packable type",
				got:  m.Element(),
				decl: m.TypeAST(),
			}).Apply(
				report.Snippetf(span, "packed encoding set here"),
				report.Helpf("packed encoding can only be set on repeated fields of integer, float, `bool`, or enum type"),
			)
		}
	}

	option := m.Options().Field(builtins.Packed)
	if !option.IsZero() {
		if m.Context().File().Syntax().IsEdition() {
			packed, _ := option.AsBool()
			want := "PACKED"
			if !packed {
				want = "EXPANDED"
			}
			r.Error(errEditionTooNew{
				file:    m.Context().File(),
				removed: syntax.Edition2023,

				what:  option.Field().Name(),
				where: option.KeyAST(),
			}).Apply(option.suggestEdit(
				builtins.FeaturePacked.Name(), want,
				"replace with `%s`", builtins.FeaturePacked.Name(),
			))
		} else if v, _ := option.AsBool(); v {
			// Don't validate [packed = false], protoc accepts that.
			validate(option.ValueAST().Span())
		}
	}

	feature := m.FeatureSet().Lookup(builtins.FeaturePacked)
	if feature.IsExplicit() {
		validate(feature.Value().KeyAST().Span())
	}
}

<<<<<<< HEAD
func validateCType(m Member, r *report.Report) {
	builtins := m.Context().builtins()
	f := m.Context().File()

	ctype := m.Options().Field(builtins.CType)
	if ctype.IsZero() {
		return
	}

	ctypeValue, _ := ctype.AsInt()

	var want string
	switch ctypeValue {
	case 0: // FieldOptions.STRING
		want = "STRING"
	case 1: // FieldOptions.CORD
		want = "CORD"
	case 2: // FieldOptions.STRING_PIECE
		want = "VIEW"
	}

	is2023 := f.Syntax() == syntax.Edition2023
	switch {
	case f.Syntax() > syntax.Edition2023:
		r.Error(errEditionTooNew{
			file:       f,
			deprecated: syntax.Edition2023,
			removed:    syntax.Edition2024,

			what:  ctype.Field().Name(),
			where: ctype.KeyAST(),
		}).Apply(ctype.suggestEdit(
			"features.(pb.cpp).string_type", want,
			"replace with `features.(pb.cpp).string_type`",
		))

	case !m.Element().Predeclared().IsString():
		d := r.SoftError(is2023, errTypeConstraint{
			want: "`string` or `bytes`",
			got:  m.Element(),
			decl: m.TypeAST(),
		}).Apply(
			report.Snippetf(ctype.KeyAST(), "`%s` set here", ctype.Field().Name()),
		)

		if !is2023 {
			d.Apply(report.Helpf("this becomes a hard error in %s", prettyEdition(syntax.Edition2023)))
		}

	case m.IsExtension() && ctypeValue == 1: // google.protobuf.FieldOptions.CORD
		d := r.SoftErrorf(is2023, "cannot use `CORD` on an extension field").Apply(
			report.Snippet(m.AST()),
			report.Snippetf(ctype.ValueAST(), "`CORD` set here"),
		)

		if !is2023 {
			d.Apply(report.Helpf("this becomes a hard error in %s", prettyEdition(syntax.Edition2023)))
		}

	case is2023:
		r.Warn(errEditionTooNew{
			file:       f,
			deprecated: syntax.Edition2023,
			removed:    syntax.Edition2024,

			what:  ctype.Field().Name(),
			where: ctype.KeyAST(),
		}).Apply(ctype.suggestEdit(
			"features.(pb.cpp).string_type", want,
			"replace with `features.(pb.cpp).string_type`",
		))
=======
func validateLazy(m Member, r *report.Report) {
	builtins := m.Context().builtins()

	validate := func(key Member) {
		lazy := m.Options().Field(key)
		if lazy.IsZero() {
			return
		}
		set, _ := lazy.AsBool()

		if !m.Element().IsMessage() {
			r.SoftError(set, errTypeConstraint{
				want: "message type",
				got:  m.Element(),
				decl: m.TypeAST(),
			}).Apply(
				report.Snippetf(lazy.KeyAST(), "`%s` set here", lazy.Field().Name()),
				report.Helpf("`%s` can only be set on message-typed fields", lazy.Field().Name()),
			)
		}

		if m.IsGroup() {
			r.SoftErrorf(set, "expected length-prefixed field").Apply(
				report.Snippet(m.AST()),
				report.Snippetf(m.AST().KeywordToken(), "groups are not length-prefixed"),
				report.Snippetf(lazy.KeyAST(), "`%s` set here", lazy.Field().Name()),
				report.Helpf("`%s` only makes sense for length-prefixed messages", lazy.Field().Name()),
			)
		}

		group := m.FeatureSet().Lookup(builtins.FeatureGroup)
		groupValue, _ := group.Value().AsInt()
		if groupValue == 2 { // FeatureSet.DELIMITED
			d := r.SoftErrorf(set, "expected length-prefixed field").Apply(
				report.Snippet(m.AST()),
				report.Snippetf(lazy.KeyAST(), "`%s` set here", lazy.Field().Name()),
				report.Helpf("`%s` only makes sense for length-prefixed messages", lazy.Field().Name()),
			)

			if group.IsInherited() {
				d.Apply(report.PageBreak)
			}
			d.Apply(report.Snippetf(group.Value().ValueAST(), "set to use delimited encoding here"))
		}
	}

	validate(builtins.Lazy)
	validate(builtins.UnverifiedLazy)
}

func validateJSType(m Member, r *report.Report) {
	builtins := m.Context().builtins()

	option := m.Options().Field(builtins.JSType)
	if option.IsZero() {
		return
	}

	ty := m.Element().Predeclared()
	if !ty.IsInt() || ty.Bits() != 64 {
		r.Error(errTypeConstraint{
			want: "64-bit integer type",
			got:  m.Element(),
			decl: m.TypeAST(),
		}).Apply(
			report.Snippetf(option.KeyAST(), "`%s` set here", option.Field().Name()),
			report.Helpf("`%s` is specifically for controlling the formatting of large integer types, "+
				"which lose precision when JavaScript converts them into 64-bit IEEE 754 floats", option.Field().Name()),
		)
>>>>>>> 464ae5d6
	}
}<|MERGE_RESOLUTION|>--- conflicted
+++ resolved
@@ -67,12 +67,9 @@
 	for m := range f.AllMembers() {
 		// https://protobuf.com/docs/language-spec#field-option-validation
 		validatePacked(m, r)
-<<<<<<< HEAD
 		validateCType(m, r)
-=======
 		validateLazy(m, r)
 		validateJSType(m, r)
->>>>>>> 464ae5d6
 
 		validatePresence(m, r)
 
@@ -381,79 +378,6 @@
 	}
 }
 
-<<<<<<< HEAD
-func validateCType(m Member, r *report.Report) {
-	builtins := m.Context().builtins()
-	f := m.Context().File()
-
-	ctype := m.Options().Field(builtins.CType)
-	if ctype.IsZero() {
-		return
-	}
-
-	ctypeValue, _ := ctype.AsInt()
-
-	var want string
-	switch ctypeValue {
-	case 0: // FieldOptions.STRING
-		want = "STRING"
-	case 1: // FieldOptions.CORD
-		want = "CORD"
-	case 2: // FieldOptions.STRING_PIECE
-		want = "VIEW"
-	}
-
-	is2023 := f.Syntax() == syntax.Edition2023
-	switch {
-	case f.Syntax() > syntax.Edition2023:
-		r.Error(errEditionTooNew{
-			file:       f,
-			deprecated: syntax.Edition2023,
-			removed:    syntax.Edition2024,
-
-			what:  ctype.Field().Name(),
-			where: ctype.KeyAST(),
-		}).Apply(ctype.suggestEdit(
-			"features.(pb.cpp).string_type", want,
-			"replace with `features.(pb.cpp).string_type`",
-		))
-
-	case !m.Element().Predeclared().IsString():
-		d := r.SoftError(is2023, errTypeConstraint{
-			want: "`string` or `bytes`",
-			got:  m.Element(),
-			decl: m.TypeAST(),
-		}).Apply(
-			report.Snippetf(ctype.KeyAST(), "`%s` set here", ctype.Field().Name()),
-		)
-
-		if !is2023 {
-			d.Apply(report.Helpf("this becomes a hard error in %s", prettyEdition(syntax.Edition2023)))
-		}
-
-	case m.IsExtension() && ctypeValue == 1: // google.protobuf.FieldOptions.CORD
-		d := r.SoftErrorf(is2023, "cannot use `CORD` on an extension field").Apply(
-			report.Snippet(m.AST()),
-			report.Snippetf(ctype.ValueAST(), "`CORD` set here"),
-		)
-
-		if !is2023 {
-			d.Apply(report.Helpf("this becomes a hard error in %s", prettyEdition(syntax.Edition2023)))
-		}
-
-	case is2023:
-		r.Warn(errEditionTooNew{
-			file:       f,
-			deprecated: syntax.Edition2023,
-			removed:    syntax.Edition2024,
-
-			what:  ctype.Field().Name(),
-			where: ctype.KeyAST(),
-		}).Apply(ctype.suggestEdit(
-			"features.(pb.cpp).string_type", want,
-			"replace with `features.(pb.cpp).string_type`",
-		))
-=======
 func validateLazy(m Member, r *report.Report) {
 	builtins := m.Context().builtins()
 
@@ -523,6 +447,79 @@
 			report.Helpf("`%s` is specifically for controlling the formatting of large integer types, "+
 				"which lose precision when JavaScript converts them into 64-bit IEEE 754 floats", option.Field().Name()),
 		)
->>>>>>> 464ae5d6
+	}
+}
+
+func validateCType(m Member, r *report.Report) {
+	builtins := m.Context().builtins()
+	f := m.Context().File()
+
+	ctype := m.Options().Field(builtins.CType)
+	if ctype.IsZero() {
+		return
+	}
+
+	ctypeValue, _ := ctype.AsInt()
+
+	var want string
+	switch ctypeValue {
+	case 0: // FieldOptions.STRING
+		want = "STRING"
+	case 1: // FieldOptions.CORD
+		want = "CORD"
+	case 2: // FieldOptions.STRING_PIECE
+		want = "VIEW"
+	}
+
+	is2023 := f.Syntax() == syntax.Edition2023
+	switch {
+	case f.Syntax() > syntax.Edition2023:
+		r.Error(errEditionTooNew{
+			file:       f,
+			deprecated: syntax.Edition2023,
+			removed:    syntax.Edition2024,
+
+			what:  ctype.Field().Name(),
+			where: ctype.KeyAST(),
+		}).Apply(ctype.suggestEdit(
+			"features.(pb.cpp).string_type", want,
+			"replace with `features.(pb.cpp).string_type`",
+		))
+
+	case !m.Element().Predeclared().IsString():
+		d := r.SoftError(is2023, errTypeConstraint{
+			want: "`string` or `bytes`",
+			got:  m.Element(),
+			decl: m.TypeAST(),
+		}).Apply(
+			report.Snippetf(ctype.KeyAST(), "`%s` set here", ctype.Field().Name()),
+		)
+
+		if !is2023 {
+			d.Apply(report.Helpf("this becomes a hard error in %s", prettyEdition(syntax.Edition2023)))
+		}
+
+	case m.IsExtension() && ctypeValue == 1: // google.protobuf.FieldOptions.CORD
+		d := r.SoftErrorf(is2023, "cannot use `CORD` on an extension field").Apply(
+			report.Snippet(m.AST()),
+			report.Snippetf(ctype.ValueAST(), "`CORD` set here"),
+		)
+
+		if !is2023 {
+			d.Apply(report.Helpf("this becomes a hard error in %s", prettyEdition(syntax.Edition2023)))
+		}
+
+	case is2023:
+		r.Warn(errEditionTooNew{
+			file:       f,
+			deprecated: syntax.Edition2023,
+			removed:    syntax.Edition2024,
+
+			what:  ctype.Field().Name(),
+			where: ctype.KeyAST(),
+		}).Apply(ctype.suggestEdit(
+			"features.(pb.cpp).string_type", want,
+			"replace with `features.(pb.cpp).string_type`",
+		))
 	}
 }