--- conflicted
+++ resolved
@@ -18,7 +18,6 @@
 	"path"
 
 	"github.com/bufbuild/protocompile/experimental/ast"
-	"github.com/bufbuild/protocompile/experimental/ast/predeclared"
 	"github.com/bufbuild/protocompile/experimental/ast/syntax"
 	"github.com/bufbuild/protocompile/experimental/internal/taxa"
 	"github.com/bufbuild/protocompile/experimental/ir/presence"
@@ -48,91 +47,19 @@
 // validateConstraints validates miscellaneous constraints that depend on the
 // whole IR being constructed properly.
 func validateConstraints(f File, r *report.Report) {
-<<<<<<< HEAD
 	validateFileOptions(f, r)
-=======
-	builtins := f.Context().builtins()
-
-	// https://protobuf.com/docs/language-spec#option-validation
-	javaUTF8 := f.Options().Field(builtins.JavaUTF8)
-	if !javaUTF8.IsZero() && f.Syntax().IsEdition() {
-		want := "DEFAULT"
-		if b, _ := javaUTF8.AsBool(); b {
-			want = "VERIFY"
-		}
-
-		r.Errorf("cannot set `%s` in %s", javaUTF8.Field().Name(), taxa.EditionMode).Apply(
-			report.Snippet(javaUTF8.KeyAST()),
-			javaUTF8.suggestEdit("features.(pb.java).utf8_validation", want, "replace with `features.(pb.java).utf8_validation`"),
-		)
-	}
-	optimize := f.Options().Field(builtins.OptimizeFor)
-	if v, _ := optimize.AsInt(); v != 3 { // google.protobuf.FileOptions.LITE_RUNTIME
-		for imp := range seq.Values(f.Imports()) {
-			impOptimize := imp.Options().Field(builtins.OptimizeFor)
-			if v, _ := impOptimize.AsInt(); v == 3 { // google.protobuf.FileOptions.LITE_RUNTIME
-				r.Errorf("`LITE_RUNTIME` file imported in non-`LITE_RUNTIME` file").Apply(
-					report.Snippet(imp.Decl.ImportPath()),
-					report.Snippetf(optimize.ValueAST(), "optimization level set here"),
-					report.Snippetf(impOptimize.ValueAST(), "`%s` set as `LITE_RUNTIME` here", path.Base(imp.Path())),
-					report.Helpf("files using `LITE_RUNTIME` compile to types that use `MessageLite` or "+
-						"equivalent in some runtimes, which ordinary message types cannot depend on"),
-				)
-			}
-		}
-	}
-	defaultPresence := f.FeatureSet().Lookup(builtins.FeaturePresence).Value()
-	if v, _ := defaultPresence.AsInt(); v == 3 { // google.protobuf.FeatureSet.LEGACY_REQUIRED
-		r.Errorf("cannot set `LEGACY_REQUIRED` at the file level").Apply(
-			report.Snippet(defaultPresence.ValueAST()),
-		)
-	}
->>>>>>> 1c35d7dd
 
 	for ty := range seq.Values(f.AllTypes()) {
 		switch {
 		case ty.IsEnum():
-<<<<<<< HEAD
 			validateEnum(ty, r)
-=======
-			if ty.Members().Len() == 0 {
-				r.Errorf("%s must define at least one value", taxa.EnumType).Apply(
-					report.Snippet(ty.AST()),
-				)
-				continue
-			}
-
-			first := ty.Members().At(0)
-			if first.Number() != 0 && !ty.IsClosedEnum() {
-				// Figure out why this enum is open.
-				feature := ty.FeatureSet().Lookup(builtins.FeatureEnum)
-				why := feature.Value().ValueAST().Span()
-				if feature.IsDefault() {
-					why = f.AST().Syntax().Value().Span()
-				}
-
-				r.Errorf("first value of open enum must be `0`").Apply(
-					report.Snippet(first.AST().Value()),
-					report.Snippetf(why, "`%s` specified as open here", ty.FullName()),
-					report.Helpf("open enums must define a zero value, and it must be the first one"),
-				)
-			}
->>>>>>> 1c35d7dd
 
 		case ty.IsMessageSet():
 			validateMessageSet(ty, r)
 
 		case ty.IsMessage():
 			for oneof := range seq.Values(ty.Oneofs()) {
-<<<<<<< HEAD
 				validateOneof(oneof, r)
-=======
-				if oneof.Members().Len() == 0 {
-					r.Errorf("oneof must define at least one member").Apply(
-						report.Snippet(oneof.AST()),
-					)
-				}
->>>>>>> 1c35d7dd
 			}
 		}
 	}
@@ -140,17 +67,10 @@
 	for m := range f.AllMembers() {
 		// https://protobuf.com/docs/language-spec#field-option-validation
 		validatePacked(m, r)
-<<<<<<< HEAD
-		validatePresence(m, r)
-=======
-		validateCType(m, r)
 		validateLazy(m, r)
 		validateJSType(m, r)
 
 		validatePresence(m, r)
-		validateUTF8(m, r)
-		validateMessageEncoding(m, r)
->>>>>>> 1c35d7dd
 
 		// NOTE: extensions already cannot be map fields, so we don't need to
 		// validate them.
@@ -405,28 +325,15 @@
 
 // validatePacked validates constraints on the packed option and feature.
 func validatePacked(m Member, r *report.Report) {
-<<<<<<< HEAD
 	builtins := m.Context().builtins()
 
 	validate := func(span report.Span) {
-=======
-	if m.IsEnumValue() {
-		return
-	}
-
-	builtins := m.Context().builtins()
-	validate := func(v Value, span report.Span) {
->>>>>>> 1c35d7dd
 		switch {
 		case m.IsSingular() || m.IsMap():
 			r.Errorf("expected repeated field, found singular field").Apply(
 				report.Snippet(m.TypeAST()),
 				report.Snippetf(span, "packed encoding set here"),
-<<<<<<< HEAD
 				report.Helpf("packed encoding can only be set on repeated fields of integer, float, `bool`, or enum type"),
-=======
-				report.Helpf("packed encoding encoding can only be set on repeated fields of integer, float, `bool`, or enum type"),
->>>>>>> 1c35d7dd
 			)
 		case !m.Element().IsPackable():
 			r.Error(errTypeConstraint{
@@ -435,11 +342,7 @@
 				decl: m.TypeAST(),
 			}).Apply(
 				report.Snippetf(span, "packed encoding set here"),
-<<<<<<< HEAD
 				report.Helpf("packed encoding can only be set on repeated fields of integer, float, `bool`, or enum type"),
-=======
-				report.Helpf("packed encoding encoding can only be set on repeated fields of integer, float, `bool`, or enum type"),
->>>>>>> 1c35d7dd
 			)
 		}
 	}
@@ -464,21 +367,13 @@
 			))
 		} else if v, _ := option.AsBool(); v {
 			// Don't validate [packed = false], protoc accepts that.
-<<<<<<< HEAD
 			validate(option.ValueAST().Span())
-=======
-			validate(option, option.ValueAST().Span())
->>>>>>> 1c35d7dd
 		}
 	}
 
 	feature := m.FeatureSet().Lookup(builtins.FeaturePacked)
 	if feature.IsExplicit() {
-<<<<<<< HEAD
 		validate(feature.Value().KeyAST().Span())
-	}
-=======
-		validate(feature.Value(), feature.Value().KeyAST().Span())
 	}
 }
 
@@ -515,12 +410,16 @@
 		group := m.FeatureSet().Lookup(builtins.FeatureGroup)
 		groupValue, _ := group.Value().AsInt()
 		if groupValue == 2 { // FeatureSet.DELIMITED
-			r.SoftErrorf(set, "expected length-prefixed field").Apply(
+			d := r.SoftErrorf(set, "expected length-prefixed field").Apply(
 				report.Snippet(m.AST()),
-				report.Snippetf(group.Value().ValueAST(), "set to use delimited encoding here"),
 				report.Snippetf(lazy.KeyAST(), "`%s` set here", lazy.Field().Name()),
 				report.Helpf("`%s` only makes sense for length-prefixed messages", lazy.Field().Name()),
 			)
+
+			if group.IsInherited() {
+				d.Apply(report.PageBreak)
+			}
+			d.Apply(report.Snippetf(group.Value().ValueAST(), "set to use delimited encoding here"))
 		}
 	}
 
@@ -548,256 +447,4 @@
 				"which lose precision when JavaScript converts them into 64-bit IEEE 754 floats", option.Field().Name()),
 		)
 	}
-}
-
-func validateUTF8(m Member, r *report.Report) {
-	builtins := m.Context().builtins()
-
-	feature := m.FeatureSet().Lookup(builtins.FeatureUTF8)
-	if !feature.IsExplicit() {
-		return
-	}
-
-	if m.Element().Predeclared() == predeclared.String {
-		return
-	}
-	if k, v := m.Element().EntryFields(); k.Element().Predeclared() == predeclared.String ||
-		v.Element().Predeclared() == predeclared.String {
-		return
-	}
-	r.Error(errTypeConstraint{
-		want: "`string`",
-		got:  m.Element(),
-		decl: m.TypeAST(),
-	}).Apply(
-		report.Snippetf(
-			feature.Value().KeyAST(),
-			"`%s` set here", feature.Field().Name(),
-		),
-		report.Helpf(
-			"`%s` can only be set on `string` typed fields, "+
-				"or map fields whose key or value is `string`",
-			feature.Field().Name(),
-		),
-	)
-}
-
-func validateMessageEncoding(m Member, r *report.Report) {
-	builtins := m.Context().builtins()
-	feature := m.FeatureSet().Lookup(builtins.FeatureGroup)
-	if !feature.IsExplicit() {
-		return
-	}
-
-	if m.Element().IsMessage() && !m.IsMap() {
-		return
-	}
-
-	d := r.Error(errTypeConstraint{
-		want: taxa.MessageType,
-		got:  m.Element(),
-		decl: m.TypeAST(),
-	}).Apply(
-		report.Snippetf(
-			feature.Value().KeyAST(),
-			"`%s` set here", feature.Field().Name(),
-		),
-		report.Helpf(
-			"`%s` can only be set on message-typed fields", feature.Field().Name(),
-		),
-	)
-
-	if m.IsMap() {
-		d.Apply(report.Helpf(
-			"even though map fields count as repeated message-typed fields, "+
-				"`%s` cannot be set on them",
-			feature.Field().Name(),
-		))
-	}
-}
-
-func validateCType(m Member, r *report.Report) {
-	builtins := m.Context().builtins()
-	f := m.Context().File()
-
-	ctype := m.Options().Field(builtins.CType)
-	if ctype.IsZero() {
-		return
-	}
-
-	ctypeValue, _ := ctype.AsInt()
-
-	var want string
-	switch ctypeValue {
-	case 0: // FieldOptions.STRING
-		want = "STRING"
-	case 1: // FieldOptions.CORD
-		want = "CORD"
-	case 2: // FieldOptions.STRING_PIECE
-		want = "VIEW"
-	}
-
-	is2023 := f.Syntax() == syntax.Edition2023
-	switch {
-	case f.Syntax() > syntax.Edition2023:
-		r.Error(errEditionTooNew{
-			file:       f,
-			deprecated: syntax.Edition2023,
-			removed:    syntax.Edition2024,
-
-			what:  ctype.Field().Name(),
-			where: ctype.KeyAST(),
-		}).Apply(ctype.suggestEdit(
-			"features.(pb.cpp).string_type", want,
-			"replace with `features.(pb.cpp).string_type`",
-		))
-
-	case !m.Element().Predeclared().IsString():
-		d := r.SoftError(is2023, errTypeConstraint{
-			want: "`string` or `bytes`",
-			got:  m.Element(),
-			decl: m.TypeAST(),
-		}).Apply(
-			report.Snippetf(ctype.KeyAST(), "`%s` set here", ctype.Field().Name()),
-		)
-
-		if !is2023 {
-			d.Apply(report.Helpf("this becomes a hard error in %s", prettyEdition(syntax.Edition2023)))
-		}
-
-	case m.IsExtension() && ctypeValue == 1: // google.protobuf.FieldOptions.CORD
-		d := r.SoftErrorf(is2023, "cannot use `CORD` on an extension field").Apply(
-			report.Snippet(m.AST()),
-			report.Snippetf(ctype.ValueAST(), "`CORD` set here"),
-		)
-
-		if !is2023 {
-			d.Apply(report.Helpf("this becomes a hard error in %s", prettyEdition(syntax.Edition2023)))
-		}
-
-	case is2023:
-		r.Warn(errEditionTooNew{
-			file:       f,
-			deprecated: syntax.Edition2023,
-			removed:    syntax.Edition2024,
-
-			what:  ctype.Field().Name(),
-			where: ctype.KeyAST(),
-		}).Apply(ctype.suggestEdit(
-			"features.(pb.cpp).string_type", want,
-			"replace with `features.(pb.cpp).string_type`",
-		))
-	}
-}
-
-func diagnoseDeprecation(f File, r *report.Report) {
-	for imp := range seq.Values(f.Imports()) {
-		if d := imp.Deprecated(); !d.IsZero() {
-			r.Warn(errDeprecated{
-				ref:        imp.Decl.ImportPath(),
-				name:       imp.Path(),
-				deprecated: d,
-			})
-		}
-	}
-
-	diagnoseDeprecationForOptions(f.Options(), r)
-
-	for ty := range seq.Values(f.AllTypes()) {
-		diagnoseDeprecationForOptions(ty.Options(), r)
-		for o := range seq.Values(ty.Oneofs()) {
-			diagnoseDeprecationForOptions(o.Options(), r)
-		}
-	}
-
-	for m := range f.AllMembers() {
-		diagnoseDeprecationForOptions(m.Options(), r)
-
-		ty := m.Element()
-		// We do not emit deprecation warnings for references to a type
-		// defined in the same file, because this is a relatively common case.
-		if m.Context() != ty.Context() {
-			if d := ty.Deprecated(); !d.IsZero() {
-				r.Warn(errDeprecated{
-					ref:        m.TypeAST().RemovePrefixes(),
-					name:       string(ty.FullName()),
-					deprecated: d,
-				})
-			}
-		}
-	}
-
-	for s := range seq.Values(f.Services()) {
-		diagnoseDeprecationForOptions(s.Options(), r)
-
-		for m := range seq.Values(s.Methods()) {
-			diagnoseDeprecationForOptions(m.Options(), r)
-
-			in, _ := m.Input()
-			if m.Context() != in.Context() {
-				if d := in.Deprecated(); !d.IsZero() {
-					r.Warn(errDeprecated{
-						ref:        m.AST().Signature().Inputs().At(0).RemovePrefixes(),
-						name:       string(in.FullName()),
-						deprecated: d,
-					})
-				}
-			}
-
-			out, _ := m.Input()
-			if m.Context() != out.Context() {
-				if d := out.Deprecated(); !d.IsZero() {
-					r.Warn(errDeprecated{
-						ref:        m.AST().Signature().Outputs().At(0).RemovePrefixes(),
-						name:       string(out.FullName()),
-						deprecated: d,
-					})
-				}
-			}
-		}
-	}
-
-}
-
-func diagnoseDeprecationForOptions(value MessageValue, r *report.Report) {
-	for field := range value.Fields() {
-		if d := field.Field().Deprecated(); !d.IsZero() {
-			for key := range seq.Values(field.KeyASTs()) {
-				r.Warn(errDeprecated{
-					ref:        key,
-					name:       string(field.Field().FullName()),
-					deprecated: d,
-				})
-			}
-		}
-
-		for elem := range seq.Values(field.Elements()) {
-			if enum := elem.AsEnum(); !enum.IsZero() {
-				if d := enum.Deprecated(); !d.IsZero() {
-					r.Warn(errDeprecated{
-						ref:        elem.AST(),
-						name:       string(enum.FullName()),
-						deprecated: d,
-					})
-				}
-			} else if msg := elem.AsMessage(); !msg.IsZero() {
-				diagnoseDeprecationForOptions(msg, r)
-			}
-		}
-	}
-}
-
-type errDeprecated struct {
-	ref        report.Spanner
-	name       string
-	deprecated Value
-}
-
-func (e errDeprecated) Diagnose(d *report.Diagnostic) {
-	d.Apply(
-		report.Message("`%s` is deprecated", e.name),
-		report.Snippet(e.ref),
-		report.Snippetf(e.deprecated.OptionSpan(), "deprecated here"),
-	)
->>>>>>> 1c35d7dd
 }