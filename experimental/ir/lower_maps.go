// Copyright 2020-2025 Buf Technologies, Inc.
//
// Licensed under the Apache License, Version 2.0 (the "License");
// you may not use this file except in compliance with the License.
// You may obtain a copy of the License at
//
//      http://www.apache.org/licenses/LICENSE-2.0
//
// Unless required by applicable law or agreed to in writing, software
// distributed under the License is distributed on an "AS IS" BASIS,
// WITHOUT WARRANTIES OR CONDITIONS OF ANY KIND, either express or implied.
// See the License for the specific language governing permissions and
// limitations under the License.

package ir

import (
	"slices"
	"sync"

	"github.com/bufbuild/protocompile/experimental/internal"
	"github.com/bufbuild/protocompile/experimental/ir/presence"
	"github.com/bufbuild/protocompile/experimental/report"
	"github.com/bufbuild/protocompile/experimental/seq"
	pcinternal "github.com/bufbuild/protocompile/internal"
)

// generateMapEntries generates map entry types for all map-typed fields.
func generateMapEntries(f File, r *report.Report) {
	c := f.Context()
	for parent := range seq.Values(f.AllTypes()) {
		if !parent.IsMessage() {
			continue
		}

		for field := range seq.Values(parent.Members()) {
			// optional, repeated etc. on map types is already legalized in
			// the parser.
			decl := field.AST().Type().RemovePrefixes().AsGeneric()
			if decl.IsZero() {
				continue
			}

			key, _ := decl.AsMap()
			if key.IsZero() {
				continue // Legalized in the parser.
			}

			name := pcinternal.MapEntry(field.Name())
			fqn := parent.FullName().Append(name)

			// Set option map_entry = true;
<<<<<<< HEAD
			dpIdx := int32(len(f.Context().imports.files))
			dp := f.Context().imports.DescriptorProto().Context()
			messageOptions := ref[rawMember]{dpIdx, dp.builtins.messageOptions}
			mapEntry := ref[rawMember]{dpIdx, dp.builtins.mapEntry}
			options := newMessage(c, messageOptions)
			*options.insert(wrapMember(c, mapEntry)) = c.arenas.values.NewCompressed(rawValue{
				field: mapEntry,
				bits:  1,
			})
=======
			builtins := c.builtins()
			messageOptions := builtins.MessageOptions.toRef(c)
			mapEntry := builtins.MapEntry.toRef(c)

			options := newMessage(c, builtins.MessageOptions.toRef(c))
			*options.insert(wrapMember(c, mapEntry)) =
				c.arenas.values.NewCompressed(rawValue{
					field: mapEntry,
					bits:  1,
				})
>>>>>>> 32eb1646

			// Construct the type itself.
			raw := c.arenas.types.NewCompressed(rawType{
				def:    field.AST(),
				name:   c.session.intern.Intern(name),
				fqn:    c.session.intern.Intern(string(fqn)),
				parent: c.arenas.types.Compress(parent.raw),
				options: c.arenas.values.NewCompressed(rawValue{
					field: messageOptions,
					bits:  rawValueBits(c.arenas.messages.Compress(options.raw)),
				}),

				mapEntryOf: c.arenas.members.Compress(field.raw),
			})
			ty := Type{internal.NewWith(c), c.arenas.types.Deref(raw)}
			ty.raw.memberByName = sync.OnceValue(ty.makeMembersByName)
			parent.raw.nested = append(parent.raw.nested, raw)
			c.types = append(c.types, raw)

			// Construct the fields and attach them to ty.
			makeField := func(name string, number int32) {
				fqn := fqn.Append(name)

				id := c.arenas.members.NewCompressed(rawMember{
					name:   c.session.intern.Intern(name),
					fqn:    c.session.intern.Intern(string(fqn)),
					parent: c.arenas.types.Compress(ty.raw),
					number: number,
					oneof:  -int32(presence.Explicit),
				})

				ty.raw.members = slices.Insert(ty.raw.members, int(ty.raw.extnsStart), id)
				ty.raw.extnsStart++
			}

			makeField("key", 1)
			makeField("value", 2)

			// Update the field to be a repeated field of the given type.
			field.raw.elem.ptr = raw
			field.raw.oneof = -int32(presence.Repeated)
		}
	}

	for extn := range seq.Values(f.AllExtensions()) {
		k, _ := extn.AST().Type().RemovePrefixes().AsGeneric().AsMap()
		if !k.IsZero() {
			r.Errorf("unsupported map-typed extension").Apply(
				report.Snippetf(extn.AST().Type(), "declared here"),
				report.Helpf("extensions cannot be map-typed; instead, "+
					"define a message type with a map-typed field"),
			)
			continue
		}
	}
}<|MERGE_RESOLUTION|>--- conflicted
+++ resolved
@@ -50,17 +50,6 @@
 			fqn := parent.FullName().Append(name)
 
 			// Set option map_entry = true;
-<<<<<<< HEAD
-			dpIdx := int32(len(f.Context().imports.files))
-			dp := f.Context().imports.DescriptorProto().Context()
-			messageOptions := ref[rawMember]{dpIdx, dp.builtins.messageOptions}
-			mapEntry := ref[rawMember]{dpIdx, dp.builtins.mapEntry}
-			options := newMessage(c, messageOptions)
-			*options.insert(wrapMember(c, mapEntry)) = c.arenas.values.NewCompressed(rawValue{
-				field: mapEntry,
-				bits:  1,
-			})
-=======
 			builtins := c.builtins()
 			messageOptions := builtins.MessageOptions.toRef(c)
 			mapEntry := builtins.MapEntry.toRef(c)
@@ -71,7 +60,6 @@
 					field: mapEntry,
 					bits:  1,
 				})
->>>>>>> 32eb1646
 
 			// Construct the type itself.
 			raw := c.arenas.types.NewCompressed(rawType{
