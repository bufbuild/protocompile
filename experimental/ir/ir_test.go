--- conflicted
+++ resolved
@@ -56,11 +56,8 @@
 	Files             []File `yaml:"files"`
 	ExcludeWKTSources bool   `yaml:"exclude_wkt_sources"`
 	OutputWKTs        bool   `yaml:"output_wkts"`
-<<<<<<< HEAD
 	Features          bool   `yaml:"features"`
-=======
 	SourceCodeInfo    bool   `yaml:"source_code_info"`
->>>>>>> 4ad7544e
 }
 
 type File struct {
@@ -212,7 +209,7 @@
 						n, _ := feature.Value().AsInt()
 						ev := ty.MemberByNumber(int32(n))
 						if !ev.IsZero() {
-							valueString = string(ev.Name())
+							valueString = ev.Name()
 						} else {
 							valueString = strconv.Itoa(int(n))
 						}
