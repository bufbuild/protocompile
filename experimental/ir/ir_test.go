--- conflicted
+++ resolved
@@ -21,6 +21,7 @@
 	"path/filepath"
 	"regexp"
 	"slices"
+	"strconv"
 	"strings"
 	"testing"
 
@@ -59,11 +60,6 @@
 //
 //nolint:tagliatelle
 type Test struct {
-<<<<<<< HEAD
-	Files             []File `yaml:"files"`
-	ExcludeWKTSources bool   `yaml:"exclude_wkt_sources"`
-	OutputWKTs        bool   `yaml:"output_wkts"`
-=======
 	// The files under test.
 	Files []File `yaml:"files"`
 
@@ -107,7 +103,6 @@
 	}
 
 	return nil
->>>>>>> 2520d134
 }
 
 type File struct {
@@ -145,18 +140,8 @@
 	}
 
 	corpus.Run(t, func(t *testing.T, path, text string, outputs []string) {
-<<<<<<< HEAD
-		var test Test
-		switch filepath.Ext(path) {
-		case ".proto":
-			test.Files = []File{{Path: path, Text: text}}
-		case ".yaml":
-			require.NoError(t, yaml.Unmarshal([]byte(text), &test))
-		}
-=======
 		test := new(Test)
 		require.NoError(t, test.Unmarshal(path, text))
->>>>>>> 2520d134
 
 		var files source.Opener = source.NewMap(maps.Collect(iterx.Map1To2(
 			slices.Values(test.Files),
@@ -215,11 +200,6 @@
 
 		irs := slicesx.Transform(results, func(r incremental.Result[ir.File]) ir.File { return r.Value })
 		irs = slices.DeleteFunc(irs, ir.File.IsZero)
-<<<<<<< HEAD
-		bytes, err := ir.DescriptorSetBytes(irs)
-		require.NoError(t, err)
-=======
->>>>>>> 2520d134
 
 		if test.Descriptor {
 			bytes, err := ir.DescriptorSetBytes(irs, ir.IncludeSourceCodeInfo(test.SourceCodeInfo))
@@ -246,8 +226,6 @@
 	set.Tables = make(map[string]*compilerpb.SymbolTable)
 
 	for _, file := range files {
-<<<<<<< HEAD
-=======
 		// All features relevant to this file.
 		featureExtns := make(map[ir.Member]struct{})
 		dumpFeatureExtns := func(options ir.MessageValue) {
@@ -326,7 +304,6 @@
 			return out
 		}
 
->>>>>>> 2520d134
 		// Don't bother if the file only has a single symbol for its
 		// package, and no options.
 		if file.Options().IsZero() {
@@ -341,7 +318,8 @@
 		}
 
 		symtab := &compilerpb.SymbolTable{
-			Options: new(optionWalker).message(file.Options()),
+			Options:  new(optionWalker).message(file.Options()),
+			Features: dumpFeatures(file.FeatureSet(), ir.OptionTargetFile),
 		}
 
 		for imp := range seq.Values(file.TransitiveImports()) {
@@ -371,12 +349,13 @@
 			}
 
 			symtab.Symbols = append(symtab.Symbols, &compilerpb.Symbol{
-				Fqn:     string(sym.FullName()),
-				Kind:    compilerpb.Symbol_Kind(sym.Kind()),
-				File:    sym.File().Path(),
-				Index:   uint32(sym.RawData()),
-				Visible: sym.Kind() != ir.SymbolKindPackage && sym.Visible(),
-				Options: new(optionWalker).message(options),
+				Fqn:      string(sym.FullName()),
+				Kind:     compilerpb.Symbol_Kind(sym.Kind()),
+				File:     sym.File().Path(),
+				Index:    uint32(sym.RawData()),
+				Visible:  sym.Kind() != ir.SymbolKindPackage && sym.Visible(),
+				Options:  new(optionWalker).message(options),
+				Features: dumpFeatures(sym.FeatureSet(), sym.Kind().OptionTarget()),
 			})
 		}
 		slices.SortFunc(symtab.Symbols,
