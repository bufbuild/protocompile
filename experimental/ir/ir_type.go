// Copyright 2020-2025 Buf Technologies, Inc.
//
// Licensed under the Apache License, Version 2.0 (the "License");
// you may not use this file except in compliance with the License.
// You may obtain a copy of the License at
//
//      http://www.apache.org/licenses/LICENSE-2.0
//
// Unless required by applicable law or agreed to in writing, software
// distributed under the License is distributed on an "AS IS" BASIS,
// WITHOUT WARRANTIES OR CONDITIONS OF ANY KIND, either express or implied.
// See the License for the specific language governing permissions and
// limitations under the License.

package ir

import (
	"fmt"
	"iter"
	"math"

	"github.com/bufbuild/protocompile/experimental/ast"
	"github.com/bufbuild/protocompile/experimental/ast/predeclared"
	"github.com/bufbuild/protocompile/experimental/id"
	"github.com/bufbuild/protocompile/experimental/internal/taxa"
	"github.com/bufbuild/protocompile/experimental/seq"
	"github.com/bufbuild/protocompile/experimental/token"
	"github.com/bufbuild/protocompile/experimental/token/keyword"
	"github.com/bufbuild/protocompile/internal/arena"
	"github.com/bufbuild/protocompile/internal/ext/iterx"
	"github.com/bufbuild/protocompile/internal/intern"
	"github.com/bufbuild/protocompile/internal/interval"
)

// TagRange is a range of tag numbers in a [Type].
//
// This can represent either a [Member] or a [ReservedRange].
type TagRange struct {
	withContext
	raw rawTagRange
}

// AsMember returns the [Member] this range points to, or zero if it isn't a
// member.
func (r TagRange) AsMember() Member {
	if r.IsZero() || !r.raw.isMember {
		return Member{}
	}
	return id.Wrap(r.Context(), id.ID[Member](r.raw.ptr))
}

// AsReserved returns the [ReservedRange] this range points to, or zero if it
// isn't a member.
func (r TagRange) AsReserved() ReservedRange {
	if r.IsZero() || r.raw.isMember {
		return ReservedRange{}
	}
	return id.Wrap(r.Context(), id.ID[ReservedRange](r.raw.ptr))
}

// Type is a Protobuf message field type.
type Type id.Node[Type, *File, *rawType]

type rawType struct {
	nested          []id.ID[Type]
	members         []id.ID[Member]
	memberByName    func() intern.Map[id.ID[Member]]
	ranges          []id.ID[ReservedRange]
	rangesByNumber  interval.Intersect[int32, rawTagRange]
	reservedNames   []rawReservedName
	oneofs          []id.ID[Oneof]
	extends         []id.ID[Extend]
	def             id.ID[ast.DeclDef]
	options         id.ID[Value]
	fqn, name       intern.ID // 0 for predeclared types.
	parent          id.ID[Type]
	extnsStart      uint32
	rangesExtnStart uint32
	mapEntryOf      id.ID[Member]
	features        id.ID[FeatureSet]

	isEnum, isMessageSet bool
	allowsAlias          bool
	missingRanges        bool // See lower_numbers.go.
	visibility           token.ID
}

type rawTagRange struct {
	isMember bool
	ptr      arena.Untyped
}

// primitiveCtx represents a special file that defines all of the primitive
// types.
var primitiveCtx = func() *File {
	ctx := new(File)

	nextPtr := 1
	for n := range predeclared.All() {
		if n == predeclared.Unknown || !n.IsScalar() {
			// Skip allocating a pointer for the very first value. This ensures
			// that the arena.Pointer value of the Type corresponding to a
			// predeclared name corresponds to is the same as the name's integer
			// value.
			continue
		}

		for nextPtr != int(n) {
			_ = ctx.arenas.types.NewCompressed(rawType{})
			_ = ctx.arenas.symbols.NewCompressed(rawSymbol{})
			nextPtr++
		}
		ptr := ctx.arenas.types.NewCompressed(rawType{})
		ctx.arenas.symbols.NewCompressed(rawSymbol{
			kind: SymbolKindScalar,
			data: ptr.Untyped(),
		})
		nextPtr++

		if int(ptr) != int(n) {
			panic(fmt.Sprintf("IR initialization error: %d != %d; this is a bug in protocompile", ptr, n))
		}

		ctx.types = append(ctx.types, id.ID[Type](ptr))
	}
	return ctx
}()

// PredeclaredType returns the type corresponding to a predeclared name.
//
// Returns the zero value if !n.IsScalar().
func PredeclaredType(n predeclared.Name) Type {
	if !n.IsScalar() {
		return Type{}
	}
	return id.Wrap(primitiveCtx, id.ID[Type](n))
}

// AST returns the declaration for this type, if known.
//
// This need not be an [ast.DefMessage] or [ast.DefEnum]; it may be something
// else in the case of e.g. a map field's entry type.
func (t Type) AST() ast.DeclDef {
	if t.IsZero() {
		return ast.DeclDef{}
	}
	return id.Wrap(t.Context().AST(), t.Raw().def)
}

// IsPredeclared returns whether this is a predeclared type.
func (t Type) IsPredeclared() bool {
	return t.Context() == primitiveCtx
}

// IsMessage returns whether this is a message type.
func (t Type) IsMessage() bool {
	return !t.IsZero() && !t.IsPredeclared() && !t.Raw().isEnum
}

// IsMessageSet returns whether this is a message type using the message set
// encoding.
func (t Type) IsMessageSet() bool {
	return !t.IsZero() && t.Raw().isMessageSet
}

// IsMapEntry returns whether this is a map type's entry.
func (t Type) IsMapEntry() bool {
	return !t.MapField().IsZero()
}

// IsEnum returns whether this is an enum type.
func (t Type) IsEnum() bool {
	// All of the predeclared types have isEnum set to false, so we don't
	// need to check for them here.
	return !t.IsZero() && t.Raw().isEnum
}

func (t Type) IsClosedEnum() bool {
	if !t.IsEnum() {
		return false
	}

	builtins := t.Context().builtins()
	n, _ := t.FeatureSet().Lookup(builtins.FeatureEnum).Value().AsInt()
	return n == 2 // FeatureSet.CLOSED
}

// IsPackable returns whether this type can be the element of a packed repeated
// field.
func (t Type) IsPackable() bool {
	return t.IsEnum() || t.Predeclared().IsPackable()
}

// AllowsAlias returns whether this is an enum type with the allow_alias
// option set.
func (t Type) AllowsAlias() bool {
	return !t.IsZero() && t.Raw().allowsAlias
}

// IsAny returns whether this is the type google.protobuf.Any, which gets special
// treatment in the language.
func (t Type) IsAny() bool {
	return t.InternedFullName() == t.Context().session.builtins.AnyPath
}

// IsExported returns whether this type is exported for the purposes of
// visibility in other files.
//
// Returns whether this was set explicitly via the export or local keywords.
func (t Type) IsExported() (exported, explicit bool) {
	if t.IsZero() {
		return false, false
	}

	// This is explicitly set via keyword.
	if !t.raw.visibility.IsZero() {
		return t.raw.visibility.In(t.AST().Context()).Keyword() == keyword.Export, true
	}

	// Look up the feature.
	if key := t.Context().builtins().FeatureVisibility; !key.IsZero() {
		feature := t.FeatureSet().Lookup(key)
		switch v, _ := feature.Value().AsInt(); v {
		case 0, 1: // DEFAULT_SYMBOL_VISIBILITY_UNKNOWN, EXPORT_ALL
			return true, false
		case 2: // EXPORT_TOP_LEVEL
			return t.Parent().IsZero(), false
		case 3, 4: // LOCAL_ALL, STRICT
			return false, false
		}
	}

	// If descriptor.proto is too old to have this feature, assume this
	// type is exported.
	return true, false
}

// Predeclared returns the predeclared type that this Type corresponds to, if any.
//
// Returns either [predeclared.Unknown] or a value such that [predeclared.Name.IsScalar]
// returns true. For example, this will *not* return [predeclared.Map] for map
// fields.
func (t Type) Predeclared() predeclared.Name {
	if !t.IsPredeclared() {
		return predeclared.Unknown
	}

	return predeclared.Name(
		// NOTE: The code that allocates all the primitive types in the
		// primitive context ensures that the pointer value equals the
		// predeclared.Name value.
		t.Context().arenas.types.Compress(t.Raw()),
	)
}

// Name returns this type's declared name, i.e. the last component of its
// full name.
func (t Type) Name() string {
	return t.FullName().Name()
}

// FullName returns this type's fully-qualified name.
//
// If t is zero, returns "". Otherwise, the returned name will be absolute
// unless this is a primitive type.
func (t Type) FullName() FullName {
	if t.IsZero() {
		return ""
	}
	if p := t.Predeclared(); p != predeclared.Unknown {
		return FullName(p.String())
	}
	return FullName(t.Context().session.intern.Value(t.Raw().fqn))
}

// Scope returns the scope in which this type is defined.
func (t Type) Scope() FullName {
	if t.IsZero() {
		return ""
	}
	return FullName(t.Context().session.intern.Value(t.InternedScope()))
}

// InternedName returns the intern ID for [Type.FullName]().Name()
//
// Predeclared types do not have an interned name.
func (t Type) InternedName() intern.ID {
	if t.IsZero() {
		return 0
	}
	return t.Raw().name
}

// InternedName returns the intern ID for [Type.FullName]
//
// Predeclared types do not have an interned name.
func (t Type) InternedFullName() intern.ID {
	if t.IsZero() {
		return 0
	}
	return t.Raw().fqn
}

// InternedScope returns the intern ID for [Type.Scope]
//
// Predeclared types do not have an interned name.
func (t Type) InternedScope() intern.ID {
	if t.IsZero() {
		return 0
	}
	if parent := t.Parent(); !parent.IsZero() {
		return parent.InternedFullName()
	}
	return t.Context().InternedPackage()
}

// Parent returns the type that this type is declared inside of, if it isn't
// at the top level.
func (t Type) Parent() Type {
	if t.IsZero() {
		return Type{}
	}
	return id.Wrap(t.Context(), t.Raw().parent)
}

// Nested returns those types which are nested within this one.
//
// Only message types have nested types.
func (t Type) Nested() seq.Indexer[Type] {
	var slice []id.ID[Type]
	if !t.IsZero() {
		slice = t.Raw().nested
	}
	return seq.NewFixedSlice(
		slice,
		func(_ int, p id.ID[Type]) Type {
			return id.Wrap(t.Context(), p)
		},
	)
}

// MapField returns the map field that generated this type, if any.
func (t Type) MapField() Member {
	if t.IsZero() {
		return Member{}
	}
	return id.Wrap(t.Context(), t.Raw().mapEntryOf)
}

// EntryFields returns the key and value fields for this map entry type.
func (t Type) EntryFields() (key, value Member) {
	if !t.IsMapEntry() {
		return Member{}, Member{}
	}

	return id.Wrap(t.Context(), t.Raw().members[0]), id.Wrap(t.Context(), t.Raw().members[1])
}

// Members returns the members of this type.
//
// Predeclared types have no members; message and enum types do.
func (t Type) Members() seq.Indexer[Member] {
	var slice []id.ID[Member]
	if !t.IsZero() {
		slice = t.Raw().members[:t.Raw().extnsStart]
	}
	return seq.NewFixedSlice(
		slice,
		func(_ int, p id.ID[Member]) Member {
			return id.Wrap(t.Context(), p)
		},
	)
}

// MemberByName looks up a member with the given name.
//
// Returns a zero member if there is no such member.
func (t Type) MemberByName(name string) Member {
	if t.IsZero() {
		return Member{}
	}
	id, ok := t.Context().session.intern.Query(name)
	if !ok {
		return Member{}
	}
	return t.MemberByInternedName(id)
}

// MemberByInternedName is like [Type.MemberByName], but takes an interned string.
func (t Type) MemberByInternedName(name intern.ID) Member {
	if t.IsZero() {
		return Member{}
	}
	return id.Wrap(t.Context(), t.Raw().memberByName()[name])
}

// Ranges returns an iterator over [TagRange]s that contain number.
func (t Type) Ranges(number int32) iter.Seq[TagRange] {
	return func(yield func(TagRange) bool) {
		if t.IsZero() {
			return
		}

		entry := t.Raw().rangesByNumber.Get(number)
		for _, raw := range entry.Value {
			if !yield(TagRange{id.WrapContext(t.Context()), raw}) {
				return
			}
		}
	}
}

// MemberByNumber looks up a member with the given number.
//
// Returns a zero member if there is no such member.
func (t Type) MemberByNumber(number int32) Member {
	if t.IsZero() {
		return Member{}
	}

	_, member := iterx.Find(t.Ranges(number), func(r TagRange) bool {
		return !r.AsMember().IsZero()
	})
	return member.AsMember()
}

// membersByNameFunc creates the MemberByName map. This is used to keep
// construction of this map lazy.
func (t Type) makeMembersByName() intern.Map[id.ID[Member]] {
	table := make(intern.Map[id.ID[Member]], t.Members().Len())
	for _, p := range t.Raw().members[:t.Raw().extnsStart] {
		field := id.Wrap(t.Context(), p)
		table[field.InternedName()] = p
	}
	return table
}

// Extensions returns any extensions nested within this type.
func (t Type) Extensions() seq.Indexer[Member] {
	var slice []id.ID[Member]
	if !t.IsZero() {
		slice = t.Raw().members[t.Raw().extnsStart:]
	}
	return seq.NewFixedSlice(
		slice,
		func(_ int, p id.ID[Member]) Member {
			return id.Wrap(t.Context(), p)
		},
	)
}

// AllRanges returns all reserved/extension ranges declared in this type.
//
// This does not include reserved field names; see [Type.ReservedNames].
func (t Type) AllRanges() seq.Indexer[ReservedRange] {
	slice := t.Raw().ranges
	return seq.NewFixedSlice(slice, func(_ int, p id.ID[ReservedRange]) ReservedRange {
		return id.Wrap(t.Context(), p)
	})
}

// ReservedRanges returns the reserved ranges declared in this type.
//
// This does not include reserved field names; see [Type.ReservedNames].
func (t Type) ReservedRanges() seq.Indexer[ReservedRange] {
	slice := t.Raw().ranges[:t.Raw().rangesExtnStart]
	return seq.NewFixedSlice(slice, func(_ int, p id.ID[ReservedRange]) ReservedRange {
		return id.Wrap(t.Context(), p)
	})
}

// ExtensionRanges returns the extension ranges declared in this type.
func (t Type) ExtensionRanges() seq.Indexer[ReservedRange] {
	slice := t.Raw().ranges[t.Raw().rangesExtnStart:]
	return seq.NewFixedSlice(slice, func(_ int, p id.ID[ReservedRange]) ReservedRange {
		return id.Wrap(t.Context(), p)
	})
}

// ReservedNames returns the reserved named declared in this type.
func (t Type) ReservedNames() seq.Indexer[ReservedName] {
	return seq.NewFixedSlice(
		t.Raw().reservedNames,
		func(i int, _ rawReservedName) ReservedName {
			return ReservedName{id.WrapContext(t.Context()), &t.Raw().reservedNames[i]}
		},
	)
}

<<<<<<< HEAD
// AbsoluteRange returns the smallest and largest number a member of this type
// can have.
//
// This range is inclusive.
func (t Type) AbsoluteRange() (start, end int32) {
	switch {
	case t.IsEnum():
		return math.MinInt32, math.MaxInt32
	case t.IsMessageSet():
		return 1, messageSetNumberMax
	default:
		return 1, fieldNumberMax
	}
}

// OccupiedRanges returns ranges of member numbers currently in use in this
// type. The pairs of numbers are inclusive ranges.
func (t Type) OccupiedRanges() iter.Seq2[[2]int32, seq.Indexer[TagRange]] {
	return func(yield func([2]int32, seq.Indexer[TagRange]) bool) {
		if t.IsZero() {
			return
		}

		for e := range t.raw.rangesByNumber.Contiguous(true) {
			ranges := seq.NewFixedSlice(e.Value, func(_ int, v rawTagRange) TagRange {
				return TagRange{t.withContext, v}
			})
			if !yield([2]int32{e.Start, e.End}, ranges) {
				return
			}
		}
	}
}

// Options returns the options applied to this type.
=======
// Oneofs returns the options applied to this type.
>>>>>>> 1a161857
func (t Type) Oneofs() seq.Indexer[Oneof] {
	return seq.NewFixedSlice(
		t.Raw().oneofs,
		func(_ int, p id.ID[Oneof]) Oneof {
			return id.Wrap(t.Context(), p)
		},
	)
}

// Extends returns the options applied to this type.
func (t Type) Extends() seq.Indexer[Extend] {
	return seq.NewFixedSlice(
		t.Raw().extends,
		func(_ int, p id.ID[Extend]) Extend {
			return id.Wrap(t.Context(), p)
		},
	)
}

// Options returns the options applied to this type.
func (t Type) Options() MessageValue {
	return id.Wrap(t.Context(), t.Raw().options).AsMessage()
}

// FeatureSet returns the Editions features associated with this type.
func (t Type) FeatureSet() FeatureSet {
	if t.IsZero() {
		return FeatureSet{}
	}
	return id.Wrap(t.Context(), t.Raw().features)
}

// Deprecated returns whether this type is deprecated, by returning the
// relevant option value for setting deprecation.
func (t Type) Deprecated() Value {
	if t.IsZero() || t.IsPredeclared() {
		return Value{}
	}
	builtins := t.Context().builtins()
	field := builtins.MessageDeprecated
	if t.IsEnum() {
		field = builtins.EnumDeprecated
	}
	d := t.Options().Field(field)
	if b, _ := d.AsBool(); b {
		return d
	}
	return Value{}
}

// noun returns a [taxa.Noun] for diagnostics.
func (t Type) noun() taxa.Noun {
	switch {
	case t.IsPredeclared():
		return taxa.ScalarType
	case t.IsEnum():
		return taxa.EnumType
	case t.IsMapEntry():
		return taxa.EntryType
	default:
		return taxa.MessageType
	}
}

// toRef returns a ref to this type relative to the given context.
func (t Type) toRef(file *File) Ref[Type] {
	return Ref[Type]{id: t.ID()}.ChangeContext(t.Context(), file)
}<|MERGE_RESOLUTION|>--- conflicted
+++ resolved
@@ -213,8 +213,9 @@
 	}
 
 	// This is explicitly set via keyword.
-	if !t.raw.visibility.IsZero() {
-		return t.raw.visibility.In(t.AST().Context()).Keyword() == keyword.Export, true
+	if !t.Raw().visibility.IsZero() {
+		tok := id.Wrap(t.AST().Context().Stream(), t.Raw().visibility)
+		return tok.Keyword() == keyword.Export, true
 	}
 
 	// Look up the feature.
@@ -487,7 +488,6 @@
 	)
 }
 
-<<<<<<< HEAD
 // AbsoluteRange returns the smallest and largest number a member of this type
 // can have.
 //
@@ -511,9 +511,9 @@
 			return
 		}
 
-		for e := range t.raw.rangesByNumber.Contiguous(true) {
+		for e := range t.Raw().rangesByNumber.Contiguous(true) {
 			ranges := seq.NewFixedSlice(e.Value, func(_ int, v rawTagRange) TagRange {
-				return TagRange{t.withContext, v}
+				return TagRange{id.WrapContext(t.Context()), v}
 			})
 			if !yield([2]int32{e.Start, e.End}, ranges) {
 				return
@@ -522,10 +522,7 @@
 	}
 }
 
-// Options returns the options applied to this type.
-=======
 // Oneofs returns the options applied to this type.
->>>>>>> 1a161857
 func (t Type) Oneofs() seq.Indexer[Oneof] {
 	return seq.NewFixedSlice(
 		t.Raw().oneofs,
