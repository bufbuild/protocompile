--- conflicted
+++ resolved
@@ -188,11 +188,7 @@
 // IsAny returns whether this is the type google.protobuf.Any, which gets special
 // treatment in the language.
 func (t Type) IsAny() bool {
-<<<<<<< HEAD
-	return t.InternedFullName() == t.Context().session.builtinIDs.AnyPath
-=======
 	return t.InternedFullName() == t.Context().session.builtins.AnyPath
->>>>>>> 32eb1646
 }
 
 // Predeclared returns the predeclared type that this Type corresponds to, if any.
@@ -458,12 +454,9 @@
 
 // toRef returns a ref to this type relative to the given context.
 func (t Type) toRef(c *Context) ref[rawType] {
-	var ref ref[rawType]
-	if t.Context() != c {
-		ref.file = int32(c.imports.byPath[t.Context().File().InternedPath()] + 1)
-	}
-	ref.ptr = t.Context().arenas.types.Compress(t.raw)
-	return ref
+	return ref[rawType]{
+		ptr: t.Context().arenas.types.Compress(t.raw),
+	}.changeContext(t.Context(), c)
 }
 
 func wrapType(c *Context, r ref[rawType]) Type {
@@ -476,13 +469,4 @@
 		withContext: internal.NewWith(c),
 		raw:         c.arenas.types.Deref(r.ptr),
 	}
-<<<<<<< HEAD
-}
-
-func compressType(c *Context, ty Type) ref[rawType] {
-	return ref[rawType]{
-		ptr: ty.Context().arenas.types.Compress(ty.raw),
-	}.changeContext(ty.Context(), c)
-=======
->>>>>>> 32eb1646
 }