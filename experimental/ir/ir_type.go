--- conflicted
+++ resolved
@@ -40,11 +40,7 @@
 	reservedNames   []rawReservedName
 	oneofs          []arena.Pointer[rawOneof]
 	options         []arena.Pointer[rawOption]
-<<<<<<< HEAD
 	fqn, name       intern.ID // 0 for predeclared types.
-=======
-	fqn, name       intern.ID
->>>>>>> 9ee8e068
 	fieldsExtnStart uint32
 	rangesExtnStart uint32
 	isEnum          bool
@@ -65,16 +61,12 @@
 			return true
 		}
 
-<<<<<<< HEAD
-		ptr := ctx.arenas.types.NewCompressed(rawType{})
-=======
 		for nextPtr != int(n) {
 			_ = ctx.arenas.types.NewCompressed(rawType{})
 			nextPtr++
 		}
 		ptr := ctx.arenas.types.NewCompressed(rawType{})
 		nextPtr++
->>>>>>> 9ee8e068
 
 		if int(ptr) != int(n) {
 			panic(fmt.Sprintf("IR initialization error: %d != %d; this is a bug in protocompile", ptr, n))
@@ -156,11 +148,7 @@
 	if p := t.Predeclared(); p != predeclared.Unknown {
 		return FullName(p.String())
 	}
-<<<<<<< HEAD
-	return t.Context().session.intern.Value(t.raw.fqn)
-=======
-	return FullName(t.Context().intern.Value(t.raw.fqn))
->>>>>>> 9ee8e068
+	return FullName(t.Context().session.intern.Value(t.raw.fqn))
 }
 
 // InternedName returns the intern ID for [Type.FullName]().Name()
@@ -168,8 +156,6 @@
 // Predeclared types do not have an interned name.
 func (t Type) InternedName() intern.ID {
 	if t.IsZero() {
-<<<<<<< HEAD
-=======
 		return 0
 	}
 	return t.raw.name
@@ -180,7 +166,6 @@
 // Predeclared types do not have an interned name.
 func (t Type) InternedFullName() intern.ID {
 	if t.IsZero() {
->>>>>>> 9ee8e068
 		return 0
 	}
 	return t.raw.fqn
