--- conflicted
+++ resolved
@@ -60,15 +60,10 @@
 	options       arena.Pointer[rawValue]
 	oneof         int32
 	optionTargets uint32
-
-<<<<<<< HEAD
+	jsonName      intern.ID
+
 	isGroup  bool
 	numberOk bool // An error occurred while computing the field number.
-=======
-	jsonName intern.ID
-
-	isGroup bool
->>>>>>> f8d5684e
 }
 
 // IsMessageField returns whether this is a non-extension message field.
