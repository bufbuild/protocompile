--- conflicted
+++ resolved
@@ -61,17 +61,10 @@
 	options       arena.Pointer[rawValue]
 	oneof         int32
 	optionTargets uint32
-<<<<<<< HEAD
-
-	jsonName intern.ID
-
-	isGroup bool
-=======
 	jsonName      intern.ID
 
 	isGroup  bool
 	numberOk bool // An error occurred while computing the field number.
->>>>>>> 04b6b53e
 }
 
 // IsMessageField returns whether this is a non-extension message field.
