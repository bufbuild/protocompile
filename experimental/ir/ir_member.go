--- conflicted
+++ resolved
@@ -273,7 +273,6 @@
 	return wrapValue(m.Context(), m.raw.options).AsMessage()
 }
 
-<<<<<<< HEAD
 // FeatureSet returns the Editions features associated with this member.
 func (m Member) FeatureSet() FeatureSet {
 	if m.IsZero() {
@@ -301,8 +300,6 @@
 	}
 }
 
-=======
->>>>>>> c9242a84
 // CanTarget returns whether this message field can be set as an option for the
 // given option target type.
 //
@@ -331,13 +328,6 @@
 		}
 
 		bits := m.raw.optionTargets
-<<<<<<< HEAD
-		for t := OptionTargetUnknown; bits != 0; t++ {
-			if bits&1 != 0 && !yield(t) {
-				return
-			}
-			bits >>= 1
-=======
 		for t := range OptionTargets() {
 			if bits == 0 {
 				return
@@ -348,7 +338,6 @@
 				return
 			}
 			bits &^= mask
->>>>>>> c9242a84
 		}
 	}
 }
