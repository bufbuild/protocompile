--- conflicted
+++ resolved
@@ -228,46 +228,6 @@
 	}
 }
 
-<<<<<<< HEAD
-func resolveLangSymbols(c *Context) {
-	if !c.File().IsDescriptorProto() {
-		return
-	}
-
-	names := &c.session.langIDs
-	c.langSymbols = &langSymbols{
-		fileOptions: mustResolve[rawMember](c, names.FileOptions, SymbolKindField),
-
-		messageOptions: mustResolve[rawMember](c, names.MessageOptions, SymbolKindField),
-		fieldOptions:   mustResolve[rawMember](c, names.FieldOptions, SymbolKindField),
-		oneofOptions:   mustResolve[rawMember](c, names.OneofOptions, SymbolKindField),
-		rangeOptions:   mustResolve[rawMember](c, names.RangeOptions, SymbolKindField),
-
-		enumOptions:      mustResolve[rawMember](c, names.EnumOptions, SymbolKindField),
-		enumValueOptions: mustResolve[rawMember](c, names.EnumValueOptions, SymbolKindField),
-
-		serviceOptions: mustResolve[rawMember](c, names.ServiceOptions, SymbolKindField),
-		methodOptions:  mustResolve[rawMember](c, names.MethodOptions, SymbolKindField),
-
-		mapEntry: mustResolve[rawMember](c, names.MapEntry, SymbolKindField),
-	}
-}
-
-// mustResolve resolves a descriptor.proto name, and panics if it's not found.
-func mustResolve[Raw any](c *Context, id intern.ID, kind SymbolKind) arena.Pointer[Raw] {
-	ref := c.exported.lookup(c, id)
-	sym := wrapSymbol(c, ref)
-	if sym.Kind() != kind {
-		panic(fmt.Errorf(
-			"missing descriptor.proto symbol: %s `%s`; got kind %s",
-			kind.noun(), c.session.intern.Value(id), sym.Kind(),
-		))
-	}
-	return arena.Pointer[Raw](sym.raw.data)
-}
-
-=======
->>>>>>> 32eb1646
 // symbolRef is all of the information necessary to resolve a symbol reference.
 type symbolRef struct {
 	*Context
