// Copyright 2020-2025 Buf Technologies, Inc.
//
// Licensed under the Apache License, Version 2.0 (the "License");
// you may not use this file except in compliance with the License.
// You may obtain a copy of the License at
//
//      http://www.apache.org/licenses/LICENSE-2.0
//
// Unless required by applicable law or agreed to in writing, software
// distributed under the License is distributed on an "AS IS" BASIS,
// WITHOUT WARRANTIES OR CONDITIONS OF ANY KIND, either express or implied.
// See the License for the specific language governing permissions and
// limitations under the License.

package ir

import (
	"fmt"

	"github.com/bufbuild/protocompile/experimental/ast"
	"github.com/bufbuild/protocompile/experimental/ast/predeclared"
	"github.com/bufbuild/protocompile/experimental/ast/syntax"
	"github.com/bufbuild/protocompile/experimental/internal/taxa"
	"github.com/bufbuild/protocompile/experimental/ir/presence"
	"github.com/bufbuild/protocompile/experimental/report"
	"github.com/bufbuild/protocompile/experimental/seq"
	"github.com/bufbuild/protocompile/experimental/token/keyword"
	"github.com/bufbuild/protocompile/internal/arena"
	"github.com/bufbuild/protocompile/internal/ext/iterx"
)

// resolveNames resolves all of the names that need resolving in a file.
func resolveNames(f File, r *report.Report) {
	resolveBuiltins(f.Context())

	for ty := range seq.Values(f.AllTypes()) {
		if ty.IsMessage() {
			for field := range seq.Values(ty.Members()) {
				resolveFieldType(field, r)
			}
		}
	}

	for extendee := range f.Context().arenas.extendees.Values() {
		resolveExtendeeType(f.Context(), extendee, r)
	}

	for field := range seq.Values(f.AllExtensions()) {
		resolveFieldType(field, r)
	}

	for service := range seq.Values(f.Services()) {
		for method := range seq.Values(service.Methods()) {
			resolveMethodTypes(method, r)
		}
	}
}

// resolveFieldType fully resolves the type of a field (extension or otherwise).
func resolveFieldType(field Member, r *report.Report) {
	ty := field.TypeAST()
	var path ast.Path
	kind := presence.Explicit
	switch ty.Kind() {
	case ast.TypeKindPath:
		if field.Context().File().Syntax() == syntax.Proto3 {
			kind = presence.Implicit
		}
		// NOTE: Editions features are resolved elsewhere, so we default to
		// explicit presence here.

		path = ty.AsPath().Path

	case ast.TypeKindPrefixed:
		switch ty.AsPrefixed().Prefix() {
		case keyword.Optional:
			kind = presence.Explicit
		case keyword.Required:
			kind = presence.Required
		case keyword.Repeated:
			kind = presence.Repeated
		}

		// Unwrap as many prefixed fields as necessary to get to the bottom
		// of this.
		ty = ty.RemovePrefixes()
		if p := ty.AsPath().Path; !p.IsZero() {
			path = p
			break
		}

		fallthrough

	case ast.TypeKindGeneric:
		// Resolved elsewhere.
		return
	}

	if path.IsZero() {
		// Enum value; this is legalized elsewhere.
		return
	}

	if field.raw.oneof < 0 {
		field.raw.oneof = -int32(kind)
	}

	sym := symbolRef{
		Context: field.Context(),
		Report:  r,

		span:  path,
		scope: field.Scope(),
		name:  FullName(path.Canonicalized()),

		skipIfNot: SymbolKind.IsType,
		accept:    SymbolKind.IsType,
		want:      taxa.Type,

		allowScalars:  true,
		suggestImport: true,
	}.resolve()

	if sym.Kind().IsType() {
		field.raw.elem.file = sym.ref.file
		field.raw.elem.ptr = arena.Pointer[rawType](sym.raw.data)

		if mf := sym.AsType().MapField(); !mf.IsZero() {
			r.Errorf("use of synthetic map entry type").Apply(
				report.Snippetf(path, "referenced here"),
				report.Snippetf(mf.TypeAST(), "synthesized by this type"),
				report.Helpf("despite having a user-visible symbol, map entry "+
					"types cannot be used as field types"),
			)
		}

		if !field.Container().MapField().IsZero() && field.Number() == 1 {
			// Legalize that the key type must be comparable.
			ty := sym.AsType()
			if !ty.Predeclared().IsMapKey() {
				d := r.Errorf("expected map key type, found %s `%s`", sym.Kind().noun(), sym.FullName()).Apply(
					report.Snippetf(field.TypeAST(), "expected map key type"),
					report.Snippetf(sym.Definition(), "defined here"),
					report.Helpf("valid map key types are integer types, `string`, and `bool`"),
				)

				if ty.IsEnum() {
					d.Apply(report.Helpf(
						"counterintuitively, user-defined enum types " +
							"cannot be used as keys"))
				}
			}
		}
	}
}

func resolveExtendeeType(c *Context, extendee *rawExtendee, r *report.Report) {
	path := extendee.def.Name()
	sym := symbolRef{
		Context: c,
		Report:  r,

		span:  path,
		scope: extendee.Scope(c),
		name:  FullName(path.Canonicalized()),

		accept: func(k SymbolKind) bool { return k == SymbolKindMessage },
		want:   taxa.MessageType,

		allowScalars:  true,
		suggestImport: true,
	}.resolve()

	if sym.Kind().IsType() {
		extendee.ty.file = sym.ref.file
		extendee.ty.ptr = arena.Pointer[rawType](sym.raw.data)
	}
}

<<<<<<< HEAD
=======
func resolveMethodTypes(m Method, r *report.Report) {
	resolve := func(ty ast.TypeAny) (out ref[rawType], stream bool) {
		var path ast.Path
		for path.IsZero() {
			switch ty.Kind() {
			case ast.TypeKindPath:
				path = ty.AsPath().Path
			case ast.TypeKindPrefixed:
				prefixed := ty.AsPrefixed()
				if prefixed.Prefix() == keyword.Stream {
					stream = true
				}
				ty = prefixed.Type()
			default:
				// This is already diagnosed in the parser for us.
				return out, stream
			}
		}

		sym := symbolRef{
			Context: m.Context(),
			Report:  r,

			span:  path,
			scope: m.Service().FullName(),
			name:  FullName(path.Canonicalized()),

			accept: func(k SymbolKind) bool { return k == SymbolKindMessage },
			want:   taxa.MessageType,

			allowScalars:  true,
			suggestImport: true,
		}.resolve()

		if sym.Kind().IsType() {
			out.file = sym.ref.file
			out.ptr = arena.Pointer[rawType](sym.raw.data)
		}

		return out, stream
	}

	signature := m.AST().Signature()
	if signature.Inputs().Len() > 0 {
		m.raw.input, m.raw.inputStream = resolve(m.AST().Signature().Inputs().At(0))
	}
	if signature.Outputs().Len() > 0 {
		m.raw.output, m.raw.outputStream = resolve(m.AST().Signature().Outputs().At(0))
	}
}

>>>>>>> 32eb1646
// symbolRef is all of the information necessary to resolve a symbol reference.
type symbolRef struct {
	*Context
	*report.Report

	scope, name FullName
	span        report.Spanner

	skipIfNot, accept func(SymbolKind) bool
	want              taxa.Noun

	// If true, the names of scalars will be resolved as potential symbols.
	allowScalars bool

	// If true, diagnostics will not suggest adding an import.
	suggestImport bool
}

// resolve performs symbol resolution.
func (r symbolRef) resolve() Symbol {
	var (
		found    ref[rawSymbol]
		expected FullName
	)

	var fullResolve bool
	switch {
	case r.name.Absolute():
		if id, ok := r.session.intern.Query(string(r.name.ToRelative())); ok {
			found = r.imported.lookup(r.Context, id)
		}
	case r.allowScalars:
		// TODO: if symbol resolution would provide a different answer for
		// looking up this primitive, we should consider diagnosing it. We don't
		// currently because:
		//
		// 1. Diagnosing every use would be extremely noisy.
		//
		// 2. Diagnosing only the first might be a false positive, which would
		//    make this warning user-hostile.

		prim := predeclared.Lookup(string(r.name))
		if prim.IsScalar() {
			sym := wrapSymbol(r.Context, ref[rawSymbol]{
				file: -1,
				ptr:  arena.Pointer[rawSymbol](prim),
			})
			r.diagnoseLookup(sym, expected)
			return sym
		}

		fallthrough
	default:
		fullResolve = true
		found, expected = r.imported.resolve(r.Context, r.scope, r.name, r.skipIfNot, nil)
	}

	sym := wrapSymbol(r.Context, found)
	if r.Report != nil {
		d := r.diagnoseLookup(sym, expected)
		if fullResolve && d != nil {
			// Resolve a second time to add debugging information to the diagnostic.
			r.imported.resolve(r.Context, r.scope, r.name, r.skipIfNot, d)
		}
	}

	return sym
}

// diagnoseLookup generates diagnostics for a possibly-failed symbol resolution
// operation.
func (r symbolRef) diagnoseLookup(sym Symbol, expectedName FullName) *report.Diagnostic {
	if sym.IsZero() {
		return r.Errorf("cannot find `%s` in this scope", r.name).Apply(
			report.Snippetf(r.span, "not found in this scope"),
			report.Helpf("the full name of this scope is `%s`", r.scope),
		)
	}

	if k := sym.Kind(); r.accept != nil && !r.accept(k) {
		return r.Errorf("expected %s, found %s `%s`", r.want, k.noun(), sym.FullName()).Apply(
			report.Snippetf(r.span, "expected %s", r.want),
			report.Snippetf(sym.Definition(), "defined here"),
		)
	}

	switch {
	case expectedName != "":
		// Complain if we found the "wrong" type.
		return r.Errorf("cannot find `%s` in this scope", r.name).Apply(
			report.Snippetf(r.span, "not found in this scope"),
			report.Snippetf(sym.Definition(),
				"found possibly related symbol `%s`", sym.FullName()),
			report.Notef(
				"Protobuf's name lookup rules expected a symbol `%s`, "+
					"rather than the one we found",
				expectedName),
		)
	case !sym.Visible():
		// Complain that we need to import a symbol.
		d := r.Errorf("cannot find `%s` in this scope", r.name).Apply(
			report.Snippetf(r.span, "not visible in this scope"),
			report.Snippetf(sym.Definition(), "found in unimported file"),
		)

		if !r.suggestImport {
			return d
		}

		// Find the last import statement and stick the suggestion after it.
		decls := sym.Context().File().AST().Decls()
		_, _, imp := iterx.Find2(seq.Backward(decls), func(_ int, d ast.DeclAny) bool {
			return d.Kind() == ast.DeclKindImport
		})

		var offset int
		if !imp.IsZero() {
			offset = imp.Span().End
		}

		replacement := fmt.Sprintf("\nimport %q;", sym.File().Path())
		if offset == 0 {
			replacement = replacement[1:] + "\n"
		}

		d.Apply(report.SuggestEdits(
			imp.Span().File.Span(offset, offset),
			fmt.Sprintf("bring `%s` into scope", r.name),
			report.Edit{Replace: replacement},
		))

		return d
	}

	return nil
}<|MERGE_RESOLUTION|>--- conflicted
+++ resolved
@@ -177,8 +177,6 @@
 	}
 }
 
-<<<<<<< HEAD
-=======
 func resolveMethodTypes(m Method, r *report.Report) {
 	resolve := func(ty ast.TypeAny) (out ref[rawType], stream bool) {
 		var path ast.Path
@@ -230,7 +228,6 @@
 	}
 }
 
->>>>>>> 32eb1646
 // symbolRef is all of the information necessary to resolve a symbol reference.
 type symbolRef struct {
 	*Context
