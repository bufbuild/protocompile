--- conflicted
+++ resolved
@@ -149,18 +149,23 @@
 }
 
 // Visible returns whether or not this symbol is visible according to Protobuf's
-// import semantics, within s.Context().File().
-<<<<<<< HEAD
+// import semantics, within the given file.
 //
 // If allowOptions is true, symbols that were pulled in via import option are
 // accepted.
-func (s Symbol) Visible(allowOptions bool) bool {
-	if s.ref.file <= 0 || s.Kind() == SymbolKindPackage {
+func (s Symbol) Visible(in *File, allowOptions bool) bool {
+	if s.Context() == in || s.Context() == primitiveCtx || s.Kind() == SymbolKindPackage {
+		// Packages don't get visibility checks.
 		return true
 	}
 
-	file := s.Context().imports.files[uint(s.ref.file)-1]
-	if !file.visible || !(allowOptions || !file.option) {
+	idx, imported := in.imports.byPath[s.Context().InternedPath()]
+	if !imported {
+		return false
+	}
+
+	imp := in.imports.files[idx]
+	if !imp.visible || !(allowOptions || !imp.option) {
 		return false
 	}
 
@@ -169,23 +174,7 @@
 		return exported
 	}
 
-	return true
-=======
-func (s Symbol) Visible(in *File) bool {
-	if s.Context() == in || s.Context() == primitiveCtx || s.Kind() == SymbolKindPackage {
-		// Packages don't get visibility checks.
-		return true
-	}
-
-	// fmt.Println(s.Context().File().Path)
-	idx, imported := in.imports.byPath[s.Context().InternedPath()]
-	if !imported {
-		return false
-	}
-
-	imp := in.imports.files[idx]
 	return imp.visible
->>>>>>> 1a161857
 }
 
 // Definition returns a span for the definition site of this symbol;
@@ -214,15 +203,22 @@
 	return report.Span{}
 }
 
-// Import returns the import declaration that brought this symbol into scope.
-//
-// Returns zero of s is defined in the current file.
-func (s Symbol) Import() Import {
-	if s.ref.file <= 0 {
+// Import returns the import declaration that brought this symbol into scope
+// in the given file.
+//
+// Returns zero if s is defined in the current file or if s is not imported
+// by in.
+func (s Symbol) Import(in *File) Import {
+	if s.Context() == in || s.Context() == primitiveCtx {
 		return Import{}
 	}
 
-	return s.Context().imports.Transitive().At(int(s.ref.file) - 1)
+	idx, imported := in.imports.byPath[s.Context().InternedPath()]
+	if !imported {
+		return Import{}
+	}
+
+	return in.imports.Transitive().At(int(idx))
 }
 
 // noun returns a [taxa.Noun] for diagnostic use.
@@ -500,13 +496,8 @@
 
 		if !r.IsZero() {
 			found = r
-<<<<<<< HEAD
-			sym := wrapSymbol(c, r)
-			if sym.Visible(true) && accept(sym.Kind()) {
-=======
 			sym := GetRef(file, r)
-			if sym.Visible(file) && accept(sym.Kind()) {
->>>>>>> 1a161857
+			if sym.Visible(file, true) && accept(sym.Kind()) {
 				// If the symbol is not visible, keep looking; we may find
 				// another match that is actually visible.
 				break
