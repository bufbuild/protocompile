error: editions must use the `edition` keyword
  --> testdata/syntax/2023_syntax.proto:16:1
   |
16 | syntax = 2023;
   | ^^^^^^
  help: replace with `edition`
   |
<<<<<<< HEAD
16 | - syntax = 2023;
16 | + edition = 2023;
   |
=======
15 | - syntax = 2023;
15 | + edition = 2023;
>>>>>>> f72271f3

error: the value of a `syntax` declaration must be a string literal
  --> testdata/syntax/2023_syntax.proto:16:10
   |
16 | syntax = 2023;
   |          ^^^^
  help: add quotes to make this a string literal
   |
16 | syntax = "2023";
   |          +    +

encountered 2 errors<|MERGE_RESOLUTION|>--- conflicted
+++ resolved
@@ -5,14 +5,8 @@
    | ^^^^^^
   help: replace with `edition`
    |
-<<<<<<< HEAD
 16 | - syntax = 2023;
 16 | + edition = 2023;
-   |
-=======
-15 | - syntax = 2023;
-15 | + edition = 2023;
->>>>>>> f72271f3
 
 error: the value of a `syntax` declaration must be a string literal
   --> testdata/syntax/2023_syntax.proto:16:10
