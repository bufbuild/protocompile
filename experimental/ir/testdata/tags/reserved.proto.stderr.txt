error: use of reserved field number `2`
  --> testdata/tags/reserved.proto:21:25
   |
21 |     optional int32 y1 = 2;
   |                         ^ used here
22 |     optional int32 y2 = 3;
...
26 |     reserved 2, 3 to 3, 5 to 10;
   |              - field number reserved here

error: use of reserved field number `3`
  --> testdata/tags/reserved.proto:22:25
   |
22 |     optional int32 y2 = 3;
   |                         ^ used here
23 |     optional int32 y3 = 4;
...
26 |     reserved 2, 3 to 3, 5 to 10;
   |                 ------ field number reserved here

error: use of reserved field number `5`
  --> testdata/tags/reserved.proto:24:25
   |
24 |     optional int32 y4 = 5;
   |                         ^ used here
25 |
26 |     reserved 2, 3 to 3, 5 to 10;
   |                         ------- field number reserved here

warning: singleton range can be simplified
  --> testdata/tags/reserved.proto:26:17
   |
26 |     reserved 2, 3 to 3, 5 to 10;
   |                 ^^^^^^
  help: replace with a single number
   |
26 | -     reserved 2, 3 to 3, 5 to 10;
26 | +     reserved 2, 3, 5 to 10;

error: overlapping field number ranges
  --> testdata/tags/reserved.proto:27:14
   |
26 |     reserved 2, 3 to 3, 5 to 10;
   |                         ------- overlaps with this one
27 |     reserved 7, 8 to max;   // Overlapping reserved regions.
   |              ^ this range
   |
   = help: they overlap at `7`

error: overlapping field number ranges
  --> testdata/tags/reserved.proto:27:17
   |
26 |     reserved 2, 3 to 3, 5 to 10;
   |                         ------- overlaps with this one
27 |     reserved 7, 8 to max;   // Overlapping reserved regions.
   |                 ^^^^^^^^ this range
   |
   = help: they overlap in the range `8 to 10`

error: `max` outside of range end
  --> testdata/tags/reserved.proto:28:14
   |
28 |     reserved max to max;    // Only first can be max.
   |              ^^^
   = note: the special `max` expression can only be used at the end of a range

error: use of reserved message field name
  --> testdata/tags/reserved.proto:30:20
   |
30 |     optional int32 reserved = 100;
   |                    ^^^^^^^^
31 |     reserved "reserved", "unused";
   |              ---------- `reserved` reserved here

error: use of reserved field number `100`
  --> testdata/tags/reserved.proto:30:31
   |
27 |     reserved 7, 8 to max;   // Overlapping reserved regions.
   |                 -------- field number reserved here
28 |     reserved max to max;    // Only first can be max.
29 |
30 |     optional int32 reserved = 100;
   |                               ^^^ used here

error: use of reserved enum value `2`
  --> testdata/tags/reserved.proto:36:10
   |
36 |     Y1 = 2;
   |          ^ used here
37 |     Y2 = 3;
...
41 |     reserved 2, 3 to 3, 5 to 10;
   |              - enum value reserved here

error: use of reserved enum value `3`
  --> testdata/tags/reserved.proto:37:10
   |
37 |     Y2 = 3;
   |          ^ used here
38 |     Y3 = 4;
...
41 |     reserved 2, 3 to 3, 5 to 10;
   |                 ------ enum value reserved here

error: use of reserved enum value `5`
  --> testdata/tags/reserved.proto:39:10
   |
39 |     Y4 = 5;
   |          ^ used here
40 |
41 |     reserved 2, 3 to 3, 5 to 10;
   |                         ------- enum value reserved here

warning: singleton range can be simplified
  --> testdata/tags/reserved.proto:41:17
   |
41 |     reserved 2, 3 to 3, 5 to 10;
   |                 ^^^^^^
  help: replace with a single number
   |
41 | -     reserved 2, 3 to 3, 5 to 10;
41 | +     reserved 2, 3, 5 to 10;

error: overlapping enum value ranges
  --> testdata/tags/reserved.proto:42:14
   |
41 |     reserved 2, 3 to 3, 5 to 10;
   |                         ------- overlaps with this one
42 |     reserved 7, 8 to max;
   |              ^ this range
   |
   = help: they overlap at `7`

error: overlapping enum value ranges
  --> testdata/tags/reserved.proto:42:17
   |
41 |     reserved 2, 3 to 3, 5 to 10;
   |                         ------- overlaps with this one
42 |     reserved 7, 8 to max;
   |                 ^^^^^^^^ this range
   |
   = help: they overlap in the range `8 to 10`

error: `max` outside of range end
  --> testdata/tags/reserved.proto:43:14
   |
43 |     reserved max to max;
   |              ^^^
   = note: the special `max` expression can only be used at the end of a range

<<<<<<< HEAD
error: use of reserved enum value `0`
  --> testdata/tags/reserved.proto:44:9
   |
44 |     K = 0;
   |         ^ used here
45 |     reserved 0;
   |              - enum value reserved here

encountered 13 errors and 2 warnings
=======
error: use of reserved enum value name
  --> testdata/tags/reserved.proto:45:5
   |
45 |     reserved = 100;
   |     ^^^^^^^^
46 |     reserved "reserved", "unused";
   |              ---------- `reserved` reserved here

error: use of reserved enum value `100`
  --> testdata/tags/reserved.proto:45:16
   |
42 |     reserved 7, 8 to max;
   |                 -------- enum value reserved here
43 |     reserved max to max;
44 |
45 |     reserved = 100;
   |                ^^^ used here

encountered 16 errors and 2 warnings
>>>>>>> f8d5684e
<|MERGE_RESOLUTION|>--- conflicted
+++ resolved
@@ -148,17 +148,6 @@
    |              ^^^
    = note: the special `max` expression can only be used at the end of a range
 
-<<<<<<< HEAD
-error: use of reserved enum value `0`
-  --> testdata/tags/reserved.proto:44:9
-   |
-44 |     K = 0;
-   |         ^ used here
-45 |     reserved 0;
-   |              - enum value reserved here
-
-encountered 13 errors and 2 warnings
-=======
 error: use of reserved enum value name
   --> testdata/tags/reserved.proto:45:5
    |
@@ -177,5 +166,12 @@
 45 |     reserved = 100;
    |                ^^^ used here
 
-encountered 16 errors and 2 warnings
->>>>>>> f8d5684e
+error: use of reserved enum value `0`
+  --> testdata/tags/reserved.proto:50:9
+   |
+50 |     K = 0;
+   |         ^ used here
+51 |     reserved 0;
+   |              - enum value reserved here
+
+encountered 17 errors and 2 warnings