--- conflicted
+++ resolved
@@ -29,19 +29,11 @@
 error: `field_presence` is not supported in "proto2"
   --> testdata/editions/proto2.proto:27:27
    |
-<<<<<<< HEAD
-15 | syntax = "proto2";
-   |          -------- syntax specified here
-...
-24 |     option features = {};
-25 |     optional int32 x = 1 [features.field_presence = IMPLICIT];
-=======
 17 | syntax = "proto2";
    |          -------- syntax specified here
 ...
 26 |     option features = {};
 27 |     optional int32 x = 1 [features.field_presence = IMPLICIT];
->>>>>>> 97004e63
    |                           ^^^^^^^^^^^^^^^^^^^^^^^
    = help: `field_presence` requires at least Edition 2023
 
