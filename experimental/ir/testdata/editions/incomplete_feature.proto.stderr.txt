--- conflicted
+++ resolved
@@ -39,19 +39,11 @@
            `EDITION_LEGACY` to cover all editions
 
 warning: expected `bool` or enum type, found scalar type `int32`
-<<<<<<< HEAD
-  --> testdata/editions/incomplete_feature.proto:40:5
-=======
   --> testdata/editions/incomplete_feature.proto:42:5
->>>>>>> 97004e63
    |
 42 |     int32 e = 5 [
    |     ^^^^^
-<<<<<<< HEAD
-41 |         edition_defaults = {edition: EDITION_PROTO2, value: "0"},
-=======
 43 |         edition_defaults = {edition: EDITION_PROTO2, value: "0"},
->>>>>>> 97004e63
    |         ---------------- expected because this makes `e` into a feature
    |
    = note: this is likely a mistake, but it is not rejected by protoc
