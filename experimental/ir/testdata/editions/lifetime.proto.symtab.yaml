--- conflicted
+++ resolved
@@ -1,8 +1,6 @@
 tables:
   "testdata/editions/lifetime.proto":
     imports: [{ path: "google/protobuf/descriptor.proto", visible: true }]
-<<<<<<< HEAD
-=======
     features:
     - { extn: "buf.test.x", name: "a", value: "true", explicit: true }
     - { extn: "buf.test.x", name: "b", value: "true", explicit: true }
@@ -18,7 +16,6 @@
     - { name: "message_encoding", value: "LENGTH_PREFIXED" }
     - { name: "repeated_field_encoding", value: "PACKED" }
     - { name: "utf8_validation", value: "VERIFY" }
->>>>>>> 97004e63
     symbols:
     - fqn: "buf.test"
       kind: KIND_PACKAGE
@@ -28,8 +25,6 @@
       file: "testdata/editions/lifetime.proto"
       index: 1
       visible: true
-<<<<<<< HEAD
-=======
       features:
       - { name: "enforce_naming_style", value: "STYLE_LEGACY" }
       - { name: "json_format", value: "ALLOW" }
@@ -39,7 +34,6 @@
       - { extn: "buf.test.x", name: "d", value: "true" }
       - { extn: "buf.test.x", name: "e", value: "true" }
       - { extn: "buf.test.x", name: "f", value: "true" }
->>>>>>> 97004e63
     - fqn: "buf.test.Features.a"
       kind: KIND_FIELD
       file: "testdata/editions/lifetime.proto"
@@ -53,21 +47,18 @@
               "value": { string: "false" }
         "feature_support":
           message.fields: { "edition_introduced": { i32: 1000 } }
-<<<<<<< HEAD
-=======
-      features:
-      - { name: "enforce_naming_style", value: "STYLE_LEGACY" }
-      - { name: "field_presence", value: "EXPLICIT" }
-      - { name: "message_encoding", value: "LENGTH_PREFIXED" }
-      - { name: "repeated_field_encoding", value: "PACKED" }
-      - { name: "utf8_validation", value: "VERIFY" }
-      - { extn: "buf.test.x", name: "a", value: "true" }
-      - { extn: "buf.test.x", name: "b", value: "true" }
-      - { extn: "buf.test.x", name: "c", value: "true" }
-      - { extn: "buf.test.x", name: "d", value: "true" }
-      - { extn: "buf.test.x", name: "e", value: "true" }
-      - { extn: "buf.test.x", name: "f", value: "true" }
->>>>>>> 97004e63
+      features:
+      - { name: "enforce_naming_style", value: "STYLE_LEGACY" }
+      - { name: "field_presence", value: "EXPLICIT" }
+      - { name: "message_encoding", value: "LENGTH_PREFIXED" }
+      - { name: "repeated_field_encoding", value: "PACKED" }
+      - { name: "utf8_validation", value: "VERIFY" }
+      - { extn: "buf.test.x", name: "a", value: "true" }
+      - { extn: "buf.test.x", name: "b", value: "true" }
+      - { extn: "buf.test.x", name: "c", value: "true" }
+      - { extn: "buf.test.x", name: "d", value: "true" }
+      - { extn: "buf.test.x", name: "e", value: "true" }
+      - { extn: "buf.test.x", name: "f", value: "true" }
     - fqn: "buf.test.Features.b"
       kind: KIND_FIELD
       file: "testdata/editions/lifetime.proto"
@@ -85,21 +76,18 @@
               string: "This is a bad feature. Don't use it."
             "edition_deprecated": { i32: 1000 }
             "edition_introduced": { i32: 1000 }
-<<<<<<< HEAD
-=======
-      features:
-      - { name: "enforce_naming_style", value: "STYLE_LEGACY" }
-      - { name: "field_presence", value: "EXPLICIT" }
-      - { name: "message_encoding", value: "LENGTH_PREFIXED" }
-      - { name: "repeated_field_encoding", value: "PACKED" }
-      - { name: "utf8_validation", value: "VERIFY" }
-      - { extn: "buf.test.x", name: "a", value: "true" }
-      - { extn: "buf.test.x", name: "b", value: "true" }
-      - { extn: "buf.test.x", name: "c", value: "true" }
-      - { extn: "buf.test.x", name: "d", value: "true" }
-      - { extn: "buf.test.x", name: "e", value: "true" }
-      - { extn: "buf.test.x", name: "f", value: "true" }
->>>>>>> 97004e63
+      features:
+      - { name: "enforce_naming_style", value: "STYLE_LEGACY" }
+      - { name: "field_presence", value: "EXPLICIT" }
+      - { name: "message_encoding", value: "LENGTH_PREFIXED" }
+      - { name: "repeated_field_encoding", value: "PACKED" }
+      - { name: "utf8_validation", value: "VERIFY" }
+      - { extn: "buf.test.x", name: "a", value: "true" }
+      - { extn: "buf.test.x", name: "b", value: "true" }
+      - { extn: "buf.test.x", name: "c", value: "true" }
+      - { extn: "buf.test.x", name: "d", value: "true" }
+      - { extn: "buf.test.x", name: "e", value: "true" }
+      - { extn: "buf.test.x", name: "f", value: "true" }
     - fqn: "buf.test.Features.c"
       kind: KIND_FIELD
       file: "testdata/editions/lifetime.proto"
@@ -115,21 +103,18 @@
           message.fields:
             "edition_introduced": { i32: 1000 }
             "edition_removed": { i32: 1000 }
-<<<<<<< HEAD
-=======
-      features:
-      - { name: "enforce_naming_style", value: "STYLE_LEGACY" }
-      - { name: "field_presence", value: "EXPLICIT" }
-      - { name: "message_encoding", value: "LENGTH_PREFIXED" }
-      - { name: "repeated_field_encoding", value: "PACKED" }
-      - { name: "utf8_validation", value: "VERIFY" }
-      - { extn: "buf.test.x", name: "a", value: "true" }
-      - { extn: "buf.test.x", name: "b", value: "true" }
-      - { extn: "buf.test.x", name: "c", value: "true" }
-      - { extn: "buf.test.x", name: "d", value: "true" }
-      - { extn: "buf.test.x", name: "e", value: "true" }
-      - { extn: "buf.test.x", name: "f", value: "true" }
->>>>>>> 97004e63
+      features:
+      - { name: "enforce_naming_style", value: "STYLE_LEGACY" }
+      - { name: "field_presence", value: "EXPLICIT" }
+      - { name: "message_encoding", value: "LENGTH_PREFIXED" }
+      - { name: "repeated_field_encoding", value: "PACKED" }
+      - { name: "utf8_validation", value: "VERIFY" }
+      - { extn: "buf.test.x", name: "a", value: "true" }
+      - { extn: "buf.test.x", name: "b", value: "true" }
+      - { extn: "buf.test.x", name: "c", value: "true" }
+      - { extn: "buf.test.x", name: "d", value: "true" }
+      - { extn: "buf.test.x", name: "e", value: "true" }
+      - { extn: "buf.test.x", name: "f", value: "true" }
     - fqn: "buf.test.Features.d"
       kind: KIND_FIELD
       file: "testdata/editions/lifetime.proto"
@@ -143,8 +128,6 @@
               "value": { string: "false" }
         "feature_support":
           message.fields: { "edition_introduced": { i32: 1001 } }
-<<<<<<< HEAD
-=======
       features:
       - { name: "enforce_naming_style", value: "STYLE_LEGACY" }
       - { name: "field_presence", value: "EXPLICIT" }
@@ -213,27 +196,23 @@
       - { extn: "buf.test.x", name: "d", value: "true" }
       - { extn: "buf.test.x", name: "e", value: "true" }
       - { extn: "buf.test.x", name: "f", value: "true" }
->>>>>>> 97004e63
     - fqn: "buf.test.x"
       kind: KIND_EXTENSION
       file: "testdata/editions/lifetime.proto"
       index: 1
       visible: true
-<<<<<<< HEAD
-=======
-      features:
-      - { name: "enforce_naming_style", value: "STYLE_LEGACY" }
-      - { name: "field_presence", value: "EXPLICIT" }
-      - { name: "message_encoding", value: "LENGTH_PREFIXED" }
-      - { name: "repeated_field_encoding", value: "PACKED" }
-      - { name: "utf8_validation", value: "VERIFY" }
-      - { extn: "buf.test.x", name: "a", value: "true" }
-      - { extn: "buf.test.x", name: "b", value: "true" }
-      - { extn: "buf.test.x", name: "c", value: "true" }
-      - { extn: "buf.test.x", name: "d", value: "true" }
-      - { extn: "buf.test.x", name: "e", value: "true" }
-      - { extn: "buf.test.x", name: "f", value: "true" }
->>>>>>> 97004e63
+      features:
+      - { name: "enforce_naming_style", value: "STYLE_LEGACY" }
+      - { name: "field_presence", value: "EXPLICIT" }
+      - { name: "message_encoding", value: "LENGTH_PREFIXED" }
+      - { name: "repeated_field_encoding", value: "PACKED" }
+      - { name: "utf8_validation", value: "VERIFY" }
+      - { extn: "buf.test.x", name: "a", value: "true" }
+      - { extn: "buf.test.x", name: "b", value: "true" }
+      - { extn: "buf.test.x", name: "c", value: "true" }
+      - { extn: "buf.test.x", name: "d", value: "true" }
+      - { extn: "buf.test.x", name: "e", value: "true" }
+      - { extn: "buf.test.x", name: "f", value: "true" }
     options.message.fields:
       "features":
         message.extns:
