<<<<<<< HEAD
error: `b` is deprecated in Edition 2023
  --> testdata/editions/lifetime.proto:21:33
   |
15 | edition = "2023";
   |           ------ edition specified here
...
21 | option features.(x) = {a: true, b: true, c: true, d: true, e: true, f: true};
=======
warning: `b` is deprecated in Edition 2023
  --> testdata/editions/lifetime.proto:23:33
   |
23 | option features.(x) = {a: true, b: true, c: true, d: true};
>>>>>>> 2520d134
   |                                 ^
   = help: deprecated since Edition 2023
   = help: deprecated: This is a bad feature. Don't use it.

error: `c` is not supported in Edition 2023
  --> testdata/editions/lifetime.proto:23:42
   |
<<<<<<< HEAD
15 | edition = "2023";
   |           ------ edition specified here
...
21 | option features.(x) = {a: true, b: true, c: true, d: true, e: true, f: true};
=======
23 | option features.(x) = {a: true, b: true, c: true, d: true};
>>>>>>> 2520d134
   |                                          ^
   = help: removed in Edition 2023

error: `d` is not supported in Edition 2023
  --> testdata/editions/lifetime.proto:23:51
   |
<<<<<<< HEAD
15 | edition = "2023";
   |           ------ edition specified here
...
21 | option features.(x) = {a: true, b: true, c: true, d: true, e: true, f: true};
=======
23 | option features.(x) = {a: true, b: true, c: true, d: true};
>>>>>>> 2520d134
   |                                                   ^
   = help: `d` requires at least Edition 2024

error: `e` is deprecated in Edition 2023
  --> testdata/editions/lifetime.proto:21:60
   |
15 | edition = "2023";
   |           ------ edition specified here
...
21 | option features.(x) = {a: true, b: true, c: true, d: true, e: true, f: true};
   |                                                            ^
   = help: deprecated since Edition 2023, to be removed in Edition 2024

error: `f` is not supported in Edition 2023
  --> testdata/editions/lifetime.proto:21:69
   |
15 | edition = "2023";
   |           ------ edition specified here
...
21 | option features.(x) = {a: true, b: true, c: true, d: true, e: true, f: true};
   |                                                                     ^
   = help: deprecated since "proto3", removed in Edition 2023

encountered 5 errors<|MERGE_RESOLUTION|>--- conflicted
+++ resolved
@@ -1,17 +1,10 @@
-<<<<<<< HEAD
 error: `b` is deprecated in Edition 2023
-  --> testdata/editions/lifetime.proto:21:33
+  --> testdata/editions/lifetime.proto:23:33
    |
-15 | edition = "2023";
+17 | edition = "2023";
    |           ------ edition specified here
 ...
-21 | option features.(x) = {a: true, b: true, c: true, d: true, e: true, f: true};
-=======
-warning: `b` is deprecated in Edition 2023
-  --> testdata/editions/lifetime.proto:23:33
-   |
-23 | option features.(x) = {a: true, b: true, c: true, d: true};
->>>>>>> 2520d134
+23 | option features.(x) = {a: true, b: true, c: true, d: true, e: true, f: true};
    |                                 ^
    = help: deprecated since Edition 2023
    = help: deprecated: This is a bad feature. Don't use it.
@@ -19,48 +12,40 @@
 error: `c` is not supported in Edition 2023
   --> testdata/editions/lifetime.proto:23:42
    |
-<<<<<<< HEAD
-15 | edition = "2023";
+17 | edition = "2023";
    |           ------ edition specified here
 ...
-21 | option features.(x) = {a: true, b: true, c: true, d: true, e: true, f: true};
-=======
-23 | option features.(x) = {a: true, b: true, c: true, d: true};
->>>>>>> 2520d134
+23 | option features.(x) = {a: true, b: true, c: true, d: true, e: true, f: true};
    |                                          ^
    = help: removed in Edition 2023
 
 error: `d` is not supported in Edition 2023
   --> testdata/editions/lifetime.proto:23:51
    |
-<<<<<<< HEAD
-15 | edition = "2023";
+17 | edition = "2023";
    |           ------ edition specified here
 ...
-21 | option features.(x) = {a: true, b: true, c: true, d: true, e: true, f: true};
-=======
-23 | option features.(x) = {a: true, b: true, c: true, d: true};
->>>>>>> 2520d134
+23 | option features.(x) = {a: true, b: true, c: true, d: true, e: true, f: true};
    |                                                   ^
    = help: `d` requires at least Edition 2024
 
 error: `e` is deprecated in Edition 2023
-  --> testdata/editions/lifetime.proto:21:60
+  --> testdata/editions/lifetime.proto:23:60
    |
-15 | edition = "2023";
+17 | edition = "2023";
    |           ------ edition specified here
 ...
-21 | option features.(x) = {a: true, b: true, c: true, d: true, e: true, f: true};
+23 | option features.(x) = {a: true, b: true, c: true, d: true, e: true, f: true};
    |                                                            ^
    = help: deprecated since Edition 2023, to be removed in Edition 2024
 
 error: `f` is not supported in Edition 2023
-  --> testdata/editions/lifetime.proto:21:69
+  --> testdata/editions/lifetime.proto:23:69
    |
-15 | edition = "2023";
+17 | edition = "2023";
    |           ------ edition specified here
 ...
-21 | option features.(x) = {a: true, b: true, c: true, d: true, e: true, f: true};
+23 | option features.(x) = {a: true, b: true, c: true, d: true, e: true, f: true};
    |                                                                     ^
    = help: deprecated since "proto3", removed in Edition 2023
 
