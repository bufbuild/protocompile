--- conflicted
+++ resolved
@@ -1,14 +1,3 @@
-<<<<<<< HEAD
-error: `b` is not supported in Edition 2023
-  --> testdata/editions/lifetime.proto:21:33
-   |
-15 | edition = "2023";
-   |           ------ edition specified here
-...
-21 | option features.(x) = {a: true, b: true, c: true, d: true};
-   |                                 ^
-   = help: deprecated since Edition 2023, removed in "<unknown>"
-=======
 warning: `b` is deprecated in Edition 2023
   --> testdata/editions/lifetime.proto:23:33
    |
@@ -18,41 +7,21 @@
 23 | option features.(x) = {a: true, b: true, c: true, d: true, e: true, f: true};
    |                                 ^
    = help: deprecated since Edition 2023
->>>>>>> 97004e63
    = help: deprecated: This is a bad feature. Don't use it.
 
 error: `c` is not supported in Edition 2023
   --> testdata/editions/lifetime.proto:23:42
    |
-<<<<<<< HEAD
-15 | edition = "2023";
-   |           ------ edition specified here
-...
-21 | option features.(x) = {a: true, b: true, c: true, d: true};
-   |                                          ^
-   = help: deprecated since "<unknown>", removed in Edition 2023
-=======
 17 | edition = "2023";
    |           ------ edition specified here
 ...
 23 | option features.(x) = {a: true, b: true, c: true, d: true, e: true, f: true};
    |                                          ^
    = help: removed in Edition 2023
->>>>>>> 97004e63
 
 error: `d` is not supported in Edition 2023
   --> testdata/editions/lifetime.proto:23:51
    |
-<<<<<<< HEAD
-15 | edition = "2023";
-   |           ------ edition specified here
-...
-21 | option features.(x) = {a: true, b: true, c: true, d: true};
-   |                                                   ^
-   = help: `d` requires at least Edition 2024
-
-encountered 3 errors
-=======
 17 | edition = "2023";
    |           ------ edition specified here
 ...
@@ -80,5 +49,4 @@
    |                                                                     ^
    = help: deprecated since "proto3", removed in Edition 2023
 
-encountered 3 errors and 2 warnings
->>>>>>> 97004e63
+encountered 3 errors and 2 warnings