<<<<<<< HEAD
error: `legacy_closed_enum` is deprecated in Edition 2023
  --> testdata/editions/inheritance.proto:22:8
   |
15 | edition = "2023";
   |           ------ edition specified here
...
21 | option features.field_presence = IMPLICIT;
22 | option features.(pb.cpp).legacy_closed_enum = false;
=======
warning: `legacy_closed_enum` is deprecated in Edition 2023
  --> testdata/editions/inheritance.proto:24:8
   |
24 | option features.(pb.cpp).legacy_closed_enum = false;
>>>>>>> 2520d134
   |        ^^^^^^^^^^^^^^^^^^^^^^^^^^^^^^^^^^^^
   = help: deprecated since Edition 2023
   = help: deprecated: The legacy closed enum behavior in C++ is deprecated and
           is scheduled to be removed in edition 2025. See
           http://protobuf.dev/programming-guides/enum/#cpp for more information

encountered 1 error<|MERGE_RESOLUTION|>--- conflicted
+++ resolved
@@ -1,18 +1,11 @@
-<<<<<<< HEAD
 error: `legacy_closed_enum` is deprecated in Edition 2023
-  --> testdata/editions/inheritance.proto:22:8
+  --> testdata/editions/inheritance.proto:24:8
    |
-15 | edition = "2023";
+17 | edition = "2023";
    |           ------ edition specified here
 ...
-21 | option features.field_presence = IMPLICIT;
-22 | option features.(pb.cpp).legacy_closed_enum = false;
-=======
-warning: `legacy_closed_enum` is deprecated in Edition 2023
-  --> testdata/editions/inheritance.proto:24:8
-   |
+23 | option features.field_presence = IMPLICIT;
 24 | option features.(pb.cpp).legacy_closed_enum = false;
->>>>>>> 2520d134
    |        ^^^^^^^^^^^^^^^^^^^^^^^^^^^^^^^^^^^^
    = help: deprecated since Edition 2023
    = help: deprecated: The legacy closed enum behavior in C++ is deprecated and
