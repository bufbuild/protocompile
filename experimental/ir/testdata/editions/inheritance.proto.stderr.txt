<<<<<<< HEAD
error: `legacy_closed_enum` is not supported in Edition 2023
  --> testdata/editions/inheritance.proto:22:8
   |
15 | edition = "2023";
   |           ------ edition specified here
...
21 | option features.field_presence = IMPLICIT;
22 | option features.(pb.cpp).legacy_closed_enum = false;
   |        ^^^^^^^^^^^^^^^^^^^^^^^^^^^^^^^^^^^^
   = help: deprecated since Edition 2023, removed in "<unknown>"
=======
warning: `legacy_closed_enum` is deprecated in Edition 2023
  --> testdata/editions/inheritance.proto:24:8
   |
17 | edition = "2023";
   |           ------ edition specified here
...
23 | option features.field_presence = IMPLICIT;
24 | option features.(pb.cpp).legacy_closed_enum = false;
   |        ^^^^^^^^^^^^^^^^^^^^^^^^^^^^^^^^^^^^
   = help: deprecated since Edition 2023
>>>>>>> 97004e63
   = help: deprecated: The legacy closed enum behavior in C++ is deprecated and
           is scheduled to be removed in edition 2025. See
           http://protobuf.dev/programming-guides/enum/#cpp for more information

warning: required fields are deprecated
  --> testdata/editions/inheritance.proto:26:44
   |
26 |     int32 y = 2 [features.field_presence = LEGACY_REQUIRED];
   |                                            ^^^^^^^^^^^^^^^
   = help: do not attempt to change this to `EXPLICIT` if the field is already
           in-use; doing so is a wire protocol break

encountered 1 error and 1 warning<|MERGE_RESOLUTION|>--- conflicted
+++ resolved
@@ -1,15 +1,3 @@
-<<<<<<< HEAD
-error: `legacy_closed_enum` is not supported in Edition 2023
-  --> testdata/editions/inheritance.proto:22:8
-   |
-15 | edition = "2023";
-   |           ------ edition specified here
-...
-21 | option features.field_presence = IMPLICIT;
-22 | option features.(pb.cpp).legacy_closed_enum = false;
-   |        ^^^^^^^^^^^^^^^^^^^^^^^^^^^^^^^^^^^^
-   = help: deprecated since Edition 2023, removed in "<unknown>"
-=======
 warning: `legacy_closed_enum` is deprecated in Edition 2023
   --> testdata/editions/inheritance.proto:24:8
    |
@@ -20,17 +8,16 @@
 24 | option features.(pb.cpp).legacy_closed_enum = false;
    |        ^^^^^^^^^^^^^^^^^^^^^^^^^^^^^^^^^^^^
    = help: deprecated since Edition 2023
->>>>>>> 97004e63
    = help: deprecated: The legacy closed enum behavior in C++ is deprecated and
            is scheduled to be removed in edition 2025. See
            http://protobuf.dev/programming-guides/enum/#cpp for more information
 
 warning: required fields are deprecated
-  --> testdata/editions/inheritance.proto:26:44
+  --> testdata/editions/inheritance.proto:28:44
    |
-26 |     int32 y = 2 [features.field_presence = LEGACY_REQUIRED];
+28 |     int32 y = 2 [features.field_presence = LEGACY_REQUIRED];
    |                                            ^^^^^^^^^^^^^^^
    = help: do not attempt to change this to `EXPLICIT` if the field is already
            in-use; doing so is a wire protocol break
 
-encountered 1 error and 1 warning+encountered 2 warnings