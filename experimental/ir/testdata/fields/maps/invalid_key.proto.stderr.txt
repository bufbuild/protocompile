--- conflicted
+++ resolved
@@ -1,65 +1,35 @@
 error: expected map key type, found scalar type `float`
-<<<<<<< HEAD
-  --> testdata/fields/maps/invalid_key.proto:20:9
-   |
-20 |     map<float, int32> m1 = 1;
-=======
   --> testdata/fields/maps/invalid_key.proto:21:9
    |
 21 |     map<float, int32> m1 = 1;
->>>>>>> 97004e63
    |         ^^^^^
    = help: valid map key types are integer types, `string`, and `bool`
 
 error: expected map key type, found scalar type `double`
-<<<<<<< HEAD
-  --> testdata/fields/maps/invalid_key.proto:21:9
-   |
-21 |     map<double, int32> m2 = 2;
-=======
   --> testdata/fields/maps/invalid_key.proto:22:9
    |
 22 |     map<double, int32> m2 = 2;
->>>>>>> 97004e63
    |         ^^^^^^
    = help: valid map key types are integer types, `string`, and `bool`
 
 error: expected map key type, found scalar type `bytes`
-<<<<<<< HEAD
-  --> testdata/fields/maps/invalid_key.proto:22:9
-   |
-22 |     map<bytes, int32> m3 = 3;
-=======
   --> testdata/fields/maps/invalid_key.proto:23:9
    |
 23 |     map<bytes, int32> m3 = 3;
->>>>>>> 97004e63
    |         ^^^^^
    = help: valid map key types are integer types, `string`, and `bool`
 
 error: expected map key type, found message type `test.Foo`
-<<<<<<< HEAD
-  --> testdata/fields/maps/invalid_key.proto:23:9
-   |
-23 |     map<Foo, int32> m4 = 4;
-=======
   --> testdata/fields/maps/invalid_key.proto:24:9
    |
 24 |     map<Foo, int32> m4 = 4;
->>>>>>> 97004e63
    |         ^^^
    = help: valid map key types are integer types, `string`, and `bool`
 
 error: expected map key type, found enum type `test.Enum`
-<<<<<<< HEAD
-  --> testdata/fields/maps/invalid_key.proto:24:9
-   |
-24 |     map<Enum, int32> m5 = 5;
-=======
   --> testdata/fields/maps/invalid_key.proto:25:9
    |
 25 |     map<Enum, int32> m5 = 5;
->>>>>>> 97004e63
    |         ^^^^
    = help: valid map key types are integer types, `string`, and `bool`
    = help: counterintuitively, user-defined enum types cannot be used as keys
