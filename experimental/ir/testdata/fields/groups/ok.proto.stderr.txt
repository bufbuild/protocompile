--- conflicted
+++ resolved
@@ -12,17 +12,6 @@
    |                  ^^^^^
    = note: group syntax is not available in proto3 or editions
 
-<<<<<<< HEAD
-warning: required fields are deprecated
-  --> testdata/fields/groups/ok.proto:25:13
-   |
-25 |             required group Baz = 3 {}
-   |             ^^^^^^^^
-   = help: do not attempt to change this to `optional` if the field is already
-           in-use; doing so is a wire protocol break
-
-=======
->>>>>>> 2520d134
 warning: group syntax is deprecated
   --> testdata/fields/groups/ok.proto:27:22
    |
