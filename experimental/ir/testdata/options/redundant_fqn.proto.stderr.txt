--- conflicted
+++ resolved
@@ -1,16 +1,7 @@
 warning: redundant custom option setting syntax
    --> testdata/options/redundant_fqn.proto:23:12
     |
-<<<<<<< HEAD
  23 |     option (google.protobuf.MessageOptions.deprecated) = true;
-    |            ^^^^^^^^^^^^^^^^^^^^^^^^^^^^^^^^^^^^^^^^^^^ this field is not a message extension
-   ::: google/protobuf/descriptor.proto:611:17
-    |
-611 |   optional bool deprecated = 3 [default = false];
-    |                 ---------- field declared inside of `google.protobuf.MessageOptions` here
-   ::: testdata/options/redundant_fqn.proto:23:12
-=======
- 22 |     option (google.protobuf.MessageOptions.deprecated) = true;
     |            ^^^^^^^^^^^^^^^^^^^^^^^^^^^^^^^^^^^^^^^^^^^
     |             |
     |             this field is not a message extension
@@ -22,8 +13,7 @@
     |                  |
     |                  field declared inside of `google.protobuf.MessageOptions` here
     |
-   ::: testdata/options/redundant_fqn.proto:22:12
->>>>>>> f72271f3
+   ::: testdata/options/redundant_fqn.proto:23:12
    help: replace `(...)` with a field name
     |
  23 | -     option (google.protobuf.MessageOptions.deprecated) = true;
