error: expected singular message, found repeated `buf.test.Foo`
<<<<<<< HEAD
  --> testdata/options/values/nested.proto:24:14
   |
24 | option (x).b.a = {};
=======
  --> testdata/options/values/nested.proto:25:14
   |
25 | option (x).b.a = {};
>>>>>>> 97004e63
   |            - ^ field selector requires singular message
   |            |
   |            found repeated `buf.test.Foo`
...
43 |     optional Foo a = 1;
44 |     repeated Foo b = 2;
   |     ------------ type specified here

error: message field `buf.test.Foo.a` set multiple times
  --> testdata/options/values/nested.proto:28:8
   |
27 | option (x).a.a = {};
   |        ----- first set here...
28 | option (x).a = {};
   |        ^^^^^ ... also set here
29 | option (x).a.a.a = {};
...
43 |     optional Foo a = 1;
   |                  - not a repeated field
   |
   = note: a non-`repeated` option may be set at most once

error: message extension `buf.test.y` set multiple times
  --> testdata/options/values/nested.proto:32:8
   |
31 | option (x).(y).a = {};
   |        ------- first set here...
32 | option (x).(y) = {};
   |        ^^^^^^^ ... also set here
33 | option (x).(y).a.(y) = {};
...
53 |     optional Foo y = 1000;
   |                  - not a repeated field
   |
   = note: a non-`repeated` option may be set at most once

error: expected singular message, found repeated `buf.test.Foo`
<<<<<<< HEAD
  --> testdata/options/values/nested.proto:37:18
   |
37 | option (x).a.(z).a = {};
   |              --- ^ field selector requires singular message
   |              |
   |              found repeated `buf.test.Foo`
38 | option (x).a.(z) = {};
=======
  --> testdata/options/values/nested.proto:38:18
   |
38 | option (x).a.(z).a = {};
   |              --- ^ field selector requires singular message
   |              |
   |              found repeated `buf.test.Foo`
39 | option (x).a.(z) = {};
>>>>>>> 97004e63
...
53 |     optional Foo y = 1000;
54 |     repeated Foo z = 1001;
   |     ------------ type specified here

encountered 4 errors<|MERGE_RESOLUTION|>--- conflicted
+++ resolved
@@ -1,13 +1,7 @@
 error: expected singular message, found repeated `buf.test.Foo`
-<<<<<<< HEAD
-  --> testdata/options/values/nested.proto:24:14
-   |
-24 | option (x).b.a = {};
-=======
   --> testdata/options/values/nested.proto:25:14
    |
 25 | option (x).b.a = {};
->>>>>>> 97004e63
    |            - ^ field selector requires singular message
    |            |
    |            found repeated `buf.test.Foo`
@@ -45,15 +39,6 @@
    = note: a non-`repeated` option may be set at most once
 
 error: expected singular message, found repeated `buf.test.Foo`
-<<<<<<< HEAD
-  --> testdata/options/values/nested.proto:37:18
-   |
-37 | option (x).a.(z).a = {};
-   |              --- ^ field selector requires singular message
-   |              |
-   |              found repeated `buf.test.Foo`
-38 | option (x).a.(z) = {};
-=======
   --> testdata/options/values/nested.proto:38:18
    |
 38 | option (x).a.(z).a = {};
@@ -61,7 +46,6 @@
    |              |
    |              found repeated `buf.test.Foo`
 39 | option (x).a.(z) = {};
->>>>>>> 97004e63
 ...
 53 |     optional Foo y = 1000;
 54 |     repeated Foo z = 1001;
