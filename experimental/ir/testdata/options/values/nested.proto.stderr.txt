error: expected singular message, found repeated `buf.test.Foo`
<<<<<<< HEAD
  --> testdata/options/values/nested.proto:24:14
   |
24 | option (x).b.a = {};
   |            - ^ field selector requires singular message
   |            |
   |            found repeated `buf.test.Foo`
=======
  --> testdata/options/values/nested.proto:25:13
   |
25 | option (x).b.a = {};
   |             ^^ field selector requires singular message
>>>>>>> 2520d134
...
43 |     optional Foo a = 1;
44 |     repeated Foo b = 2;
   |     ------------ type specified here

error: message field `buf.test.Foo.a` set multiple times
  --> testdata/options/values/nested.proto:28:8
   |
27 | option (x).a.a = {};
   |        ----- first set here...
28 | option (x).a = {};
   |        ^^^^^ ... also set here
29 | option (x).a.a.a = {};
...
43 |     optional Foo a = 1;
   |                  - not a repeated field
   |
   = note: a non-`repeated` option may be set at most once

error: message extension `buf.test.y` set multiple times
  --> testdata/options/values/nested.proto:32:8
   |
31 | option (x).(y).a = {};
   |        ------- first set here...
32 | option (x).(y) = {};
   |        ^^^^^^^ ... also set here
33 | option (x).(y).a.(y) = {};
...
53 |     optional Foo y = 1000;
   |                  - not a repeated field
   |
   = note: a non-`repeated` option may be set at most once

error: expected singular message, found repeated `buf.test.Foo`
<<<<<<< HEAD
  --> testdata/options/values/nested.proto:37:18
   |
37 | option (x).a.(z).a = {};
   |              --- ^ field selector requires singular message
   |              |
   |              found repeated `buf.test.Foo`
38 | option (x).a.(z) = {};
=======
  --> testdata/options/values/nested.proto:38:17
   |
38 | option (x).a.(z).a = {};
   |                 ^^ field selector requires singular message
39 | option (x).a.(z) = {};
>>>>>>> 2520d134
...
53 |     optional Foo y = 1000;
54 |     repeated Foo z = 1001;
   |     ------------ type specified here

encountered 4 errors<|MERGE_RESOLUTION|>--- conflicted
+++ resolved
@@ -1,17 +1,10 @@
 error: expected singular message, found repeated `buf.test.Foo`
-<<<<<<< HEAD
-  --> testdata/options/values/nested.proto:24:14
+  --> testdata/options/values/nested.proto:25:14
    |
-24 | option (x).b.a = {};
+25 | option (x).b.a = {};
    |            - ^ field selector requires singular message
    |            |
    |            found repeated `buf.test.Foo`
-=======
-  --> testdata/options/values/nested.proto:25:13
-   |
-25 | option (x).b.a = {};
-   |             ^^ field selector requires singular message
->>>>>>> 2520d134
 ...
 43 |     optional Foo a = 1;
 44 |     repeated Foo b = 2;
@@ -46,21 +39,13 @@
    = note: a non-`repeated` option may be set at most once
 
 error: expected singular message, found repeated `buf.test.Foo`
-<<<<<<< HEAD
-  --> testdata/options/values/nested.proto:37:18
+  --> testdata/options/values/nested.proto:38:18
    |
-37 | option (x).a.(z).a = {};
+38 | option (x).a.(z).a = {};
    |              --- ^ field selector requires singular message
    |              |
    |              found repeated `buf.test.Foo`
-38 | option (x).a.(z) = {};
-=======
-  --> testdata/options/values/nested.proto:38:17
-   |
-38 | option (x).a.(z).a = {};
-   |                 ^^ field selector requires singular message
 39 | option (x).a.(z) = {};
->>>>>>> 2520d134
 ...
 53 |     optional Foo y = 1000;
 54 |     repeated Foo z = 1001;
