error: nested array expressions are not allowed
  --> testdata/options/values/float.proto:56:28
   |
<<<<<<< HEAD
56 |     f32: ["foo", true, {}, [], 0 to 1]
   |          ------------------^^--------- ...within this array expression
   |                            |
   |                            cannot nest this array expression...
=======
55 |     f32: ["foo", true, {}, [], 0 to 1]
   |          ----------------------------- ...within this array expression
   |                            ^^ cannot nest this array expression...
>>>>>>> f72271f3

error: unexpected range expression in option setting value
  --> testdata/options/values/float.proto:56:32
   |
56 |     f32: ["foo", true, {}, [], 0 to 1]
   |                                ^^^^^^

error: nested array expressions are not allowed
  --> testdata/options/values/float.proto:57:28
   |
<<<<<<< HEAD
57 |     f64: ["foo", true, {}, [], 0 to 1]
   |          ------------------^^--------- ...within this array expression
   |                            |
   |                            cannot nest this array expression...
=======
56 |     f64: ["foo", true, {}, [], 0 to 1]
   |          ----------------------------- ...within this array expression
   |                            ^^ cannot nest this array expression...
>>>>>>> f72271f3

error: unexpected range expression in option setting value
  --> testdata/options/values/float.proto:57:32
   |
57 |     f64: ["foo", true, {}, [], 0 to 1]
   |                                ^^^^^^

warning: non-canonical floating-point literal
  --> testdata/options/values/float.proto:28:9
   |
28 |         Infinity, -InFiNiTy,
   |         ^^^^^^^^
  help: replace with `inf`
   |
28 | -         Infinity, -InFiNiTy,
28 | +         inf, -InFiNiTy,
   |
   = note: within message expressions only, some floating-point literals are
           case-insensitive

warning: non-canonical floating-point literal
  --> testdata/options/values/float.proto:28:20
   |
28 |         Infinity, -InFiNiTy,
   |                    ^^^^^^^^
  help: replace with `inf`
   |
28 | -         Infinity, -InFiNiTy,
28 | +         Infinity, -inf,
   |
   = note: within message expressions only, some floating-point literals are
           case-insensitive

warning: non-canonical floating-point literal
  --> testdata/options/values/float.proto:29:9
   |
29 |         NaN, -nAn
   |         ^^^
  help: replace with `nan`
   |
29 | -         NaN, -nAn
29 | +         nan, -nAn
   |
   = note: within message expressions only, some floating-point literals are
           case-insensitive

warning: non-canonical floating-point literal
  --> testdata/options/values/float.proto:29:15
   |
29 |         NaN, -nAn
   |               ^^^
  help: replace with `nan`
   |
29 | -         NaN, -nAn
29 | +         NaN, -nan
   |
   = note: within message expressions only, some floating-point literals are
           case-insensitive

warning: floating-point literal rounds to infinity
  --> testdata/options/values/float.proto:37:9
   |
<<<<<<< HEAD
37 |         1234567890123456789012345678901234567890,
   |         ^^^^^^^^^^^^^^^^^^^^^^^^^^^^^^^^^^^^^^^^ this value is beyond the dynamic range of `float`
=======
36 |         1234567890123456789012345678901234567890,
   |         ^^^^^^^^^^^^^^^^^^^^^^^^^^^^^^^^^^^^^^^^
   |          |
   |          this value is beyond the dynamic range of `float`
   |
>>>>>>> f72271f3
  help: replace with `inf`
   |
37 | -         1234567890123456789012345678901234567890,
37 | +         inf,
   |
   |
   = note: this value is of order 1e39; `float` can only represent around 1e38

warning: floating-point literal rounds to infinity
  --> testdata/options/values/float.proto:38:10
   |
<<<<<<< HEAD
38 |         -1234567890123456789012345678901234567890
   |          ^^^^^^^^^^^^^^^^^^^^^^^^^^^^^^^^^^^^^^^^ this value is beyond the dynamic range of `float`
=======
37 |         -1234567890123456789012345678901234567890
   |          ^^^^^^^^^^^^^^^^^^^^^^^^^^^^^^^^^^^^^^^^
   |           |
   |           this value is beyond the dynamic range of `float`
   |
>>>>>>> f72271f3
  help: replace with `inf`
   |
38 | -         -1234567890123456789012345678901234567890
38 | +         -inf
   |
   |
   = note: this value is of order 1e39; `float` can only represent around 1e38

warning: non-canonical floating-point literal
  --> testdata/options/values/float.proto:46:9
   |
46 |         Infinity, -InFiNiTy,
   |         ^^^^^^^^
  help: replace with `inf`
   |
46 | -         Infinity, -InFiNiTy,
46 | +         inf, -InFiNiTy,
   |
   = note: within message expressions only, some floating-point literals are
           case-insensitive

warning: non-canonical floating-point literal
  --> testdata/options/values/float.proto:46:20
   |
46 |         Infinity, -InFiNiTy,
   |                    ^^^^^^^^
  help: replace with `inf`
   |
46 | -         Infinity, -InFiNiTy,
46 | +         Infinity, -inf,
   |
   = note: within message expressions only, some floating-point literals are
           case-insensitive

warning: non-canonical floating-point literal
  --> testdata/options/values/float.proto:47:9
   |
47 |         NaN, -nAn
   |         ^^^
  help: replace with `nan`
   |
47 | -         NaN, -nAn
47 | +         nan, -nAn
   |
   = note: within message expressions only, some floating-point literals are
           case-insensitive

warning: non-canonical floating-point literal
  --> testdata/options/values/float.proto:47:15
   |
47 |         NaN, -nAn
   |               ^^^
  help: replace with `nan`
   |
47 | -         NaN, -nAn
47 | +         NaN, -nan
   |
   = note: within message expressions only, some floating-point literals are
           case-insensitive

warning: floating-point literal rounds to infinity
  --> testdata/options/values/float.proto:53:11
   |
53 |     f64: [1e1000, -1e1000],       // Snap to Infinity.
   |           ^^^^^^ this value is beyond the dynamic range of `double`
   |
  help: replace with `inf`
   |
53 | -     f64: [1e1000, -1e1000],       // Snap to Infinity.
53 | +     f64: [inf, -1e1000],       // Snap to Infinity.
   |
   |
   = note: this value is of order 1e1000; `double` can only represent around
           1e308

warning: floating-point literal rounds to infinity
  --> testdata/options/values/float.proto:53:20
   |
53 |     f64: [1e1000, -1e1000],       // Snap to Infinity.
   |                    ^^^^^^ this value is beyond the dynamic range of `double`
   |
  help: replace with `inf`
   |
53 | -     f64: [1e1000, -1e1000],       // Snap to Infinity.
53 | +     f64: [1e1000, -inf],       // Snap to Infinity.
   |
   |
   = note: this value is of order 1e1000; `double` can only represent around
           1e308

error: mismatched types
  --> testdata/options/values/float.proto:56:11
   |
56 |     f32: ["foo", true, {}, [], 0 to 1]
   |           ^^^^^ expected `float`, found `string`
57 |     f64: ["foo", true, {}, [], 0 to 1]
...
69 |     repeated float f32 = 1;
   |     -------------- expected due to this
   |
   = note: expected: scalar type `float`
              found: scalar type `string`

error: mismatched types
  --> testdata/options/values/float.proto:56:18
   |
56 |     f32: ["foo", true, {}, [], 0 to 1]
   |                  ^^^^ expected `float`, found `bool`
57 |     f64: ["foo", true, {}, [], 0 to 1]
...
69 |     repeated float f32 = 1;
   |     -------------- expected due to this
   |
   = note: expected: scalar type `float`
              found: scalar type `bool`

error: mismatched types
  --> testdata/options/values/float.proto:56:24
   |
56 |     f32: ["foo", true, {}, [], 0 to 1]
   |                        ^^ expected `float`, found message expression
57 |     f64: ["foo", true, {}, [], 0 to 1]
...
69 |     repeated float f32 = 1;
   |     -------------- expected due to this
   |
   = note: expected: scalar type `float`
              found: message expression

error: mismatched types
  --> testdata/options/values/float.proto:57:11
   |
57 |     f64: ["foo", true, {}, [], 0 to 1]
   |           ^^^^^ expected `double`, found `string`
...
69 |     repeated float f32 = 1;
70 |     repeated double f64 = 2;
   |     --------------- expected due to this
   |
   = note: expected: scalar type `double`
              found: scalar type `string`

error: mismatched types
  --> testdata/options/values/float.proto:57:18
   |
57 |     f64: ["foo", true, {}, [], 0 to 1]
   |                  ^^^^ expected `double`, found `bool`
...
69 |     repeated float f32 = 1;
70 |     repeated double f64 = 2;
   |     --------------- expected due to this
   |
   = note: expected: scalar type `double`
              found: scalar type `bool`

error: mismatched types
  --> testdata/options/values/float.proto:57:24
   |
57 |     f64: ["foo", true, {}, [], 0 to 1]
   |                        ^^ expected `double`, found message expression
...
69 |     repeated float f32 = 1;
70 |     repeated double f64 = 2;
   |     --------------- expected due to this
   |
   = note: expected: scalar type `double`
              found: message expression

error: non-canonical floating-point literal outside of message expression
  --> testdata/options/values/float.proto:61:14
   |
61 | option (y) = infinity;
   |              ^^^^^^^^
  help: replace with `inf`
   |
61 | - option (y) = infinity;
61 | + option (y) = inf;
   |
   = note: within message expressions only, some floating-point literals are
           case-insensitive

error: non-canonical floating-point literal outside of message expression
  --> testdata/options/values/float.proto:62:14
   |
62 | option (y) = INF;
   |              ^^^
  help: replace with `inf`
   |
62 | - option (y) = INF;
62 | + option (y) = inf;
   |
   = note: within message expressions only, some floating-point literals are
           case-insensitive

error: non-canonical floating-point literal outside of message expression
  --> testdata/options/values/float.proto:63:14
   |
63 | option (y) = Infinity;
   |              ^^^^^^^^
  help: replace with `inf`
   |
63 | - option (y) = Infinity;
63 | + option (y) = inf;
   |
   = note: within message expressions only, some floating-point literals are
           case-insensitive

error: non-canonical floating-point literal outside of message expression
  --> testdata/options/values/float.proto:65:14
   |
65 | option (y) = NaN;
   |              ^^^
  help: replace with `nan`
   |
65 | - option (y) = NaN;
65 | + option (y) = nan;
   |
   = note: within message expressions only, some floating-point literals are
           case-insensitive

error: non-canonical floating-point literal outside of message expression
  --> testdata/options/values/float.proto:66:14
   |
66 | option (y) = NAN;
   |              ^^^
  help: replace with `nan`
   |
66 | - option (y) = NAN;
66 | + option (y) = nan;
   |
   = note: within message expressions only, some floating-point literals are
           case-insensitive

encountered 15 errors and 12 warnings<|MERGE_RESOLUTION|>--- conflicted
+++ resolved
@@ -1,16 +1,9 @@
 error: nested array expressions are not allowed
   --> testdata/options/values/float.proto:56:28
    |
-<<<<<<< HEAD
-56 |     f32: ["foo", true, {}, [], 0 to 1]
-   |          ------------------^^--------- ...within this array expression
-   |                            |
-   |                            cannot nest this array expression...
-=======
-55 |     f32: ["foo", true, {}, [], 0 to 1]
+56 |     f32: ["foo", true, {}, [], 0 to 1]
    |          ----------------------------- ...within this array expression
    |                            ^^ cannot nest this array expression...
->>>>>>> f72271f3
 
 error: unexpected range expression in option setting value
   --> testdata/options/values/float.proto:56:32
@@ -21,16 +14,9 @@
 error: nested array expressions are not allowed
   --> testdata/options/values/float.proto:57:28
    |
-<<<<<<< HEAD
-57 |     f64: ["foo", true, {}, [], 0 to 1]
-   |          ------------------^^--------- ...within this array expression
-   |                            |
-   |                            cannot nest this array expression...
-=======
-56 |     f64: ["foo", true, {}, [], 0 to 1]
+57 |     f64: ["foo", true, {}, [], 0 to 1]
    |          ----------------------------- ...within this array expression
    |                            ^^ cannot nest this array expression...
->>>>>>> f72271f3
 
 error: unexpected range expression in option setting value
   --> testdata/options/values/float.proto:57:32
@@ -93,16 +79,11 @@
 warning: floating-point literal rounds to infinity
   --> testdata/options/values/float.proto:37:9
    |
-<<<<<<< HEAD
 37 |         1234567890123456789012345678901234567890,
-   |         ^^^^^^^^^^^^^^^^^^^^^^^^^^^^^^^^^^^^^^^^ this value is beyond the dynamic range of `float`
-=======
-36 |         1234567890123456789012345678901234567890,
    |         ^^^^^^^^^^^^^^^^^^^^^^^^^^^^^^^^^^^^^^^^
    |          |
    |          this value is beyond the dynamic range of `float`
    |
->>>>>>> f72271f3
   help: replace with `inf`
    |
 37 | -         1234567890123456789012345678901234567890,
@@ -114,16 +95,11 @@
 warning: floating-point literal rounds to infinity
   --> testdata/options/values/float.proto:38:10
    |
-<<<<<<< HEAD
 38 |         -1234567890123456789012345678901234567890
-   |          ^^^^^^^^^^^^^^^^^^^^^^^^^^^^^^^^^^^^^^^^ this value is beyond the dynamic range of `float`
-=======
-37 |         -1234567890123456789012345678901234567890
    |          ^^^^^^^^^^^^^^^^^^^^^^^^^^^^^^^^^^^^^^^^
    |           |
    |           this value is beyond the dynamic range of `float`
    |
->>>>>>> f72271f3
   help: replace with `inf`
    |
 38 | -         -1234567890123456789012345678901234567890
