// Copyright 2020-2025 Buf Technologies, Inc.
//
// Licensed under the Apache License, Version 2.0 (the "License");
// you may not use this file except in compliance with the License.
// You may obtain a copy of the License at
//
//      http://www.apache.org/licenses/LICENSE-2.0
//
// Unless required by applicable law or agreed to in writing, software
// distributed under the License is distributed on an "AS IS" BASIS,
// WITHOUT WARRANTIES OR CONDITIONS OF ANY KIND, either express or implied.
// See the License for the specific language governing permissions and
// limitations under the License.

package ir

import (
	"errors"
	"fmt"
	"io/fs"
	"path/filepath"
	"strconv"
	"strings"

	"github.com/bufbuild/protocompile/experimental/ast"
<<<<<<< HEAD
	"github.com/bufbuild/protocompile/experimental/incremental"
=======
	"github.com/bufbuild/protocompile/experimental/internal/cycle"
>>>>>>> be149ad4
	"github.com/bufbuild/protocompile/experimental/report"
	"github.com/bufbuild/protocompile/internal/ext/iterx"
	"github.com/bufbuild/protocompile/internal/intern"
)

// Importer is a callback to resolve the imports of an [ast.File] being
// lowered.
//
<<<<<<< HEAD
// If a cycle is encountered, should return an *[incremental.ErrCycle][[ast.DeclImport]],
=======
// If a cycle is encountered, should return an *[incremental.ErrCycle],
>>>>>>> be149ad4
// starting from decl and ending when the currently lowered file is imported.
//
// [Session.Lower] may not call this function on all imports; only those for
// which it needs the caller to resolve a [File] for it.
type Importer func(n int, path string, decl ast.DeclImport) (File, error)
<<<<<<< HEAD
=======

// ErrCycle is returned by an [Importer] when encountering an import cycle.
type ErrCycle = cycle.Error[ast.DeclImport]
>>>>>>> be149ad4

// buildImports builds the transitive imports table.
func buildImports(f File, r *report.Report, importer Importer) {
	c := f.Context()
	dedup := make(intern.Map[ast.DeclImport], iterx.Count(f.AST().Imports()))

	for i, imp := range iterx.Enumerate(f.AST().Imports()) {
		path, ok := imp.ImportPath().AsLiteral().AsString()
		if !ok {
			continue // Already legalized in parser.legalizeImport()
		}
		path = canonicalizeImportPath(path, r, imp)
		if path == "" {
			continue
		}
<<<<<<< HEAD

		file, err := importer(i, path, imp)
		switch err := err.(type) {
		case nil:
		case *incremental.ErrCycle[ast.DeclImport]:
			diagnoseCycle(r, err)
			continue
		default:
			if errors.Is(err, fs.ErrNotExist) {
				r.Errorf("imported file does not exist").Apply(
					report.Snippetf(imp, "imported here"),
				)
			} else {
				r.Errorf("could not open imported file: %v", err).Apply(
					report.Snippetf(imp, "imported here"),
				)
			}
=======

		file, err := importer(i, path, imp)

		var cycle *ErrCycle
		switch {
		case err == nil:

		case errors.As(err, &cycle):
			diagnoseCycle(r, cycle)
			continue
		case errors.Is(err, fs.ErrNotExist):
			r.Errorf("imported file does not exist").Apply(
				report.Snippetf(imp, "imported here"),
			)
			continue
		default:
			r.Errorf("could not open imported file: %v", err).Apply(
				report.Snippetf(imp, "imported here"),
			)
>>>>>>> be149ad4
			continue
		}

		if prev, ok := dedup.AddID(file.InternedPath(), imp); !ok {
			d := r.Errorf("file imported multiple times").Apply(
				report.Snippet(imp),
				report.Snippetf(prev, "first imported here"),
			)
			if prev.ImportPath().AsLiteral().Text() != imp.ImportPath().AsLiteral().Text() {
				d.Apply(report.Helpf("both paths are equivalent to %q", path))
			}

			continue
		}

		c.imports.AddDirect(Import{
			File:   file,
			Public: imp.IsPublic(),
			Weak:   imp.IsWeak(),
		})
	}

	// Having found all of the imports that are not cyclic, we now need to pull
	// in all of *their* transitive imports.
	c.imports.Recurse(dedup)
}

// diagnoseCycle generates a diagnostic for an import cycle, showing each
// import contributing to the cycle in turn.
<<<<<<< HEAD
func diagnoseCycle(r *report.Report, cycle *incremental.ErrCycle[ast.DeclImport]) {
=======
func diagnoseCycle(r *report.Report, cycle *ErrCycle) {
>>>>>>> be149ad4
	path, _ := cycle.Cycle[0].ImportPath().AsLiteral().AsString()
	err := r.Errorf("detected cyclic import while importing %q", path)

	for i, imp := range cycle.Cycle {
		var message string
		path, ok := imp.ImportPath().AsLiteral().AsString()
		if ok {
			switch i {
			case 0:
				message = "imported here"
			case len(cycle.Cycle) - 1:
				message = fmt.Sprintf("...which imports %q, completing the cycle", path)
			default:
				message = fmt.Sprintf("...which imports %q...", path)
			}
		}
		err.Apply(report.Snippetf(imp, "%v", message))
	}
}

// canonicalizeImportPath canonicalizes the path of an import declaration.
//
// This will generate diagnostics for invalid paths. Returns "" for paths that
// cannot be made canonical.
//
// If r is nil, no diagnostics are emitted. This behavior exists to avoid
// duplicating code with [CanonicalizeFilePath].
func canonicalizeImportPath(path string, r *report.Report, decl ast.DeclImport) string {
	if path == "" {
		if r != nil {
			r.Errorf("import path cannot be empty").Apply(
				report.Snippet(decl.ImportPath()),
			)
		}
		return ""
	}

	orig := path
	// Not filepath.ToSlash, since this conversion is file-system independent.
	path = strings.ReplaceAll(path, `\`, `/`)
	hasBackslash := orig != path
	if r != nil && hasBackslash {
		r.Errorf("import path cannot use `\\` as a path separator").Apply(
			report.Snippetf(decl.ImportPath(), "this path begins with a `%c`", path[0]),
			report.SuggestEdits(decl.ImportPath(), "use `/` as the separator instead", report.Edit{
				Start: 0, End: decl.ImportPath().Span().Len(),
				Replace: strconv.Quote(path),
			}),
			report.Notef("this restriction also applies when compiling on a non-Windows system"),
		)
	}

	path = filepath.ToSlash(filepath.Clean(path))
	isClean := !hasBackslash && orig == path
	if r != nil && !isClean {
		r.Errorf("import path must not contain `.`, `..`, or repeated separators").Apply(
			report.Snippetf(decl.ImportPath(), "imported here"),
			report.SuggestEdits(decl.ImportPath(), "canonicalize this path", report.Edit{
				Start: 0, End: decl.ImportPath().Span().Len(),
				Replace: strconv.Quote(path),
			}),
		)
	}

	if r != nil && isClean && strings.HasPrefix(path, "../") {
		r.Errorf("import path must not refer to parent directory").Apply(
			report.Snippetf(decl.ImportPath(), "imported here"),
		)

		return "" // Refuse to escape to a parent directory.
	}

	if r != nil {
		isLetter := func(b byte) bool {
			return (b >= 'A' && b <= 'Z') || (b >= 'a' && b <= 'z')
		}
		if len(path) >= 2 && isLetter(path[0]) && path[1] == ':' {
			// TODO: error on windows?
			r.Warnf("import path appears to begin with the Windows drive prefix `%s`", path[:2]).Apply(
				report.Snippet(decl.ImportPath()),
				report.Notef("this is not an error, because `protoc` accepts it, but may result in unexpected behavior on Windows"),
			)
		}
	}

	if r != nil && strings.HasPrefix(path, "/") {
		r.Errorf("import path must be relative").Apply(
			report.Snippetf(decl.ImportPath(), "this path begins with a `%c`", path[0]),
		)
		return ""
	}

	return path
}

// CanonicalizeFilePath puts a file path into canonical form.
//
// This function is exported so that all code depending on this module can make
// sure paths are consistently canonicalized.
func CanonicalizeFilePath(path string) string {
	return canonicalizeImportPath(path, nil, ast.DeclImport{})
}<|MERGE_RESOLUTION|>--- conflicted
+++ resolved
@@ -23,11 +23,7 @@
 	"strings"
 
 	"github.com/bufbuild/protocompile/experimental/ast"
-<<<<<<< HEAD
-	"github.com/bufbuild/protocompile/experimental/incremental"
-=======
 	"github.com/bufbuild/protocompile/experimental/internal/cycle"
->>>>>>> be149ad4
 	"github.com/bufbuild/protocompile/experimental/report"
 	"github.com/bufbuild/protocompile/internal/ext/iterx"
 	"github.com/bufbuild/protocompile/internal/intern"
@@ -36,22 +32,15 @@
 // Importer is a callback to resolve the imports of an [ast.File] being
 // lowered.
 //
-<<<<<<< HEAD
-// If a cycle is encountered, should return an *[incremental.ErrCycle][[ast.DeclImport]],
-=======
 // If a cycle is encountered, should return an *[incremental.ErrCycle],
->>>>>>> be149ad4
 // starting from decl and ending when the currently lowered file is imported.
 //
 // [Session.Lower] may not call this function on all imports; only those for
 // which it needs the caller to resolve a [File] for it.
 type Importer func(n int, path string, decl ast.DeclImport) (File, error)
-<<<<<<< HEAD
-=======
 
 // ErrCycle is returned by an [Importer] when encountering an import cycle.
 type ErrCycle = cycle.Error[ast.DeclImport]
->>>>>>> be149ad4
 
 // buildImports builds the transitive imports table.
 func buildImports(f File, r *report.Report, importer Importer) {
@@ -67,25 +56,6 @@
 		if path == "" {
 			continue
 		}
-<<<<<<< HEAD
-
-		file, err := importer(i, path, imp)
-		switch err := err.(type) {
-		case nil:
-		case *incremental.ErrCycle[ast.DeclImport]:
-			diagnoseCycle(r, err)
-			continue
-		default:
-			if errors.Is(err, fs.ErrNotExist) {
-				r.Errorf("imported file does not exist").Apply(
-					report.Snippetf(imp, "imported here"),
-				)
-			} else {
-				r.Errorf("could not open imported file: %v", err).Apply(
-					report.Snippetf(imp, "imported here"),
-				)
-			}
-=======
 
 		file, err := importer(i, path, imp)
 
@@ -105,7 +75,6 @@
 			r.Errorf("could not open imported file: %v", err).Apply(
 				report.Snippetf(imp, "imported here"),
 			)
->>>>>>> be149ad4
 			continue
 		}
 
@@ -135,11 +104,7 @@
 
 // diagnoseCycle generates a diagnostic for an import cycle, showing each
 // import contributing to the cycle in turn.
-<<<<<<< HEAD
-func diagnoseCycle(r *report.Report, cycle *incremental.ErrCycle[ast.DeclImport]) {
-=======
 func diagnoseCycle(r *report.Report, cycle *ErrCycle) {
->>>>>>> be149ad4
 	path, _ := cycle.Cycle[0].ImportPath().AsLiteral().AsString()
 	err := r.Errorf("detected cyclic import while importing %q", path)
 
