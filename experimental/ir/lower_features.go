// Copyright 2020-2025 Buf Technologies, Inc.
//
// Licensed under the Apache License, Version 2.0 (the "License");
// you may not use this file except in compliance with the License.
// You may obtain a copy of the License at
//
//      http://www.apache.org/licenses/LICENSE-2.0
//
// Unless required by applicable law or agreed to in writing, software
// distributed under the License is distributed on an "AS IS" BASIS,
// WITHOUT WARRANTIES OR CONDITIONS OF ANY KIND, either express or implied.
// See the License for the specific language governing permissions and
// limitations under the License.

package ir

import (
	"cmp"
	"fmt"
	"regexp"
	"slices"

	"github.com/bufbuild/protocompile/experimental/ast/predeclared"
	"github.com/bufbuild/protocompile/experimental/ast/syntax"
	"github.com/bufbuild/protocompile/experimental/report"
	"github.com/bufbuild/protocompile/experimental/seq"
	"github.com/bufbuild/protocompile/internal/ext/slicesx"
)

var whitespacePattern = regexp.MustCompile(`[ \t\r\n]+`)

func buildAllFeatureInfo(f File, r *report.Report) {
	for m := range f.AllMembers() {
		if !m.IsEnumValue() {
			buildFeatureInfo(m, r)
		}
	}
}

// buildFeatureInfo builds feature information for a feature field.
//
// A feature field is any field which sets either of the editions_defaults or
// feature_support fields.
func buildFeatureInfo(field Member, r *report.Report) {
	builtins := field.Context().builtins()

	defaults := field.Options().Field(builtins.EditionDefaults)
	support := field.Options().Field(builtins.EditionSupport).AsMessage()

	if defaults.IsZero() && support.IsZero() {
		return
	}

	mistake := report.Notef("this is likely a mistake, but it is not rejected by protoc")

	info := new(rawFeatureInfo)
	if defaults.IsZero() {
		r.Warnf("expected feature field to set `%s`", builtins.EditionDefaults.Name()).Apply(
			report.Snippet(field.AST().Options()), mistake,
		)
	} else {
		for def := range seq.Values(defaults.Elements()) {
			def := def.AsMessage()
			value := def.Field(builtins.EditionDefaultsKey)
			key, _ := value.AsInt()
			edition := syntax.Syntax(key)

			if value.IsZero() {
				r.Warnf("missing `%s.%s`",
					builtins.EditionDefaultsKey.Container().Name(),
					builtins.EditionDefaultsKey.Name(),
				).Apply(
					report.Snippet(def.AsValue().ValueAST()),
					mistake,
				)
			} else if !edition.IsConstraint() {
				r.Warnf("unexpected `%s` in `%s.%s`",
					syntax.EditionLegacy.DescriptorName(),
					builtins.EditionDefaultsKey.Container().Name(),
					builtins.EditionDefaultsKey.Name(),
				).Apply(
					report.Snippet(value.ValueAST()),
					mistake,
					report.Helpf("this should be a released edition or `%s`",
						syntax.EditionLegacy.DescriptorName()),
				)
			}

			value = def.Field(builtins.EditionDefaultsValue)

			// We can't use eval() here because we would need to run the whole
			// parser on the contents of the quoted string.
			var bits rawValueBits
			if value.IsZero() {
				r.Warnf("missing value for `%s.%s`",
					builtins.EditionDefaultsKey.Container().Name(),
					builtins.EditionDefaultsKey.Name(),
				).Apply(
					report.Snippet(def.AsValue().ValueAST()), mistake,
				)
			} else {
				text, _ := value.AsString()
				switch {
				case field.Element().IsEnum():
					ev := field.Element().MemberByName(text)
					if ev.IsZero() {
						r.Warnf("expected quoted enum value in `%s.%s`",
							builtins.EditionDefaultsKey.Container().Name(),
							builtins.EditionDefaultsKey.Name(),
						).Apply(
							report.Snippet(value.ValueAST()),
							report.Snippetf(field.TypeAST(), "expected due to this"),
							report.Helpf("`value` must be the name of a value in `%s`", field.Element().FullName()),
							mistake,
						)
					}
					bits = rawValueBits(ev.Number())
				case field.Element().Predeclared() == predeclared.Bool:
					switch text {
					case "false":
						bits = 0
					case "true":
						bits = 1
					default:
						r.Warnf("expected quoted bool in `%s.%s`",
							builtins.EditionDefaultsValue.Container().Name(),
							builtins.EditionDefaultsValue.Name(),
						).Apply(
							report.Snippet(value.ValueAST()),
							report.Snippetf(field.TypeAST(), "expected due to this"),
							report.Helpf("`value` must one of \"true\" or \"false\""),
							mistake,
						)
					}
				default:
					r.Warn(errTypeConstraint{
						want: "`bool` or enum type",
						got:  field.Element(),
						decl: field.TypeAST(),
					}).Apply(
						report.Snippetf(defaults.KeyAST(), "expected because this makes `%s` into a feature", field.Name()),
						report.Helpf("features should have `bool` or enum type"),
						mistake,
					)
					continue
				}
			}

			// Cook up a value corresponding to the thing we just evaluated.
			copied := *value.raw
			copied.field = field.toRef(field.Context())
			copied.bits = bits
			raw := field.Context().arenas.values.NewCompressed(copied)

			// Push this information onto the edition defaults list.
			info.defaults = append(info.defaults, featureDefault{
				edition: edition,
				value:   raw,
			})
		}
	}

	// Sort the defaults by their editions.
	slices.SortStableFunc(info.defaults, func(a, b featureDefault) int {
		return cmp.Compare(a.edition, b.edition)
	})

	if len(info.defaults) > 0 && !slicesx.Among(info.defaults[0].edition, syntax.EditionLegacy, syntax.Proto2) {
		r.Warnf("`%s` does not cover all editions", builtins.EditionDefaults.Name()).Apply(
			report.Snippet(defaults.ValueAST()),
			report.Helpf(
				"`%s` must specify a default for `%s` or `%s` to cover all editions",
				builtins.EditionDefaults.Name(),
				syntax.Proto2.DescriptorName(),
				syntax.EditionLegacy.DescriptorName(),
			),
			mistake,
		)
	}

	// Insert a default value so FeatureSet.Lookup always returns *something*.
	info.defaults = slices.Insert(info.defaults, 0, featureDefault{
		edition: syntax.Unknown,
		value: field.Context().arenas.values.NewCompressed(rawValue{
			field: field.toRef(field.Context()),
		}),
	})

	if support.IsZero() {
		r.Warnf("expected feature field to set `%s`", builtins.EditionSupport.Name()).Apply(
			report.Snippet(field.AST().Options()), mistake,
		)
	} else {
		value := support.Field(builtins.EditionSupportIntroduced)
		n, _ := value.AsInt()
		info.introduced = syntax.Syntax(n)
		if value.IsZero() {
			r.Warnf("expected `%s.%s` to be set",
				builtins.EditionSupportIntroduced.Container().Name(),
				builtins.EditionSupportIntroduced.Name(),
			).Apply(
				report.Snippet(support.AsValue().ValueAST()),
				mistake,
			)
		} else if info.introduced == syntax.Unknown {
			r.Warnf("unexpected `%s` in `%s`",
				info.introduced.DescriptorName(),
				builtins.EditionSupportIntroduced.Name(),
			).Apply(
				report.Snippet(value.ValueAST()),
				mistake,
			)
		}

		value = support.Field(builtins.EditionSupportDeprecated)
		n, _ = value.AsInt()
		info.deprecated = syntax.Syntax(n)
		if !value.IsZero() && info.deprecated == syntax.Unknown {
			r.Warnf("unexpected `%s` in `%s`",
				info.deprecated.DescriptorName(),
				builtins.EditionSupportDeprecated.Name(),
			).Apply(
				report.Snippet(value.ValueAST()),
				mistake,
			)
		}

		value = support.Field(builtins.EditionSupportRemoved)
		n, _ = value.AsInt()
		info.removed = syntax.Syntax(n)
		if !value.IsZero() && info.removed == syntax.Unknown {
			r.Warnf("unexpected `%s` in `%s`",
				info.removed.DescriptorName(),
				builtins.EditionSupportRemoved.Name(),
			).Apply(
				report.Snippet(value.ValueAST()),
				mistake,
			)
		}

		value = support.Field(builtins.EditionSupportWarning)
		info.deprecationWarning, _ = value.AsString()
	}

	field.raw.featureInfo = info
}

func validateAllFeatures(f File, r *report.Report) {
	builtins := f.Context().builtins()

	features := f.Options().Field(builtins.FileFeatures)
	validateFeatures(features.AsMessage(), r)
	f.Context().features = f.Context().arenas.features.NewCompressed(rawFeatureSet{
		options: f.Context().arenas.values.Compress(features.raw),
	})

	for ty := range seq.Values(f.AllTypes()) {
		if !ty.MapField().IsZero() {
			// Map entries never have features.
			continue
		}

		parent := f.Context().features
		if !ty.Parent().IsZero() {
			parent = ty.Parent().raw.features
		}

		option := builtins.MessageFeatures
		if ty.IsEnum() {
			option = builtins.EnumFeatures
		}

		features := ty.Options().Field(option)
		validateFeatures(features.AsMessage(), r)
		ty.raw.features = f.Context().arenas.features.NewCompressed(rawFeatureSet{
			options: f.Context().arenas.values.Compress(features.raw),
			parent:  parent,
		})

		for member := range seq.Values(ty.Members()) {
			option := builtins.FieldFeatures
			if member.IsEnumValue() {
				option = builtins.EnumFeatures
			}

			features := member.Options().Field(option)
			validateFeatures(features.AsMessage(), r)
			member.raw.features = f.Context().arenas.features.NewCompressed(rawFeatureSet{
				options: member.Context().arenas.values.Compress(features.raw),
				parent:  ty.raw.features,
			})
		}
		for oneof := range seq.Values(ty.Oneofs()) {
			features := oneof.Options().Field(builtins.OneofFeatures)
			validateFeatures(features.AsMessage(), r)
			oneof.raw.features = f.Context().arenas.features.NewCompressed(rawFeatureSet{
				options: f.Context().arenas.values.Compress(features.raw),
				parent:  ty.raw.features,
			})
		}
		for extns := range seq.Values(ty.ExtensionRanges()) {
			features := extns.Options().Field(builtins.RangeFeatures)
			validateFeatures(features.AsMessage(), r)
			extns.raw.features = f.Context().arenas.features.NewCompressed(rawFeatureSet{
				options: f.Context().arenas.values.Compress(features.raw),
				parent:  ty.raw.features,
			})
		}
	}
	for field := range seq.Values(f.AllExtensions()) {
		parent := f.Context().features
		if !field.Parent().IsZero() {
			parent = field.Parent().raw.features
		}

		features := field.Options().Field(builtins.FieldFeatures)
		validateFeatures(features.AsMessage(), r)
		field.raw.features = f.Context().arenas.features.NewCompressed(rawFeatureSet{
			options: f.Context().arenas.values.Compress(features.raw),
			parent:  parent,
		})
	}
	for service := range seq.Values(f.Services()) {
		features := service.Options().Field(builtins.ServiceFeatures)
		validateFeatures(features.AsMessage(), r)
		service.raw.features = f.Context().arenas.features.NewCompressed(rawFeatureSet{
			options: f.Context().arenas.values.Compress(features.raw),
			parent:  f.Context().features,
		})

		for method := range seq.Values(service.Methods()) {
			features := method.Options().Field(builtins.MethodFeatures)
			validateFeatures(features.AsMessage(), r)
			method.raw.features = f.Context().arenas.features.NewCompressed(rawFeatureSet{
				options: f.Context().arenas.values.Compress(features.raw),
				parent:  service.raw.features,
			})
		}
	}
}

// validateFeatures validates that the given features are compatible with the
// current edition.
func validateFeatures(features MessageValue, r *report.Report) {
	if features.IsZero() {
		return
	}

	defer r.AnnotateICE(report.Snippetf(
		features.AsValue().ValueAST(),
		"while validating this features message",
	))

	builtins := features.Context().builtins()
	edition := features.Context().File().Syntax()
	for feature := range features.Fields() {
		if msg := feature.AsMessage(); !msg.IsZero() {
			validateFeatures(msg, r)
			continue
		}

		info := feature.Field().FeatureInfo()
		if info.IsZero() {
			r.Warnf("non-feature field set within `%s`", features.AsValue().Field().Name()).Apply(
				report.Snippet(feature.ValueAST()),
				report.Helpf("a feature field is a field which sets the `%s` and `%s` options",
					builtins.EditionDefaults.Name(),
					builtins.EditionSupport.Name(),
				),
			)
			continue
		}

		// We check these in reverse order, because the user might have set
		// introduced == deprecated == removed, and protoc doesn't enforce
		// any relationship between these.
		switch {
<<<<<<< HEAD
		case info.Removed() != syntax.Unknown && info.Removed() <= edition,
			info.Deprecated() != syntax.Unknown && info.Deprecated() <= edition:
			r.Error(errEditionTooNew{
=======
		case info.IsRemoved(edition), info.IsDeprecated(edition):
			r.SoftError(info.IsRemoved(edition), errEditionTooNew{
>>>>>>> 97004e63
				file:       features.Context().File(),
				removed:    info.Removed(),
				deprecated: info.Deprecated(),
				warning:    info.DeprecationWarning(),
				what:       feature.Field().Name(),
				where:      feature.KeyAST(),
			})

<<<<<<< HEAD
		case edition < info.Introduced():
=======
		case !info.IsIntroduced(edition):
>>>>>>> 97004e63
			r.Error(errEditionTooOld{
				file:  features.Context().File(),
				intro: info.Introduced(),
				what:  feature.Field().Name(),
				where: feature.KeyAST(),
			})
		}
	}
}

func prettyEdition(s syntax.Syntax) string {
	if !s.IsValid() || !s.IsEdition() {
		return fmt.Sprintf("\"%s\"", s)
	}
	return fmt.Sprintf("Edition %s", s)
}

type errEditionTooOld struct {
	file  File
	intro syntax.Syntax

	what  any
	where report.Spanner
}

func (e errEditionTooOld) Diagnose(d *report.Diagnostic) {
	kind := "syntax"
	if e.file.Syntax().IsEdition() {
		kind = "edition"
	}

	d.Apply(
		report.Message("`%s` is not supported in %s", e.what, prettyEdition(e.file.Syntax())),
		report.Snippet(e.where),
		report.Snippetf(e.file.AST().Syntax().Value(), "%s specified here", kind),
	)

	if e.intro != syntax.Unknown {
		d.Apply(report.Helpf("`%s` requires at least %s", e.what, prettyEdition(e.intro)))
	}
}

type errEditionTooNew struct {
	file                File
	deprecated, removed syntax.Syntax
	warning             string

	what  any
	where report.Spanner
}

func (e errEditionTooNew) Diagnose(d *report.Diagnostic) {
	kind := "syntax"
	if e.file.Syntax().IsEdition() {
		kind = "edition"
	}

	err := "not supported"
	if !e.isRemoved() {
		err = "deprecated"
	}

	d.Apply(
		report.Message("`%s` is %s in %s", e.what, err, prettyEdition(e.file.Syntax())),
		report.Snippet(e.where),
		report.Snippetf(e.file.AST().Syntax().Value(), "%s specified here", kind),
	)

	if e.isRemoved() {
		if e.isDeprecated() {
			d.Apply(report.Helpf("deprecated since %s, removed in %s", prettyEdition(e.deprecated), prettyEdition(e.removed)))
		} else {
			d.Apply(report.Helpf("removed in %s", prettyEdition(e.removed)))
		}
	} else if e.isDeprecated() {
		if e.removed != syntax.Unknown {
			d.Apply(report.Helpf("deprecated since %s, to be removed in %s", prettyEdition(e.deprecated), prettyEdition(e.removed)))
		} else {
			d.Apply(report.Helpf("deprecated since %s", prettyEdition(e.deprecated)))
		}
	}

	if e.warning != "" {
		// Canonicalize whitespace. Some built-in deprecation warnings have
		// double spaces after periods.
		text := whitespacePattern.ReplaceAllString(e.warning, " ")
		d.Apply(report.Helpf("deprecated: %s", text))
	}
}

func (e errEditionTooNew) isDeprecated() bool {
	return e.deprecated != syntax.Unknown && e.deprecated <= e.file.Syntax()
}
func (e errEditionTooNew) isRemoved() bool {
	return e.removed != syntax.Unknown && e.removed <= e.file.Syntax()
}<|MERGE_RESOLUTION|>--- conflicted
+++ resolved
@@ -375,14 +375,8 @@
 		// introduced == deprecated == removed, and protoc doesn't enforce
 		// any relationship between these.
 		switch {
-<<<<<<< HEAD
-		case info.Removed() != syntax.Unknown && info.Removed() <= edition,
-			info.Deprecated() != syntax.Unknown && info.Deprecated() <= edition:
-			r.Error(errEditionTooNew{
-=======
 		case info.IsRemoved(edition), info.IsDeprecated(edition):
 			r.SoftError(info.IsRemoved(edition), errEditionTooNew{
->>>>>>> 97004e63
 				file:       features.Context().File(),
 				removed:    info.Removed(),
 				deprecated: info.Deprecated(),
@@ -391,11 +385,7 @@
 				where:      feature.KeyAST(),
 			})
 
-<<<<<<< HEAD
-		case edition < info.Introduced():
-=======
 		case !info.IsIntroduced(edition):
->>>>>>> 97004e63
 			r.Error(errEditionTooOld{
 				file:  features.Context().File(),
 				intro: info.Introduced(),
