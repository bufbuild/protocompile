--- conflicted
+++ resolved
@@ -16,29 +16,22 @@
 
 import (
 	"cmp"
+	"regexp"
 	"slices"
 
 	"github.com/bufbuild/protocompile/experimental/ast/predeclared"
 	"github.com/bufbuild/protocompile/experimental/ast/syntax"
-<<<<<<< HEAD
+	"github.com/bufbuild/protocompile/experimental/id"
 	"github.com/bufbuild/protocompile/experimental/internal/erredition"
-=======
-	"github.com/bufbuild/protocompile/experimental/id"
->>>>>>> 1a161857
 	"github.com/bufbuild/protocompile/experimental/report"
 	"github.com/bufbuild/protocompile/experimental/seq"
 	"github.com/bufbuild/protocompile/internal/ext/slicesx"
 )
 
-<<<<<<< HEAD
-func buildAllFeatureInfo(f File, r *report.Report) {
-	for m := range f.AllMembers() {
-=======
 var whitespacePattern = regexp.MustCompile(`[ \t\r\n]+`)
 
 func buildAllFeatureInfo(file *File, r *report.Report) {
 	for m := range file.AllMembers() {
->>>>>>> 1a161857
 		if !m.IsEnumValue() {
 			buildFeatureInfo(m, r)
 		}
@@ -387,10 +380,9 @@
 		// any relationship between these.
 		switch {
 		case info.IsRemoved(edition), info.IsDeprecated(edition):
-<<<<<<< HEAD
 			r.SoftError(info.IsRemoved(edition), erredition.TooNew{
-				Current:          features.Context().File().Syntax(),
-				Decl:             features.Context().File().AST().Syntax(),
+				Current:          features.Context().Syntax(),
+				Decl:             features.Context().AST().Syntax(),
 				Removed:          info.Removed(),
 				Deprecated:       info.Deprecated(),
 				DeprecatedReason: info.DeprecationWarning(),
@@ -400,119 +392,12 @@
 
 		case !info.IsIntroduced(edition):
 			r.Error(erredition.TooOld{
-				Current: features.Context().File().Syntax(),
-				Decl:    features.Context().File().AST().Syntax(),
+				Current: features.Context().Syntax(),
+				Decl:    features.Context().AST().Syntax(),
 				Intro:   info.Introduced(),
 				What:    feature.Field().Name(),
 				Where:   feature.KeyAST(),
 			})
 		}
 	}
-=======
-			r.SoftError(info.IsRemoved(edition), errEditionTooNew{
-				file:       features.Context(),
-				removed:    info.Removed(),
-				deprecated: info.Deprecated(),
-				warning:    info.DeprecationWarning(),
-				what:       feature.Field().Name(),
-				where:      feature.KeyAST(),
-			})
-
-		case !info.IsIntroduced(edition):
-			r.Error(errEditionTooOld{
-				file:  features.Context(),
-				intro: info.Introduced(),
-				what:  feature.Field().Name(),
-				where: feature.KeyAST(),
-			})
-		}
-	}
-}
-
-func prettyEdition(s syntax.Syntax) string {
-	if !s.IsValid() || !s.IsEdition() {
-		return fmt.Sprintf("\"%s\"", s)
-	}
-	return fmt.Sprintf("Edition %s", s)
-}
-
-type errEditionTooOld struct {
-	file  *File
-	intro syntax.Syntax
-
-	what  any
-	where report.Spanner
-}
-
-func (e errEditionTooOld) Diagnose(d *report.Diagnostic) {
-	kind := "syntax"
-	if e.file.Syntax().IsEdition() {
-		kind = "edition"
-	}
-
-	d.Apply(
-		report.Message("`%s` is not supported in %s", e.what, prettyEdition(e.file.Syntax())),
-		report.Snippet(e.where),
-		report.Snippetf(e.file.AST().Syntax().Value(), "%s specified here", kind),
-	)
-
-	if e.intro != syntax.Unknown {
-		d.Apply(report.Helpf("`%s` requires at least %s", e.what, prettyEdition(e.intro)))
-	}
-}
-
-type errEditionTooNew struct {
-	file                *File
-	deprecated, removed syntax.Syntax
-	warning             string
-
-	what  any
-	where report.Spanner
-}
-
-func (e errEditionTooNew) Diagnose(d *report.Diagnostic) {
-	kind := "syntax"
-	if e.file.Syntax().IsEdition() {
-		kind = "edition"
-	}
-
-	err := "not supported"
-	if !e.isRemoved() {
-		err = "deprecated"
-	}
-
-	d.Apply(
-		report.Message("`%s` is %s in %s", e.what, err, prettyEdition(e.file.Syntax())),
-		report.Snippet(e.where),
-		report.Snippetf(e.file.AST().Syntax().Value(), "%s specified here", kind),
-	)
-
-	if e.isRemoved() {
-		if e.isDeprecated() {
-			d.Apply(report.Helpf("deprecated since %s, removed in %s", prettyEdition(e.deprecated), prettyEdition(e.removed)))
-		} else {
-			d.Apply(report.Helpf("removed in %s", prettyEdition(e.removed)))
-		}
-	} else if e.isDeprecated() {
-		if e.removed != syntax.Unknown {
-			d.Apply(report.Helpf("deprecated since %s, to be removed in %s", prettyEdition(e.deprecated), prettyEdition(e.removed)))
-		} else {
-			d.Apply(report.Helpf("deprecated since %s", prettyEdition(e.deprecated)))
-		}
-	}
-
-	if e.warning != "" {
-		// Canonicalize whitespace. Some built-in deprecation warnings have
-		// double spaces after periods.
-		text := whitespacePattern.ReplaceAllString(e.warning, " ")
-		d.Apply(report.Helpf("deprecated: %s", text))
-	}
-}
-
-func (e errEditionTooNew) isDeprecated() bool {
-	return e.deprecated != syntax.Unknown && e.deprecated <= e.file.Syntax()
-}
-func (e errEditionTooNew) isRemoved() bool {
-	return e.removed != syntax.Unknown && e.removed <= e.file.Syntax()
->>>>>>> 1a161857
 }