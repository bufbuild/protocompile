// Copyright 2020-2025 Buf Technologies, Inc.
//
// Licensed under the Apache License, Version 2.0 (the "License");
// you may not use this file except in compliance with the License.
// You may obtain a copy of the License at
//
//      http://www.apache.org/licenses/LICENSE-2.0
//
// Unless required by applicable law or agreed to in writing, software
// distributed under the License is distributed on an "AS IS" BASIS,
// WITHOUT WARRANTIES OR CONDITIONS OF ANY KIND, either express or implied.
// See the License for the specific language governing permissions and
// limitations under the License.

package ir

import (
	"fmt"
	"reflect"
	"strings"

	"github.com/bufbuild/protocompile/experimental/id"
	"github.com/bufbuild/protocompile/internal/arena"
	"github.com/bufbuild/protocompile/internal/intern"
)

// builtinIDs contains [intern.ID]s for symbols with special meaning in the
// language.
// builtins contains those symbols that are built into the language, and which the compiler cannot
// handle not being present. This field is only present in the Context
// for descriptor.proto.
//
// This is resolved using reflection in [resolveLangSymbols]. The names of the
// fields of this type must match those in builtinIDs that names its symbol.
type builtins struct {
	FileOptions      Member
	MessageOptions   Member
	FieldOptions     Member
	OneofOptions     Member
	RangeOptions     Member
	EnumOptions      Member
	EnumValueOptions Member
	ServiceOptions   Member
	MethodOptions    Member

	JavaUTF8             Member
	OptimizeFor          Member
	MapEntry             Member
	Packed               Member
	OptionTargets        Member
	CType, JSType        Member
	Lazy, UnverifiedLazy Member
	AllowAlias           Member
	MessageSet           Member
	JSONName             Member

	ExtnDecls        Member
	ExtnVerification Member
	ExtnDeclNumber   Member
	ExtnDeclName     Member
	ExtnDeclType     Member
	ExtnDeclReserved Member
	ExtnDeclRepeated Member

	FileDeprecated      Member
	MessageDeprecated   Member
	FieldDeprecated     Member
	EnumDeprecated      Member
	EnumValueDeprecated Member
	ServiceDeprecated   Member
	MethodDeprecated    Member

	EditionDefaults, EditionDefaultsKey, EditionDefaultsValue Member

	EditionSupport           Member
	EditionSupportIntroduced Member
	EditionSupportDeprecated Member
	EditionSupportWarning    Member
	EditionSupportRemoved    Member

	FeatureSet        Type
	FeaturePresence   Member
	FeatureEnumType   Member
	FeaturePacked     Member
	FeatureUTF8       Member
	FeatureGroup      Member
	FeatureEnum       Member
	FeatureJSON       Member
	FeatureVisibility Member `builtin:"optional"`

	FileFeatures      Member
	MessageFeatures   Member
	FieldFeatures     Member
	OneofFeatures     Member
	RangeFeatures     Member
	EnumFeatures      Member
	EnumValueFeatures Member
	ServiceFeatures   Member
	MethodFeatures    Member
}

// builtinIDs is all of the interning IDs of names in [builtins], plus some
// others. This lives inside of [Session] and is constructed once.
type builtinIDs struct {
	DescriptorFile intern.ID `intern:"google/protobuf/descriptor.proto"`
	AnyPath        intern.ID `intern:"google.protobuf.Any"`

	FileOptions      intern.ID `intern:"google.protobuf.FileDescriptorProto.options"`
	MessageOptions   intern.ID `intern:"google.protobuf.DescriptorProto.options"`
	FieldOptions     intern.ID `intern:"google.protobuf.FieldDescriptorProto.options"`
	OneofOptions     intern.ID `intern:"google.protobuf.OneofDescriptorProto.options"`
	RangeOptions     intern.ID `intern:"google.protobuf.DescriptorProto.ExtensionRange.options"`
	EnumOptions      intern.ID `intern:"google.protobuf.EnumDescriptorProto.options"`
	EnumValueOptions intern.ID `intern:"google.protobuf.EnumValueDescriptorProto.options"`
	ServiceOptions   intern.ID `intern:"google.protobuf.ServiceDescriptorProto.options"`
	MethodOptions    intern.ID `intern:"google.protobuf.MethodDescriptorProto.options"`

	JavaUTF8       intern.ID `intern:"google.protobuf.FileOptions.java_string_check_utf8"`
	OptimizeFor    intern.ID `intern:"google.protobuf.FileOptions.optimize_for"`
	MapEntry       intern.ID `intern:"google.protobuf.MessageOptions.map_entry"`
	MessageSet     intern.ID `intern:"google.protobuf.MessageOptions.message_set_wire_format"`
	Packed         intern.ID `intern:"google.protobuf.FieldOptions.packed"`
	OptionTargets  intern.ID `intern:"google.protobuf.FieldOptions.targets"`
	CType          intern.ID `intern:"google.protobuf.FieldOptions.ctype"`
	JSType         intern.ID `intern:"google.protobuf.FieldOptions.jstype"`
	Lazy           intern.ID `intern:"google.protobuf.FieldOptions.lazy"`
	UnverifiedLazy intern.ID `intern:"google.protobuf.FieldOptions.unverified_lazy"`
	AllowAlias     intern.ID `intern:"google.protobuf.EnumOptions.allow_alias"`
	JSONName       intern.ID `intern:"google.protobuf.FieldDescriptorProto.json_name"`

	ExtnDecls        intern.ID `intern:"google.protobuf.ExtensionRangeOptions.declaration"`
	ExtnVerification intern.ID `intern:"google.protobuf.ExtensionRangeOptions.verification"`
	ExtnDeclNumber   intern.ID `intern:"google.protobuf.ExtensionRangeOptions.Declaration.number"`
	ExtnDeclName     intern.ID `intern:"google.protobuf.ExtensionRangeOptions.Declaration.full_name"`
	ExtnDeclType     intern.ID `intern:"google.protobuf.ExtensionRangeOptions.Declaration.type"`
	ExtnDeclReserved intern.ID `intern:"google.protobuf.ExtensionRangeOptions.Declaration.reserved"`
	ExtnDeclRepeated intern.ID `intern:"google.protobuf.ExtensionRangeOptions.Declaration.repeated"`

	FileUninterpreted      intern.ID `intern:"google.protobuf.FileOptions.uninterpreted_option"`
	MessageUninterpreted   intern.ID `intern:"google.protobuf.MessageOptions.uninterpreted_option"`
	FieldUninterpreted     intern.ID `intern:"google.protobuf.FieldOptions.uninterpreted_option"`
	OneofUninterpreted     intern.ID `intern:"google.protobuf.OneofOptions.uninterpreted_option"`
	RangeUninterpreted     intern.ID `intern:"google.protobuf.ExtensionRangeOptions.uninterpreted_option"`
	EnumUninterpreted      intern.ID `intern:"google.protobuf.EnumOptions.uninterpreted_option"`
	EnumValueUninterpreted intern.ID `intern:"google.protobuf.EnumValueOptions.uninterpreted_option"`
	ServiceUninterpreted   intern.ID `intern:"google.protobuf.ServiceOptions.uninterpreted_option"`
	MethodUninterpreted    intern.ID `intern:"google.protobuf.MethodOptions.uninterpreted_option"`

	FileDeprecated      intern.ID `intern:"google.protobuf.FileOptions.deprecated"`
	MessageDeprecated   intern.ID `intern:"google.protobuf.MessageOptions.deprecated"`
	FieldDeprecated     intern.ID `intern:"google.protobuf.FieldOptions.deprecated"`
	EnumDeprecated      intern.ID `intern:"google.protobuf.EnumOptions.deprecated"`
	EnumValueDeprecated intern.ID `intern:"google.protobuf.EnumValueOptions.deprecated"`
	ServiceDeprecated   intern.ID `intern:"google.protobuf.ServiceOptions.deprecated"`
	MethodDeprecated    intern.ID `intern:"google.protobuf.MethodOptions.deprecated"`

	EditionDefaults      intern.ID `intern:"google.protobuf.FieldOptions.edition_defaults"`
	EditionDefaultsKey   intern.ID `intern:"google.protobuf.FieldOptions.EditionDefault.edition"`
	EditionDefaultsValue intern.ID `intern:"google.protobuf.FieldOptions.EditionDefault.value"`

	EditionSupport           intern.ID `intern:"google.protobuf.FieldOptions.feature_support"`
	EditionSupportIntroduced intern.ID `intern:"google.protobuf.FieldOptions.FeatureSupport.edition_introduced"`
	EditionSupportDeprecated intern.ID `intern:"google.protobuf.FieldOptions.FeatureSupport.edition_deprecated"`
	EditionSupportWarning    intern.ID `intern:"google.protobuf.FieldOptions.FeatureSupport.deprecation_warning"`
	EditionSupportRemoved    intern.ID `intern:"google.protobuf.FieldOptions.FeatureSupport.edition_removed"`

	FeatureSet        intern.ID `intern:"google.protobuf.FeatureSet"`
	FeaturePresence   intern.ID `intern:"google.protobuf.FeatureSet.field_presence"`
	FeatureEnumType   intern.ID `intern:"google.protobuf.FeatureSet.enum_type"`
	FeaturePacked     intern.ID `intern:"google.protobuf.FeatureSet.repeated_field_encoding"`
	FeatureUTF8       intern.ID `intern:"google.protobuf.FeatureSet.utf8_validation"`
	FeatureGroup      intern.ID `intern:"google.protobuf.FeatureSet.message_encoding"`
	FeatureEnum       intern.ID `intern:"google.protobuf.FeatureSet.enum_type"`
	FeatureJSON       intern.ID `intern:"google.protobuf.FeatureSet.json_format"`
	FeatureVisibility intern.ID `intern:"google.protobuf.FeatureSet.default_symbol_visibility"`

	FileFeatures      intern.ID `intern:"google.protobuf.FileOptions.features"`
	MessageFeatures   intern.ID `intern:"google.protobuf.MessageOptions.features"`
	FieldFeatures     intern.ID `intern:"google.protobuf.FieldOptions.features"`
	OneofFeatures     intern.ID `intern:"google.protobuf.OneofOptions.features"`
	RangeFeatures     intern.ID `intern:"google.protobuf.ExtensionRangeOptions.features"`
	EnumFeatures      intern.ID `intern:"google.protobuf.EnumOptions.features"`
	EnumValueFeatures intern.ID `intern:"google.protobuf.EnumValueOptions.features"`
	ServiceFeatures   intern.ID `intern:"google.protobuf.ServiceOptions.features"`
	MethodFeatures    intern.ID `intern:"google.protobuf.MethodOptions.features"`
}

func resolveBuiltins(file *File) {
	if !file.IsDescriptorProto() {
		return
	}

	// If adding a new kind of symbol to resolve, add it to this map.
	kinds := map[reflect.Type]struct {
		kind SymbolKind
		wrap func(arena.Untyped, reflect.Value)
	}{
		reflect.TypeFor[Member](): {
			kind: SymbolKindField,
			wrap: makeBuiltinWrapper[Member](file),
		},
		reflect.TypeFor[Type](): {
			kind: SymbolKindMessage,
			wrap: makeBuiltinWrapper[Type](file),
		},
	}

	file.dpBuiltins = new(builtins)
	v := reflect.ValueOf(file.dpBuiltins).Elem()
	ids := reflect.ValueOf(file.session.builtins)
	for i := range v.NumField() {
		field := v.Field(i)
		tyField := v.Type().Field(i)
		id := ids.FieldByName(tyField.Name).Interface().(intern.ID) //nolint:errcheck
		kind := kinds[field.Type()]

<<<<<<< HEAD
		var optional bool
		for option := range strings.SplitSeq(tyField.Tag.Get("builtin"), ",") {
			if option == "optional" {
				optional = true
			}
		}

		ref := c.exported.lookup(c, id)
		sym := wrapSymbol(c, ref)
		if sym.IsZero() && optional {
			continue
		}

=======
		ref := file.exported.lookup(file, id)
		sym := GetRef(file, ref)
>>>>>>> 1a161857
		if sym.Kind() != kind.kind {
			panic(fmt.Errorf(
				"missing descriptor.proto symbol: %s `%s`; got kind %s",
				kind.kind.noun(), file.session.intern.Value(id), sym.Kind(),
			))
		}
		kind.wrap(sym.Raw().data, field)
	}
}

// makeBuiltinWrapper helps construct reflection shims for resolveBuiltins.
func makeBuiltinWrapper[T ~id.Node[T, *File, Raw], Raw any](
	file *File,
) func(arena.Untyped, reflect.Value) {
	return func(p arena.Untyped, out reflect.Value) {
		x := id.Wrap(file, id.ID[T](p))
		out.Set(reflect.ValueOf(x))
	}
}<|MERGE_RESOLUTION|>--- conflicted
+++ resolved
@@ -214,7 +214,6 @@
 		id := ids.FieldByName(tyField.Name).Interface().(intern.ID) //nolint:errcheck
 		kind := kinds[field.Type()]
 
-<<<<<<< HEAD
 		var optional bool
 		for option := range strings.SplitSeq(tyField.Tag.Get("builtin"), ",") {
 			if option == "optional" {
@@ -222,16 +221,12 @@
 			}
 		}
 
-		ref := c.exported.lookup(c, id)
-		sym := wrapSymbol(c, ref)
+		ref := file.exported.lookup(file, id)
+		sym := GetRef(file, ref)
 		if sym.IsZero() && optional {
 			continue
 		}
 
-=======
-		ref := file.exported.lookup(file, id)
-		sym := GetRef(file, ref)
->>>>>>> 1a161857
 		if sym.Kind() != kind.kind {
 			panic(fmt.Errorf(
 				"missing descriptor.proto symbol: %s `%s`; got kind %s",
