// Copyright 2020-2025 Buf Technologies, Inc.
//
// Licensed under the Apache License, Version 2.0 (the "License");
// you may not use this file except in compliance with the License.
// You may obtain a copy of the License at
//
//      http://www.apache.org/licenses/LICENSE-2.0
//
// Unless required by applicable law or agreed to in writing, software
// distributed under the License is distributed on an "AS IS" BASIS,
// WITHOUT WARRANTIES OR CONDITIONS OF ANY KIND, either express or implied.
// See the License for the specific language governing permissions and
// limitations under the License.

package ir

import (
	"fmt"
	"reflect"

	"github.com/bufbuild/protocompile/internal/arena"
	"github.com/bufbuild/protocompile/internal/intern"
)

// builtinIDs contains [intern.ID]s for symbols with special meaning in the
// language.
// builtins contains those symbols that are built into the language, and which the compiler cannot
// handle not being present. This field is only present in the Context
// for descriptor.proto.
//
// This is resolved using reflection in [resolveLangSymbols]. The names of the
// fields of this type must match those in builtinIDs that names its symbol.
type builtins struct {
	FileOptions      Member
	MessageOptions   Member
	FieldOptions     Member
	OneofOptions     Member
	RangeOptions     Member
	EnumOptions      Member
	EnumValueOptions Member
	ServiceOptions   Member
	MethodOptions    Member

	JavaUTF8             Member
	OptimizeFor          Member
	MapEntry             Member
	Packed               Member
	OptionTargets        Member
	CType, JSType        Member
	Lazy, UnverifiedLazy Member
	AllowAlias           Member
	MessageSet           Member

<<<<<<< HEAD
	ExtnDecls        Member
	ExtnVerification Member
	ExtnDeclNumber   Member
	ExtnDeclName     Member
	ExtnDeclType     Member
	ExtnDeclReserved Member
	ExtnDeclRepeated Member
=======
	JSONName Member
>>>>>>> 04b6b53e

	FileDeprecated      Member
	MessageDeprecated   Member
	FieldDeprecated     Member
	EnumDeprecated      Member
	EnumValueDeprecated Member
	ServiceDeprecated   Member
	MethodDeprecated    Member

	EditionDefaults, EditionDefaultsKey, EditionDefaultsValue Member

	EditionSupport           Member
	EditionSupportIntroduced Member
	EditionSupportDeprecated Member
	EditionSupportWarning    Member
	EditionSupportRemoved    Member

	FeatureSet      Type
	FeaturePresence Member
	FeatureEnumType Member
	FeaturePacked   Member
	FeatureUTF8     Member
	FeatureGroup    Member
	FeatureEnum     Member
	FeatureJSON     Member

	FileFeatures      Member
	MessageFeatures   Member
	FieldFeatures     Member
	OneofFeatures     Member
	RangeFeatures     Member
	EnumFeatures      Member
	EnumValueFeatures Member
	ServiceFeatures   Member
	MethodFeatures    Member
}

// builtinIDs is all of the interning IDs of names in [builtins], plus some
// others. This lives inside of [Session] and is constructed once.
type builtinIDs struct {
	DescriptorFile intern.ID `intern:"google/protobuf/descriptor.proto"`
	AnyPath        intern.ID `intern:"google.protobuf.Any"`

	FileOptions      intern.ID `intern:"google.protobuf.FileDescriptorProto.options"`
	MessageOptions   intern.ID `intern:"google.protobuf.DescriptorProto.options"`
	FieldOptions     intern.ID `intern:"google.protobuf.FieldDescriptorProto.options"`
	OneofOptions     intern.ID `intern:"google.protobuf.OneofDescriptorProto.options"`
	RangeOptions     intern.ID `intern:"google.protobuf.DescriptorProto.ExtensionRange.options"`
	EnumOptions      intern.ID `intern:"google.protobuf.EnumDescriptorProto.options"`
	EnumValueOptions intern.ID `intern:"google.protobuf.EnumValueDescriptorProto.options"`
	ServiceOptions   intern.ID `intern:"google.protobuf.ServiceDescriptorProto.options"`
	MethodOptions    intern.ID `intern:"google.protobuf.MethodDescriptorProto.options"`

	JavaUTF8       intern.ID `intern:"google.protobuf.FileOptions.java_string_check_utf8"`
	OptimizeFor    intern.ID `intern:"google.protobuf.FileOptions.optimize_for"`
	MapEntry       intern.ID `intern:"google.protobuf.MessageOptions.map_entry"`
	MessageSet     intern.ID `intern:"google.protobuf.MessageOptions.message_set_wire_format"`
	Packed         intern.ID `intern:"google.protobuf.FieldOptions.packed"`
	OptionTargets  intern.ID `intern:"google.protobuf.FieldOptions.targets"`
	CType          intern.ID `intern:"google.protobuf.FieldOptions.ctype"`
	JSType         intern.ID `intern:"google.protobuf.FieldOptions.jstype"`
	Lazy           intern.ID `intern:"google.protobuf.FieldOptions.lazy"`
	UnverifiedLazy intern.ID `intern:"google.protobuf.FieldOptions.unverified_lazy"`
	AllowAlias     intern.ID `intern:"google.protobuf.EnumOptions.allow_alias"`

<<<<<<< HEAD
	ExtnDecls        intern.ID `intern:"google.protobuf.ExtensionRangeOptions.declaration"`
	ExtnVerification intern.ID `intern:"google.protobuf.ExtensionRangeOptions.verification"`
	ExtnDeclNumber   intern.ID `intern:"google.protobuf.ExtensionRangeOptions.Declaration.number"`
	ExtnDeclName     intern.ID `intern:"google.protobuf.ExtensionRangeOptions.Declaration.full_name"`
	ExtnDeclType     intern.ID `intern:"google.protobuf.ExtensionRangeOptions.Declaration.type"`
	ExtnDeclReserved intern.ID `intern:"google.protobuf.ExtensionRangeOptions.Declaration.reserved"`
	ExtnDeclRepeated intern.ID `intern:"google.protobuf.ExtensionRangeOptions.Declaration.repeated"`
=======
	JSONName intern.ID `intern:"google.protobuf.FieldDescriptorProto.json_name"`
>>>>>>> 04b6b53e

	FileUninterpreted      intern.ID `intern:"google.protobuf.FileOptions.uninterpreted_option"`
	MessageUninterpreted   intern.ID `intern:"google.protobuf.MessageOptions.uninterpreted_option"`
	FieldUninterpreted     intern.ID `intern:"google.protobuf.FieldOptions.uninterpreted_option"`
	OneofUninterpreted     intern.ID `intern:"google.protobuf.OneofOptions.uninterpreted_option"`
	RangeUninterpreted     intern.ID `intern:"google.protobuf.ExtensionRangeOptions.uninterpreted_option"`
	EnumUninterpreted      intern.ID `intern:"google.protobuf.EnumOptions.uninterpreted_option"`
	EnumValueUninterpreted intern.ID `intern:"google.protobuf.EnumValueOptions.uninterpreted_option"`
	ServiceUninterpreted   intern.ID `intern:"google.protobuf.ServiceOptions.uninterpreted_option"`
	MethodUninterpreted    intern.ID `intern:"google.protobuf.MethodOptions.uninterpreted_option"`

	FileDeprecated      intern.ID `intern:"google.protobuf.FileOptions.deprecated"`
	MessageDeprecated   intern.ID `intern:"google.protobuf.MessageOptions.deprecated"`
	FieldDeprecated     intern.ID `intern:"google.protobuf.FieldOptions.deprecated"`
	EnumDeprecated      intern.ID `intern:"google.protobuf.EnumOptions.deprecated"`
	EnumValueDeprecated intern.ID `intern:"google.protobuf.EnumValueOptions.deprecated"`
	ServiceDeprecated   intern.ID `intern:"google.protobuf.ServiceOptions.deprecated"`
	MethodDeprecated    intern.ID `intern:"google.protobuf.MethodOptions.deprecated"`

	EditionDefaults      intern.ID `intern:"google.protobuf.FieldOptions.edition_defaults"`
	EditionDefaultsKey   intern.ID `intern:"google.protobuf.FieldOptions.EditionDefault.edition"`
	EditionDefaultsValue intern.ID `intern:"google.protobuf.FieldOptions.EditionDefault.value"`

	EditionSupport           intern.ID `intern:"google.protobuf.FieldOptions.feature_support"`
	EditionSupportIntroduced intern.ID `intern:"google.protobuf.FieldOptions.FeatureSupport.edition_introduced"`
	EditionSupportDeprecated intern.ID `intern:"google.protobuf.FieldOptions.FeatureSupport.edition_deprecated"`
	EditionSupportWarning    intern.ID `intern:"google.protobuf.FieldOptions.FeatureSupport.deprecation_warning"`
	EditionSupportRemoved    intern.ID `intern:"google.protobuf.FieldOptions.FeatureSupport.edition_removed"`

	FeatureSet      intern.ID `intern:"google.protobuf.FeatureSet"`
	FeaturePresence intern.ID `intern:"google.protobuf.FeatureSet.field_presence"`
	FeatureEnumType intern.ID `intern:"google.protobuf.FeatureSet.enum_type"`
	FeaturePacked   intern.ID `intern:"google.protobuf.FeatureSet.repeated_field_encoding"`
	FeatureUTF8     intern.ID `intern:"google.protobuf.FeatureSet.utf8_validation"`
	FeatureGroup    intern.ID `intern:"google.protobuf.FeatureSet.message_encoding"`
	FeatureEnum     intern.ID `intern:"google.protobuf.FeatureSet.enum_type"`
	FeatureJSON     intern.ID `intern:"google.protobuf.FeatureSet.json_format"`

	FileFeatures      intern.ID `intern:"google.protobuf.FileOptions.features"`
	MessageFeatures   intern.ID `intern:"google.protobuf.MessageOptions.features"`
	FieldFeatures     intern.ID `intern:"google.protobuf.FieldOptions.features"`
	OneofFeatures     intern.ID `intern:"google.protobuf.OneofOptions.features"`
	RangeFeatures     intern.ID `intern:"google.protobuf.ExtensionRangeOptions.features"`
	EnumFeatures      intern.ID `intern:"google.protobuf.EnumOptions.features"`
	EnumValueFeatures intern.ID `intern:"google.protobuf.EnumValueOptions.features"`
	ServiceFeatures   intern.ID `intern:"google.protobuf.ServiceOptions.features"`
	MethodFeatures    intern.ID `intern:"google.protobuf.MethodOptions.features"`
}

func resolveBuiltins(c *Context) {
	if !c.File().IsDescriptorProto() {
		return
	}

	// If adding a new kind of symbol to resolve, add it to this map.
	kinds := map[reflect.Type]struct {
		kind SymbolKind
		wrap func(arena.Untyped, reflect.Value)
	}{
		reflect.TypeFor[Member](): {
			kind: SymbolKindField,
			wrap: makeBuiltinWrapper(c, wrapMember),
		},
		reflect.TypeFor[Type](): {
			kind: SymbolKindMessage,
			wrap: makeBuiltinWrapper(c, wrapType),
		},
	}

	c.dpBuiltins = new(builtins)
	v := reflect.ValueOf(c.dpBuiltins).Elem()
	ids := reflect.ValueOf(c.session.builtins)
	for i := range v.NumField() {
		field := v.Field(i)
		id := ids.FieldByName(v.Type().Field(i).Name).Interface().(intern.ID) //nolint:errcheck
		kind := kinds[field.Type()]

		ref := c.exported.lookup(c, id)
		sym := wrapSymbol(c, ref)
		if sym.Kind() != kind.kind {
			panic(fmt.Errorf(
				"missing descriptor.proto symbol: %s `%s`; got kind %s",
				kind.kind.noun(), c.session.intern.Value(id), sym.Kind(),
			))
		}
		kind.wrap(sym.raw.data, field)
	}
}

// makeBuiltinWrapper helps construct reflection shims for resolveBuiltins.
func makeBuiltinWrapper[T any, Raw any](c *Context, wrap func(*Context, ref[Raw]) T) func(arena.Untyped, reflect.Value) {
	return func(p arena.Untyped, out reflect.Value) {
		x := wrap(c, ref[Raw]{ptr: arena.Pointer[Raw](p)})
		out.Set(reflect.ValueOf(x))
	}
}<|MERGE_RESOLUTION|>--- conflicted
+++ resolved
@@ -50,8 +50,8 @@
 	Lazy, UnverifiedLazy Member
 	AllowAlias           Member
 	MessageSet           Member
-
-<<<<<<< HEAD
+	JSONName             Member
+
 	ExtnDecls        Member
 	ExtnVerification Member
 	ExtnDeclNumber   Member
@@ -59,9 +59,6 @@
 	ExtnDeclType     Member
 	ExtnDeclReserved Member
 	ExtnDeclRepeated Member
-=======
-	JSONName Member
->>>>>>> 04b6b53e
 
 	FileDeprecated      Member
 	MessageDeprecated   Member
@@ -126,8 +123,8 @@
 	Lazy           intern.ID `intern:"google.protobuf.FieldOptions.lazy"`
 	UnverifiedLazy intern.ID `intern:"google.protobuf.FieldOptions.unverified_lazy"`
 	AllowAlias     intern.ID `intern:"google.protobuf.EnumOptions.allow_alias"`
-
-<<<<<<< HEAD
+	JSONName       intern.ID `intern:"google.protobuf.FieldDescriptorProto.json_name"`
+
 	ExtnDecls        intern.ID `intern:"google.protobuf.ExtensionRangeOptions.declaration"`
 	ExtnVerification intern.ID `intern:"google.protobuf.ExtensionRangeOptions.verification"`
 	ExtnDeclNumber   intern.ID `intern:"google.protobuf.ExtensionRangeOptions.Declaration.number"`
@@ -135,9 +132,6 @@
 	ExtnDeclType     intern.ID `intern:"google.protobuf.ExtensionRangeOptions.Declaration.type"`
 	ExtnDeclReserved intern.ID `intern:"google.protobuf.ExtensionRangeOptions.Declaration.reserved"`
 	ExtnDeclRepeated intern.ID `intern:"google.protobuf.ExtensionRangeOptions.Declaration.repeated"`
-=======
-	JSONName intern.ID `intern:"google.protobuf.FieldDescriptorProto.json_name"`
->>>>>>> 04b6b53e
 
 	FileUninterpreted      intern.ID `intern:"google.protobuf.FileOptions.uninterpreted_option"`
 	MessageUninterpreted   intern.ID `intern:"google.protobuf.MessageOptions.uninterpreted_option"`
