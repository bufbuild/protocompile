// Copyright 2020-2025 Buf Technologies, Inc.
//
// Licensed under the Apache License, Version 2.0 (the "License");
// you may not use this file except in compliance with the License.
// You may obtain a copy of the License at
//
//      http://www.apache.org/licenses/LICENSE-2.0
//
// Unless required by applicable law or agreed to in writing, software
// distributed under the License is distributed on an "AS IS" BASIS,
// WITHOUT WARRANTIES OR CONDITIONS OF ANY KIND, either express or implied.
// See the License for the specific language governing permissions and
// limitations under the License.

package ir

import (
	"github.com/bufbuild/protocompile/experimental/ast"
	"github.com/bufbuild/protocompile/experimental/report"
	"github.com/bufbuild/protocompile/internal/intern"
)

// Session is shared global configuration and state for all IR values that are
// being used together.
//
// It is used to track shared book-keeping.
//
// A zero [Session] is ready to use.
type Session struct {
	intern intern.Table
}

// Lower lowers an AST into an IR module.
//
// The ir package does not provide a mechanism for resolving imports; instead,
// they must be provided as an argument to this function.
func (s *Session) Lower(source ast.File, errs *report.Report, importer Importer) (file File, ok bool) {
	prior := len(errs.Diagnostics)
	c := &Context{session: s}
	c.ast = source
	c.isDescriptorProto = c.ast.Span().File.Path() == DescriptorProtoPath

	errs.SaveOptions(func() {
		errs.SuppressWarnings = errs.SuppressWarnings || c.isDescriptorProto
		lower(c, errs, importer)
	})

	ok = true
	for _, d := range errs.Diagnostics[prior:] {
		if d.Level() >= report.Error {
			ok = false
			break
		}
	}

	return c.File(), ok
}

func lower(c *Context, r *report.Report, importer Importer) {
	defer r.CatchICE(false, func(d *report.Diagnostic) {
		d.Apply(report.Notef("while lowering %q", c.File().Path()))
	})

	// First, build the Type graph for this file.
	(&walker{File: c.File(), Report: r}).walk()

	// Now, resolve all the imports.
	buildImports(c.File(), r, importer)

	// Next, we can build various symbol tables in preparation for name
	// resolution.
	buildLocalSymbols(c.File())
	mergeImportedSymbolTables(c.File(), r)

	// Perform "early" name resolution, i.e. field names and extension types.
	resolveNames(c.File(), r)

<<<<<<< HEAD
	// Perform constant evaluation.
	evaluateFieldNumbers(c.File(), r)

	// Perform more constant evaluation. This is a separate step because we need
	// to know if an extendee is a MessageSet before checking extension numbers,
	// since MessageSet field numbers are 32-bit, not 29-bit.
	evaluateExtensionNumbers(c.File(), r)
=======
	// Perform "late" name resolution, that is, options.
	resolveOptions(c.File(), r)
>>>>>>> dbd828c0
}

// sorry panics with an NYI error, which turns into an ICE inside of the
// lowering logic.
func sorry(what string) {
	panic("sorry, not yet implemented: " + what)
}<|MERGE_RESOLUTION|>--- conflicted
+++ resolved
@@ -75,18 +75,16 @@
 	// Perform "early" name resolution, i.e. field names and extension types.
 	resolveNames(c.File(), r)
 
-<<<<<<< HEAD
 	// Perform constant evaluation.
 	evaluateFieldNumbers(c.File(), r)
+
+	// Perform "late" name resolution, that is, options.
+	resolveOptions(c.File(), r)
 
 	// Perform more constant evaluation. This is a separate step because we need
 	// to know if an extendee is a MessageSet before checking extension numbers,
 	// since MessageSet field numbers are 32-bit, not 29-bit.
 	evaluateExtensionNumbers(c.File(), r)
-=======
-	// Perform "late" name resolution, that is, options.
-	resolveOptions(c.File(), r)
->>>>>>> dbd828c0
 }
 
 // sorry panics with an NYI error, which turns into an ICE inside of the
