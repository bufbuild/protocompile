--- conflicted
+++ resolved
@@ -109,11 +109,7 @@
 	buildAllFeatureInfo(c.File(), r)
 	validateAllFeatures(c.File(), r)
 
-<<<<<<< HEAD
-	// Diagnose unused imports now that we're done resolving everything.
-=======
 	// Validate all the little constraint details that didn't get caught above.
->>>>>>> cff88c0f
 	diagnoseUnusedImports(c.File(), r)
 	validateConstraints(c.File(), r)
 }