--- conflicted
+++ resolved
@@ -104,10 +104,7 @@
 	populateOptionTargets(c.File(), r)
 	validateOptionTargets(c.File(), r)
 
-<<<<<<< HEAD
 	// Validate all the little constraint details that didn't get caught above.
+	diagnoseUnusedImports(c.File(), r)
 	validateConstraints(c.File(), r)
-=======
-	diagnoseUnusedImports(c.File(), r)
->>>>>>> 4ad7544e
 }