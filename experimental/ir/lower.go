--- conflicted
+++ resolved
@@ -103,12 +103,11 @@
 	populateOptionTargets(c.File(), r)
 	validateOptionTargets(c.File(), r)
 
-<<<<<<< HEAD
 	// Build feature info for validating features after they are constructed.
 	// Then validate all feature settings throughout the file.
 	buildAllFeatureInfo(c.File(), r)
 	validateAllFeatures(c.File(), r)
-=======
+
+	// Diagnose unused imports now that we're done resolving everything.
 	diagnoseUnusedImports(c.File(), r)
->>>>>>> 4ad7544e
 }