--- conflicted
+++ resolved
@@ -16,7 +16,6 @@
 
 import (
 	"iter"
-	"slices"
 
 	"github.com/bufbuild/protocompile/experimental/ast"
 	"github.com/bufbuild/protocompile/experimental/ast/syntax"
@@ -41,27 +40,9 @@
 	syntax syntax.Syntax
 
 	file struct {
-<<<<<<< HEAD
-		ast ast.File
-
-		syntax syntax.Syntax
-
-		// All transitively-imported files. This slice is divided into the
-		// following segments:
-		//
-		// 1. Public imports.
-		// 2. Weak imports.
-		// 3. Regular imports.
-		// 4. Transitive imports.
-		//
-		// The fields after this one specify where each of these segments ends.
-		imports                       []File
-		publicEnd, weakEnd, importEnd int
-
-=======
 		ast     ast.File
+		syntax  syntax.Syntax
 		imports imports
->>>>>>> f5727605
 		types   []arena.Pointer[rawType]
 		extns   []arena.Pointer[rawField]
 		options []arena.Pointer[rawOption]
@@ -201,8 +182,10 @@
 		files,
 		File.Context,
 		func(f File) iter.Seq[File] {
-			impl := f.Context().file
-			return slices.Values(impl.imports[impl.importEnd:])
+			return seq.Map(
+				f.Context().file.imports.Directs(),
+				func(i Import) File { return i.File },
+			)
 		},
 	)
 }