// Copyright 2020-2025 Buf Technologies, Inc.
//
// Licensed under the Apache License, Version 2.0 (the "License");
// you may not use this file except in compliance with the License.
// You may obtain a copy of the License at
//
//      http://www.apache.org/licenses/LICENSE-2.0
//
// Unless required by applicable law or agreed to in writing, software
// distributed under the License is distributed on an "AS IS" BASIS,
// WITHOUT WARRANTIES OR CONDITIONS OF ANY KIND, either express or implied.
// See the License for the specific language governing permissions and
// limitations under the License.

package ir

import (
	"iter"

	"github.com/bufbuild/protocompile/experimental/ast"
	"github.com/bufbuild/protocompile/experimental/ast/syntax"
	"github.com/bufbuild/protocompile/experimental/internal"
	"github.com/bufbuild/protocompile/experimental/seq"
	"github.com/bufbuild/protocompile/internal/arena"
	"github.com/bufbuild/protocompile/internal/intern"
	"github.com/bufbuild/protocompile/internal/toposort"
)

// Context is where all of the book-keeping for an IR session is kept.
//
// Unlike [ast.Context], this Context is shared by many files.
//
//nolint:govet // For some reason, this lint mangles the field order on this struct. >:(
type Context struct {
	session *Session
	ast     ast.File

	// The path for this file. This need not be what ast.Span() reports, because
	// it has been passed through filepath.Clean() and filepath.ToSlash() first,
	// to normalize it.
	path intern.ID

	syntax syntax.Syntax
	pkg    intern.ID

	imports imports

	types            []arena.Pointer[rawType]
	topLevelTypesEnd int // Index of the last top-level type in types.

	extns            []arena.Pointer[rawMember]
	topLevelExtnsEnd int // Index of the last top-level extension in extns.

	options  arena.Pointer[rawValue]
	services []arena.Pointer[rawService]

	// Table of all symbols transitively imported by this file. This is all
	// local symbols plus the imported tables of all direct imports. Importing
	// everything and checking visibility later allows us to diagnose
	// missing import errors.

	// This file's symbol tables. Each file has two symbol tables: its imported
	// symbols and its exported symbols.
	//
	// The exported symbols are formed from the file's local symbols, and the
	// exported symbols of each transitive public import.
	//
	// The imported symbols are the exported symbols plus the exported symbols
	// of each direct import.
	exported, imported symtab

	dpBuiltins *builtins // Only non-nil for descriptor.proto.

	arenas struct {
		types     arena.Arena[rawType]
		members   arena.Arena[rawMember]
		ranges    arena.Arena[rawReservedRange]
		extendees arena.Arena[rawExtendee]
		oneofs    arena.Arena[rawOneof]
		symbols   arena.Arena[rawSymbol]

		values   arena.Arena[rawValue]
		messages arena.Arena[rawMessageValue]
		arrays   arena.Arena[[]rawValueBits]

		services arena.Arena[rawService]
		methods  arena.Arena[rawMethod]
	}
}

<<<<<<< HEAD
=======
// langSymbols contains those symbols that are built into the language, and which the compiler cannot
// handle not being present. This field is only present in the Context
// for descriptor.proto.
//
// See [resolveLangSymbols] for where they are resolved.
type langSymbols struct {
	fileOptions,
	messageOptions,
	fieldOptions,
	oneofOptions,
	enumOptions,
	enumValueOptions,
	serviceOptions,
	methodOptions arena.Pointer[rawMember]

	mapEntry arena.Pointer[rawMember]
}

>>>>>>> 6d5c9fbd
type withContext = internal.With[*Context]

// ref is an arena.Pointer[T] along with information for retrieving which file
// it's in, relative to a specific file's imports.
type ref[T any] struct {
	// The file this ref is defined in. If zero, it refers to the current file.
	// If -1, it refers to a predeclared type. Otherwise, it refers to an
	// import (with its index offset by 1).
	file int32
	ptr  arena.Pointer[T]
}

// context returns the context for this reference relative to a base context.
func (r ref[T]) context(base *Context) *Context {
	switch r.file {
	case 0:
		return base
	case -1:
		return primitiveCtx
	default:
		return base.imports.files[r.file-1].file.Context()
	}
}

// File returns the file associated with this context.
//
// The file can be used to access top-level elements of the IR, for walking it
// recursively (as is needed for e.g. assembling a FileDescriptorProto).
func (c *Context) File() File {
	return File{withContext2{internal.NewWith(c)}}
}

// builtins returns the builtin descriptor.proto names.
func (c *Context) builtins() *builtins {
	if c.dpBuiltins != nil {
		return c.dpBuiltins
	}
	return c.imports.DescriptorProto().Context().dpBuiltins
}

// File is an IR file, which provides access to the top-level declarations of
// a Protobuf file.
type File struct{ withContext2 }

// withContext2 is a workaround for go.dev/issue/50729, a bug in how Go
// handles embedded type aliases. In this case, Go incorrectly believes that
// File is a recursive type of infinite size. This issue is fixed in recent Go
// versions but not in some of the versions we support.
//
// We can't just embed With into File, because then it would be an exported
// field.
type withContext2 struct{ internal.With[*Context] }

// AST returns the AST this file was parsed from.
func (f File) AST() ast.File {
	if f.IsZero() {
		return ast.File{}
	}
	return f.Context().ast
}

// Syntax returns the syntax pragma that applies to this file.
func (f File) Syntax() syntax.Syntax {
	if f.IsZero() {
		return syntax.Unknown
	}
	return f.Context().syntax
}

// Path returns the canoniocal path for this file.
//
// This need not be the same as [File.AST]().Span().Path().
func (f File) Path() string {
	if f.IsZero() {
		return ""
	}
	c := f.Context()
	return c.session.intern.Value(c.path)
}

// InternedPackage returns the intern ID for the value of [File.Path].
func (f File) InternedPath() intern.ID {
	if f.IsZero() {
		return 0
	}
	return f.Context().path
}

// IsDescriptorProto returns whether this is the special file
// google/protobuf/descriptor.proto, which is given special treatment in
// the language.
func (f File) IsDescriptorProto() bool {
	return f.InternedPath() == f.Context().session.builtins.DescriptorFile
}

// Package returns the package name for this file.
//
// The name will not include a leading dot. It will be empty for the empty
// package.
func (f File) Package() FullName {
	if f.IsZero() {
		return ""
	}
	c := f.Context()
	return FullName(c.session.intern.Value(c.pkg))
}

// InternedPackage returns the intern ID for the value of [File.Package].
func (f File) InternedPackage() intern.ID {
	if f.IsZero() {
		return 0
	}
	return f.Context().pkg
}

// Imports returns an indexer over the imports declared in this file.
func (f File) Imports() seq.Indexer[Import] {
	return f.Context().imports.Directs()
}

// TransitiveImports returns an indexer over the transitive imports for this
// file.
//
// This function does not report whether those imports are weak or not.
func (f File) TransitiveImports() seq.Indexer[Import] {
	return f.Context().imports.Transitive()
}

// ImportFor returns import metadata for a given file, if this file imports it.
func (f File) ImportFor(that File) Import {
	idx, ok := f.Context().imports.byPath[that.InternedPath()]
	if !ok {
		return Import{}
	}

	return f.TransitiveImports().At(int(idx))
}

// Types returns the top level types of this file.
func (f File) Types() seq.Indexer[Type] {
	return seq.NewFixedSlice(
		f.Context().types[:f.Context().topLevelTypesEnd],
		func(_ int, p arena.Pointer[rawType]) Type {
			// Implicitly in current file.
			return wrapType(f.Context(), ref[rawType]{ptr: p})
		},
	)
}

// AllTypes returns all types defined in this file.
func (f File) AllTypes() seq.Indexer[Type] {
	return seq.NewFixedSlice(
		f.Context().types,
		func(_ int, p arena.Pointer[rawType]) Type {
			// Implicitly in current file.
			return wrapType(f.Context(), ref[rawType]{ptr: p})
		},
	)
}

// Extensions returns the top level extensions defined in this file (i.e.,
// the contents of any top-level `extends` blocks).
func (f File) Extensions() seq.Indexer[Member] {
	return seq.NewFixedSlice(
		f.Context().extns[:f.Context().topLevelExtnsEnd],
		func(_ int, p arena.Pointer[rawMember]) Member {
			// Implicitly in current file.
			return wrapMember(f.Context(), ref[rawMember]{ptr: p})
		},
	)
}

// AllExtensions returns all extensions defined in this file.
func (f File) AllExtensions() seq.Indexer[Member] {
	return seq.NewFixedSlice(
		f.Context().extns,
		func(_ int, p arena.Pointer[rawMember]) Member {
			// Implicitly in current file.
			return wrapMember(f.Context(), ref[rawMember]{ptr: p})
		},
	)
}

// Services returns all services defined in this file.
func (f File) Services() seq.Indexer[Service] {
	return seq.NewFixedSlice(
		f.Context().services,
		func(_ int, p arena.Pointer[rawService]) Service {
			return Service{
				internal.NewWith(f.Context()),
				f.Context().arenas.services.Deref(p),
			}
		},
	)
}

// Options returns the top level options applied to this file.
func (f File) Options() MessageValue {
	return wrapValue(f.Context(), f.Context().options).AsMessage()
}

// Symbols returns this file's symbol table.
//
// The symbol table includes both symbols defined in this file, and symbols
// imported by the file. The symbols are returned in an arbitrary but fixed
// order.
func (f File) Symbols() seq.Indexer[Symbol] {
	return seq.NewFixedSlice(
		f.Context().imported,
		func(_ int, r ref[rawSymbol]) Symbol {
			return wrapSymbol(f.Context(), r)
		},
	)
}

// topoSort sorts a graph of [File]s according to their dependency graph,
// in topological order. Files with no dependencies are yielded first.
func topoSort(files []File) iter.Seq[File] {
	// NOTE: This cannot panic because Files, by construction, do not contain
	// graph cycles.
	return toposort.Sort(
		files,
		File.Context,
		func(f File) iter.Seq[File] {
			return seq.Map(
				f.Context().imports.Directs(),
				func(i Import) File { return i.File },
			)
		},
	)
}<|MERGE_RESOLUTION|>--- conflicted
+++ resolved
@@ -88,27 +88,6 @@
 	}
 }
 
-<<<<<<< HEAD
-=======
-// langSymbols contains those symbols that are built into the language, and which the compiler cannot
-// handle not being present. This field is only present in the Context
-// for descriptor.proto.
-//
-// See [resolveLangSymbols] for where they are resolved.
-type langSymbols struct {
-	fileOptions,
-	messageOptions,
-	fieldOptions,
-	oneofOptions,
-	enumOptions,
-	enumValueOptions,
-	serviceOptions,
-	methodOptions arena.Pointer[rawMember]
-
-	mapEntry arena.Pointer[rawMember]
-}
-
->>>>>>> 6d5c9fbd
 type withContext = internal.With[*Context]
 
 // ref is an arena.Pointer[T] along with information for retrieving which file
