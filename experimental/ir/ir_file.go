// Copyright 2020-2025 Buf Technologies, Inc.
//
// Licensed under the Apache License, Version 2.0 (the "License");
// you may not use this file except in compliance with the License.
// You may obtain a copy of the License at
//
//      http://www.apache.org/licenses/LICENSE-2.0
//
// Unless required by applicable law or agreed to in writing, software
// distributed under the License is distributed on an "AS IS" BASIS,
// WITHOUT WARRANTIES OR CONDITIONS OF ANY KIND, either express or implied.
// See the License for the specific language governing permissions and
// limitations under the License.

package ir

import (
	"github.com/bufbuild/protocompile/experimental/ast"
	"github.com/bufbuild/protocompile/experimental/ast/syntax"
	"github.com/bufbuild/protocompile/experimental/internal"
	"github.com/bufbuild/protocompile/experimental/seq"
	"github.com/bufbuild/protocompile/internal/arena"
	"github.com/bufbuild/protocompile/internal/intern"
)

// Context is where all of the book-keeping for an IR session is kept.
//
// Unlike [ast.Context], this Context is shared by many files.
type Context struct {
	session   *Session
	path, pkg intern.ID

	// The path for this file. This need not be what ast.Span() reports, because
	// it has been passed through filepath.Clean() and filepath.ToSlash() first,
	// to normalize it.
	path   string
	syntax syntax.Syntax

	file struct {
		ast ast.File
		// All transitively-imported files. This slice is divided into the
		// following segments:
		//
		// 1. Public imports.
		// 2. Weak imports.
		// 3. Regular imports.
		// 4. Transitive public imports.
		// 4. Transitive imports.
		//
		// The fields after this one specify where each of these segments ends.
		imports                                       []File
		publicEnd, weakEnd, importEnd, transPublicEnd int

		types   []arena.Pointer[rawType]
		extns   []arena.Pointer[rawField]
		options []arena.Pointer[rawOption]
	}

	arenas struct {
		types    arena.Arena[rawType]
		fields   arena.Arena[rawField]
		oneofs   arena.Arena[rawOneof]
		options  arena.Arena[rawOption]
		messages arena.Arena[rawMessageValue]
		arrays   arena.Arena[[]rawValue]
	}
}

type withContext = internal.With[*Context]

// ref is an arena.Pointer[T] along with information for retrieving which file
// it's in, relative to a specific file's imports.
type ref[T any] struct {
	// The file this ref is defined in. If zero, it refers to the current file.
	// If -1, it refers to a predeclared type. Otherwise, it refers to an
	// import (with its index offset by 1).
	file int32
	ptr  arena.Pointer[T]
}

// File returns the file associated with this context.
//
// The file can be used to access top-level elements of the IR, for walking it
// recursively (as is needed for e.g. assembling a FileDescriptorProto).
func (c *Context) File() File {
	return File{withContext2{internal.NewWith(c)}}
}

// File is an IR file, which provides access to the top-level declarations of
// a Protobuf file.
type File struct{ withContext2 }

// withContext2 is a workaround for go.dev/issue/50729, a bug in how Go
// handles embedded type aliases. In this case, Go incorrectly believes that
// File is a recursive type of infinite size. This issue is fixed in recent Go
// versions but not in some of the versions we support.
//
// We can't just embed With into File, because then it would be an exported
// field.
type withContext2 struct{ internal.With[*Context] }

// AST returns the AST this file was parsed from.
func (f File) AST() ast.File {
	return f.Context().file.ast
}

// Syntax returns the syntax pragma that applies to this file.
func (f File) Syntax() syntax.Syntax {
	return f.Context().syntax
}

// Path returns the canoniocal path for this file.
//
// This need not be the same as [File.AST]().Span().Path().
func (f File) Path() string {
	return f.Context().path
}

// Package returns the package name for this file.
//
// The name will not include a leading dot. It will be empty for the empty
// package.
func (f File) Package() FullName {
	c := f.Context()
	return FullName(c.intern.Value(c.pkg))
}

// InternedPackage returns the intern ID for the value of [File.Package].
func (f File) InternedPackage() intern.ID {
	return f.Context().pkg
}

// Import is an import in a [File].
type Import struct {
	File              // The file that is imported.
	Public, Weak bool // The kind of import this is.
}

<<<<<<< HEAD
// AST returns the AST this file was parsed from.
func (f File) AST() ast.File {
	return f.Context().file.ast
}

// Path returns the Protobuf file path for this file.
//
// The path will be canonicalized, and will use / as the separator regardless
// of platform.
func (f File) Path() string {
	c := f.Context()
	return c.session.intern.Value(c.path)
}

// InternedPackage returns the intern ID for the value of [File.Path].
func (f File) InternedPath() intern.ID {
	return f.Context().path
}

// Package returns the package name for this file.
//
// The name will not include a leading dot. It will be empty for the empty
// package.
func (f File) Package() string {
	c := f.Context()
	return c.session.intern.Value(c.pkg)
}

// InternedPackage returns the intern ID for the value of [File.Package].
func (f File) InternedPackage() intern.ID {
	return f.Context().pkg
}

// Imports returns an indexer over the imports declared in this file.
=======
// Imports returns.
>>>>>>> 9ee8e068
func (f File) Imports() seq.Indexer[Import] {
	file := f.Context().file
	return seq.NewFixedSlice(
		file.imports[:file.importEnd],
		func(n int, f File) Import {
			return Import{
				File:   f,
				Public: n < file.publicEnd,
				Weak:   n >= file.publicEnd && n < file.weakEnd,
			}
		},
	)
}

// TransitiveImports returns an indexer over the transitive imports for this
// file.
//
// This function does not report whether those imports are weak or not.
func (f File) TransitiveImports() seq.Indexer[Import] {
	file := f.Context().file
	return seq.NewFixedSlice(
		file.imports,
		func(n int, f File) Import {
			return Import{
				File: f,
				Public: n < file.publicEnd ||
					(n >= file.importEnd && n < file.transPublicEnd),
			}
		},
	)
}

// Types returns the top level types of this file.
func (f File) Types() seq.Indexer[Type] {
	return seq.NewFixedSlice(
		f.Context().file.types,
		func(_ int, p arena.Pointer[rawType]) Type {
			// Implicitly in current file.
			return wrapType(f.Context(), ref[rawType]{ptr: p})
		},
	)
}

// Extensions returns the top level extensions defined in this file (i.e.,
// the contents of any top-level `extends` blocks).
func (f File) Extensions() seq.Indexer[Field] {
	return seq.NewFixedSlice(
		f.Context().file.extns,
		func(_ int, p arena.Pointer[rawField]) Field {
			return wrapField(f.Context(), ref[rawField]{ptr: p})
		},
	)
}

// Options returns the top level options applied to this file.
func (f File) Options() seq.Indexer[Option] {
	return seq.NewFixedSlice(
		f.Context().file.options,
		func(_ int, p arena.Pointer[rawOption]) Option {
			return wrapOption(f.Context(), p)
		},
	)
}<|MERGE_RESOLUTION|>--- conflicted
+++ resolved
@@ -27,13 +27,13 @@
 //
 // Unlike [ast.Context], this Context is shared by many files.
 type Context struct {
-	session   *Session
-	path, pkg intern.ID
+	session *Session
+	pkg     intern.ID
 
 	// The path for this file. This need not be what ast.Span() reports, because
 	// it has been passed through filepath.Clean() and filepath.ToSlash() first,
 	// to normalize it.
-	path   string
+	path   intern.ID
 	syntax syntax.Syntax
 
 	file struct {
@@ -113,6 +113,12 @@
 //
 // This need not be the same as [File.AST]().Span().Path().
 func (f File) Path() string {
+	c := f.Context()
+	return c.session.intern.Value(c.path)
+}
+
+// InternedPackage returns the intern ID for the value of [File.Path].
+func (f File) InternedPath() intern.ID {
 	return f.Context().path
 }
 
@@ -122,7 +128,7 @@
 // package.
 func (f File) Package() FullName {
 	c := f.Context()
-	return FullName(c.intern.Value(c.pkg))
+	return FullName(c.session.intern.Value(c.pkg))
 }
 
 // InternedPackage returns the intern ID for the value of [File.Package].
@@ -136,44 +142,7 @@
 	Public, Weak bool // The kind of import this is.
 }
 
-<<<<<<< HEAD
-// AST returns the AST this file was parsed from.
-func (f File) AST() ast.File {
-	return f.Context().file.ast
-}
-
-// Path returns the Protobuf file path for this file.
-//
-// The path will be canonicalized, and will use / as the separator regardless
-// of platform.
-func (f File) Path() string {
-	c := f.Context()
-	return c.session.intern.Value(c.path)
-}
-
-// InternedPackage returns the intern ID for the value of [File.Path].
-func (f File) InternedPath() intern.ID {
-	return f.Context().path
-}
-
-// Package returns the package name for this file.
-//
-// The name will not include a leading dot. It will be empty for the empty
-// package.
-func (f File) Package() string {
-	c := f.Context()
-	return c.session.intern.Value(c.pkg)
-}
-
-// InternedPackage returns the intern ID for the value of [File.Package].
-func (f File) InternedPackage() intern.ID {
-	return f.Context().pkg
-}
-
 // Imports returns an indexer over the imports declared in this file.
-=======
-// Imports returns.
->>>>>>> 9ee8e068
 func (f File) Imports() seq.Indexer[Import] {
 	file := f.Context().file
 	return seq.NewFixedSlice(
