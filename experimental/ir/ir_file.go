--- conflicted
+++ resolved
@@ -142,26 +142,7 @@
 	Public, Weak bool // The kind of import this is.
 }
 
-<<<<<<< HEAD
-// Path returns the file name for this file.
-func (f File) Path() string {
-	return f.AST().Context().Stream().Path()
-}
-
-// Syntax returns the syntax for this file.
-func (f File) Syntax() syntax.Syntax {
-	return f.Context().file.syntax
-}
-
-// AST returns the AST this file was parsed from.
-func (f File) AST() ast.File {
-	return f.Context().file.ast
-}
-
-// Imports returns the files directly imported by this file.
-=======
 // Imports returns.
->>>>>>> 9ee8e068
 func (f File) Imports() seq.Indexer[Import] {
 	file := f.Context().file
 	return seq.NewFixedSlice(
