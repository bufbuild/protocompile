--- conflicted
+++ resolved
@@ -389,35 +389,6 @@
 		*r.raw = r.arenas.values.Compress(v.raw)
 	}
 
-<<<<<<< HEAD
-=======
-	// Check if this is a pseudo-option, and diagnose if it has multiple
-	// components. The values of pseudo-options are calculated elsewhere; this
-	// is only for diagnostics.
-	if r.field.InternedFullName() == ids.FieldOptions {
-		var buf [2]ast.PathComponent
-		prefix := slices.AppendSeq(buf[:0], iterx.Take(r.def.Path.Components, 2))
-
-		if kw := buf[0].AsIdent().Keyword(); kw.IsPseudoOption() {
-			if len(prefix) > 1 {
-				r.Error(errOptionMustBeMessage{
-					selector: buf[1].Name(),
-					prev:     buf[0].Name(),
-					got:      taxa.PseudoOption,
-					gotName:  kw,
-				}).Apply(report.Notef(
-					"`%s` is a %s and does not correspond to a field in `%s`",
-					kw, taxa.PseudoOption, root.FullName(),
-				))
-				return
-			}
-
-			r.resolvePseudo(kw)
-			return
-		}
-	}
-
->>>>>>> 04b6b53e
 	current := wrapValue(r.Context, *r.raw)
 	field := current.Field()
 	var path ast.Path
