// Copyright 2020-2025 Buf Technologies, Inc.
//
// Licensed under the Apache License, Version 2.0 (the "License");
// you may not use this file except in compliance with the License.
// You may obtain a copy of the License at
//
//      http://www.apache.org/licenses/LICENSE-2.0
//
// Unless required by applicable law or agreed to in writing, software
// distributed under the License is distributed on an "AS IS" BASIS,
// WITHOUT WARRANTIES OR CONDITIONS OF ANY KIND, either express or implied.
// See the License for the specific language governing permissions and
// limitations under the License.

package ir

import (
	"fmt"
	"iter"
	"slices"

	"github.com/bufbuild/protocompile/experimental/ast"
	"github.com/bufbuild/protocompile/experimental/internal/taxa"
	"github.com/bufbuild/protocompile/experimental/ir/presence"
	"github.com/bufbuild/protocompile/experimental/report"
	"github.com/bufbuild/protocompile/experimental/seq"
	"github.com/bufbuild/protocompile/internal/arena"
	"github.com/bufbuild/protocompile/internal/ext/iterx"
)

// resolveOptions resolves all of the options in a file.
func resolveOptions(f File, r *report.Report) {
	builtins := f.Context().builtins()
	bodyOptions := func(b ast.DeclBody) iter.Seq[ast.Option] {
		return iterx.FilterMap(seq.Values(b.Decls()), func(d ast.DeclAny) (ast.Option, bool) {
			def := d.AsDef()
			if def.IsZero() || def.Classify() != ast.DefKindOption {
				return ast.Option{}, false
			}
			return def.AsOption().Option, true
		})
	}

	for def := range bodyOptions(f.AST().DeclBody) {
		optionRef{
			Context: f.Context(),
			Report:  r,

			scope: f.Package(),
			def:   def,

			field: builtins.FileOptions,
			raw:   &f.Context().options,
		}.resolve()
	}

	// Reusable space for duplicating options values between extension ranges.
	extnOpts := make(map[ast.DeclRange]arena.Pointer[rawValue])
	for ty := range seq.Values(f.AllTypes()) {
		if !ty.MapField().IsZero() {
			// Map entries already come with options pre-calculated.
			continue
		}

		for def := range bodyOptions(ty.AST().Body()) {
			options := builtins.MessageOptions
			if ty.IsEnum() {
				options = builtins.EnumOptions
			}
			optionRef{
				Context: f.Context(),
				Report:  r,

				scope: ty.Scope(),
				def:   def,

				field: options,
				raw:   &ty.raw.options,
			}.resolve()
		}

		for field := range seq.Values(ty.Members()) {
			for def := range seq.Values(field.AST().Options().Entries()) {
				options := builtins.FieldOptions
				if ty.IsEnum() {
					options = builtins.EnumValueOptions
				}
				optionRef{
					Context: f.Context(),
					Report:  r,

					scope: field.Scope(),
					def:   def,

					field: options,
					raw:   &field.raw.options,
				}.resolve()
			}
		}
		for oneof := range seq.Values(ty.Oneofs()) {
			for def := range bodyOptions(oneof.AST().Body()) {
				optionRef{
					Context: f.Context(),
					Report:  r,

					scope: ty.Scope(),
					def:   def,

					field: builtins.OneofOptions,
					raw:   &oneof.raw.options,
				}.resolve()
			}
		}

		clear(extnOpts)
		for extns := range seq.Values(ty.ExtensionRanges()) {
			decl := extns.DeclAST()
			if p := extnOpts[decl]; !p.Nil() {
				extns.raw.options = p
				continue
			}

			for def := range seq.Values(extns.DeclAST().Options().Entries()) {
				optionRef{
					Context: f.Context(),
					Report:  r,

					scope: ty.Scope(),
					def:   def,

					field: builtins.RangeOptions,
					raw:   &extns.raw.options,
				}.resolve()
			}

			extnOpts[decl] = extns.raw.options
		}
	}
	for field := range seq.Values(f.AllExtensions()) {
		for def := range seq.Values(field.AST().Options().Entries()) {
			optionRef{
				Context: f.Context(),
				Report:  r,

				scope: field.Scope(),
				def:   def,

				field: builtins.FieldOptions,
				raw:   &field.raw.options,
			}.resolve()
		}
	}
	for service := range seq.Values(f.Services()) {
		for def := range bodyOptions(service.AST().Body()) {
			optionRef{
				Context: f.Context(),
				Report:  r,

				scope: service.FullName(),
				def:   def,

				field: builtins.ServiceOptions,
				raw:   &service.raw.options,
			}.resolve()
		}

		for method := range seq.Values(service.Methods()) {
			for def := range bodyOptions(method.AST().Body()) {
				optionRef{
					Context: f.Context(),
					Report:  r,

					scope: service.FullName(),
					def:   def,

					field: builtins.MethodOptions,
					raw:   &method.raw.options,
				}.resolve()
			}
		}
	}
}

// populateOptionTargets builds option target sets for each field in a file.
func populateOptionTargets(f File, _ *report.Report) {
	targets := f.Context().builtins().OptionTargets
	populate := func(m Member) {
		for target := range seq.Values(m.Options().Field(targets).Elements()) {
			n, _ := target.AsInt()
			target := OptionTarget(n)
<<<<<<< HEAD
			if target == OptionTargetUnknown || target >= optionTargetMax {
=======
			if target == OptionTargetInvalid || target >= optionTargetMax {
>>>>>>> c9242a84
				continue
			}

			m.raw.optionTargets |= 1 << target
		}
	}

	for ty := range seq.Values(f.AllTypes()) {
		if !ty.IsMessage() {
			continue
		}

		for field := range seq.Values(ty.Members()) {
			populate(field)
		}
	}

	for extn := range seq.Values(f.AllExtensions()) {
		populate(extn)
	}
}

func validateOptionTargets(f File, r *report.Report) {
	validateOptionTargetsInValue(f.Options(), report.Span{}, OptionTargetFile, r)

	for ty := range seq.Values(f.AllTypes()) {
		tyTarget, memberTarget := OptionTargetMessage, OptionTargetField
		if ty.IsEnum() {
			tyTarget, memberTarget = OptionTargetEnum, OptionTargetEnumValue
		}
		validateOptionTargetsInValue(ty.Options(), ty.AST().Name().Span(), tyTarget, r)
		for member := range seq.Values(ty.Members()) {
			validateOptionTargetsInValue(member.Options(), member.AST().Name().Span(), memberTarget, r)
		}
		for oneof := range seq.Values(ty.Oneofs()) {
			validateOptionTargetsInValue(oneof.Options(), oneof.AST().Name().Span(), OptionTargetOneof, r)
		}
	}

	for extn := range seq.Values(f.AllExtensions()) {
		validateOptionTargetsInValue(extn.Options(), extn.AST().Name().Span(), OptionTargetField, r)
	}
}

func validateOptionTargetsInValue(m MessageValue, decl report.Span, target OptionTarget, r *report.Report) {
	if m.IsZero() {
		return
	}

	if c := m.Concrete(); c != m {
		validateOptionTargetsInValue(c, decl, target, r)
	}

	for value := range m.Fields() {
		field := value.Field()
		if !field.CanTarget(target) {
			var nouns taxa.Set
			var targets int
			for target := range field.Targets() {
				switch target {
				case OptionTargetFile:
					nouns = nouns.With(taxa.TopLevel)
				case OptionTargetRange:
					nouns = nouns.With(taxa.Extensions)
				case OptionTargetMessage:
					nouns = nouns.With(taxa.Message)
				case OptionTargetEnum:
					nouns = nouns.With(taxa.Enum)
				case OptionTargetField:
					nouns = nouns.With(taxa.Field)
				case OptionTargetEnumValue:
					nouns = nouns.With(taxa.EnumValue)
				case OptionTargetOneof:
					nouns = nouns.With(taxa.Oneof)
				case OptionTargetService:
					nouns = nouns.With(taxa.Service)
				case OptionTargetMethod:
					nouns = nouns.With(taxa.Method)
				}
				targets++
			}

			// Pull out the place where this option was set so we can show it to
			// the user.
			constraints := field.Options().Field(m.Context().builtins().OptionTargets)

			key := value.MessageKeys().At(0)
			span := key.Span()
			if path := key.AsPath(); !path.IsZero() {
				// Pull out the last component.
				// TODO: write a function on Path that does this cheaply.
				last, _ := iterx.Last(path.Components)
				span = last.Name().Span()
			}

			d := r.Errorf("unsupported option target for `%s`", field.Name()).Apply(
				report.Snippetf(span, "option set here"),
				report.Snippetf(decl, "applied to this"),
				report.Snippetf(constraints.AST(), "targets constrained here"),
			)
			if targets == 1 {
				d.Apply(report.Helpf(
					"`%s` is constrained to %ss",
					field.FullName(),
					nouns.Join("or")))
			} else {
				d.Apply(report.Helpf(
					"`%s` is constrained to one of %s",
					field.FullName(),
					nouns.Join("or")))
			}

			continue // Don't recurse and generate a mess of diagnostics.
		}

		validateOptionTargetsInValue(value.AsMessage(), decl, target, r)
	}
}

// symbolRef is all of the information necessary to resolve an option reference.
type optionRef struct {
	*Context
	*report.Report

	scope FullName
	def   ast.Option

	field Member
	raw   *arena.Pointer[rawValue]
}

// resolve performs symbol resolution.
func (r optionRef) resolve() {
	ids := &r.Context.session.builtins
	root := r.field.Element()

	// Check if this is a pseudo-option, and diagnose if it has multiple
	// components. The values of pseudo-options are calculated elsewhere; this
	// is only for diagnostics.
	if r.field.InternedFullName() == ids.FieldOptions {
		var buf [2]ast.PathComponent
		prefix := slices.AppendSeq(buf[:0], iterx.Take(r.def.Path.Components, 2))

		if kw := buf[0].AsIdent().Keyword(); kw.IsPseudoOption() {
			if len(prefix) > 1 {
				r.Error(errOptionMustBeMessage{
					selector: buf[1],
					got:      taxa.PseudoOption,
					gotName:  kw,
				}).Apply(report.Notef(
					"`%s` is a %s and does not correspond to a field in `%s`",
					kw, taxa.PseudoOption, root.FullName(),
				))
			}

			return
		}
	}

	if r.raw.Nil() {
		v := newMessage(r.Context, r.field.toRef(r.Context)).AsValue()
		*r.raw = r.arenas.values.Compress(v.raw)
	}

	current := wrapValue(r.Context, *r.raw)
	field := current.Field()
	var path ast.Path
	var raw *arena.Pointer[rawValue]
	for pc := range r.def.Path.Components {
		// If this is the first iteration, use the *Options value as the current
		// message.
		message := field.Element()
		if message.IsZero() {
			message = root
		}

		// Calculate the corresponding member for this path component, which may
		// be either a simple path or an extension name.
		prev := field
		if extn := pc.AsExtension(); !extn.IsZero() {
			sym := symbolRef{
				Context: r.Context,
				Report:  r.Report,

				span:  extn,
				scope: r.scope,
				name:  FullName(extn.Canonicalized()),

				accept: SymbolKind.IsMessageField,
				want:   taxa.Extension,

				allowScalars:  false,
				suggestImport: true,
			}.resolve()

			if !sym.Kind().IsMessageField() {
				// Already diagnosed by resolve().
				return
			}

			field = sym.AsMember()
			if field.Container() != message {
				d := r.Errorf("expected `%s` extension, found %s in `%s`",
					message.FullName(), field.noun(), field.Container().FullName(),
				).Apply(
					report.Snippetf(pc, "because of this %s", taxa.FieldSelector),
					report.Snippetf(field.AST().Name(), "`%s` defined here", field.FullName()),
				)
				if field.IsExtension() {
					extendee := r.arenas.extendees.Deref(field.raw.extendee)
					d.Apply(report.Snippetf(extendee.def, "... within this %s", taxa.Extend))
				} else {
					d.Apply(report.Snippetf(field.Container().AST(), "... within this %s", taxa.Message))
				}

				return
			}

			if !field.IsExtension() {
				// Protoc accepts this! The horror!
				r.Warnf("redundant %s syntax", taxa.CustomOption).Apply(
					report.Snippetf(pc, "this field is not a %s", taxa.Extension),
					report.Snippetf(field.AST().Name(), "field declared inside of `%s` here", field.Parent().FullName()),
					report.Helpf("%s syntax should only be used with %ss", taxa.CustomOption, taxa.Extension),
					report.SuggestEdits(pc.Name(), fmt.Sprintf("replace %s with a field name", taxa.Parens), report.Edit{
						Start: 0, End: pc.Name().Span().Len(),
						Replace: field.Name(),
					}),
				)
			}
		} else if ident := pc.AsIdent(); !ident.IsZero() {
			field = message.MemberByName(ident.Text())
			if field.IsZero() {
				d := r.Errorf("cannot find %s `%s` in `%s`", taxa.Field, ident.Text(), message.FullName()).Apply(
					report.Snippetf(pc, "because of this %s", taxa.FieldSelector),
				)
				if !pc.IsFirst() {
					d.Apply(report.Snippetf(prev.AST().Type(), "`%s` specified here", message.FullName()))
				}
				return
			}
		}
		if pc.IsFirst() {
			switch field.InternedFullName() {
			case ids.MapEntry:
				r.Errorf("`map_entry` cannot be set explicitly").Apply(
					report.Snippet(pc),
					report.Helpf("`map_entry` is set automatically for synthetic map "+
						"entry types, and cannot be set with an %s", taxa.Option),
				)

<<<<<<< HEAD
		if pc.IsFirst() {
			switch field.InternedFullName() {
			case ids.MapEntry:
				r.Errorf("`map_entry` cannot be set explicitly").Apply(
					report.Snippet(pc),
					report.Helpf("`map_entry` is set automatically for synthetic map "+
						"entry types, and cannot be set with an %s", taxa.Option),
				)

			case ids.FileUninterpreted,
				ids.MessageUninterpreted, ids.FieldUninterpreted, ids.OneofUninterpreted,
				ids.EnumUninterpreted, ids.EnumValueUninterpreted:
				if syn := r.File().Syntax(); !syn.IsEdition() {
					r.Errorf("`uninterpreted_options` cannot be set explicitly").Apply(
						report.Snippet(pc),
						report.Helpf("`uninterpreted_options` is an implementation detail of protoc"),
					)
				}

			case ids.Packed:
				if r.File().Syntax().IsEdition() {
					r.Errorf("`packed` cannot be set in %s", taxa.EditionMode).Apply(
						report.Snippet(pc),
						report.Snippetf(r.File().AST().Syntax().Value(), "edition specified here"),
						report.Helpf("instead, use `features.repeated_field_encoding`"),
					)
				}

			case ids.FileFeatures,
				ids.MessageFeatures, ids.FieldFeatures, ids.OneofFeatures,
				ids.EnumFeatures, ids.EnumValueFeatures:
				if syn := r.File().Syntax(); !syn.IsEdition() {
					r.Errorf("`features` cannot be set in `%s`", syn).Apply(
						report.Snippet(pc),
						report.Snippetf(r.File().AST().Syntax().Value(), "syntax specified here"),
=======
			case ids.FileUninterpreted,
				ids.MessageUninterpreted, ids.FieldUninterpreted, ids.OneofUninterpreted, ids.RangeUninterpreted,
				ids.EnumUninterpreted, ids.EnumValueUninterpreted,
				ids.MethodUninterpreted, ids.ServiceUninterpreted:
				if syn := r.File().Syntax(); !syn.IsEdition() {
					r.Errorf("`uninterpreted_option` cannot be set explicitly").Apply(
						report.Snippet(pc),
						report.Helpf("`uninterpreted_option` is an implementation detail of protoc"),
>>>>>>> c9242a84
					)
				}
			}
		}

		path, _ = pc.SplitAfter()

		// Check to see if this value has already been set in the parent message.
		// We have already validated current as a singular message by this point.
		parent := current.AsMessage()

		// Check if this field is already set. The only cases where this is
		// allowed is if:
		//
		// 1. The current field is repeated and this is the last component.
		// 2. The current field is of message type and this is not the last
		//    component.
		raw = parent.insert(field)
		if !raw.Nil() {
			value := wrapValue(r.Context, *raw)
			switch {
			case field.Presence() == presence.Repeated:
				break // Handled below.

			case value.Field() != field:
				// A different member of a oneof was set.
				r.Error(errSetMultipleTimes{
					member: field.Oneof(),
					first:  value.OptionPaths().At(0),
					second: path,
					root:   pc.IsFirst(),
				})
				return

			case prev.Element().IsMessage():
				if !pc.IsLast() {
					current = value
					continue
				}
				fallthrough

			default:
				r.Error(errSetMultipleTimes{
					member: field,
					first:  value.OptionPaths().At(0),
					second: path,
					root:   pc.IsFirst(),
				})
				return
			}
		}

		if pc.IsLast() {
			break
		}

		// Handle a non-final component in an option path. That must be
		// a singular message value, which the successive elements of the
		// path index into as field names.
		message = field.Element()

		// This diagnoses that people do not write option a.b.c where b is
		// not a message field.
		if !message.IsZero() && !message.IsMessage() {
			r.Error(errOptionMustBeMessage{
				selector: pc.Next(),
				got:      message.noun(),
				gotName:  message.FullName(),
				spec:     field.AST().Type(),
			})
			return
		}

		// This diagnoses that people do not write option a.b.c where b is
		// a repeated field.
		if field.Presence() == presence.Repeated {
			r.Error(errOptionMustBeMessage{
				selector: pc.Next(),
				got:      "repeated",
				gotName:  message.FullName(),
				spec:     field.AST().Type(),
			})
			return
		}

		value := newMessage(r.Context, field.toRef(r.Context)).AsValue()
		value.raw.optionPaths = append(value.raw.optionPaths, path)

		*raw = r.arenas.values.Compress(value.raw)
		current = value
	}

	// Now, evaluate the expression and assign it to the field we found.
	evaluator := evaluator{
		Context: r.Context,
		Report:  r.Report,
		scope:   r.scope,
	}
	args := evalArgs{
		expr:       r.def.Value,
		field:      field,
		annotation: field.AST().Type(),
		optionPath: path,
	}

	if !raw.Nil() {
		args.target = wrapValue(r.Context, *raw)
	}

	v := evaluator.eval(args)
	if !v.IsZero() {
		*raw = r.arenas.values.Compress(v.raw)
	}
}

type errSetMultipleTimes struct {
	member        any
	first, second report.Spanner
	root          bool
}

func (e errSetMultipleTimes) Diagnose(d *report.Diagnostic) {
	var what any
	var name FullName
	var note string
	var def report.Spanner
	switch member := e.member.(type) {
	case Member:
		if !member.IsExtension() && e.root {
			// For non-custom options, use the short name and call it
			// an "option".
			name = FullName(member.Name())
			what = "option"
		} else {
			name = member.FullName()
			what = member.noun()
		}
		note = "a non-`repeated` option may be set at most once"
		def = member.AST().Name()
	case Oneof:
		name = member.FullName()
		what = "oneof"
		note = "at most one member of a oneof may be set by an option"
		def = member.AST().Name()
	default:
		panic("unreachable")
	}

	d.Apply(
		report.Message("%v `%v` set multiple times", what, name),
		report.Snippetf(e.second, "... also set here"),
		report.Snippetf(e.first, "first set here..."),
		report.Snippetf(def, "not a repeated field"),
		report.Notef(note),
	)
}

type errOptionMustBeMessage struct {
	selector, spec report.Spanner
	got, gotName   any
}

func (e errOptionMustBeMessage) Diagnose(d *report.Diagnostic) {
	got := e.got
	if e.gotName != nil {
		got = fmt.Sprintf("%v `%v`", got, e.gotName)
	}

	d.Apply(
		report.Message("expected singular message, found %s", got),
		report.Snippetf(e.selector, "%s requires singular message", taxa.FieldSelector),
	)

	if e.spec != nil {
		d.Apply(report.Snippetf(e.spec, "type specified here"))
	}
}<|MERGE_RESOLUTION|>--- conflicted
+++ resolved
@@ -188,11 +188,7 @@
 		for target := range seq.Values(m.Options().Field(targets).Elements()) {
 			n, _ := target.AsInt()
 			target := OptionTarget(n)
-<<<<<<< HEAD
-			if target == OptionTargetUnknown || target >= optionTargetMax {
-=======
 			if target == OptionTargetInvalid || target >= optionTargetMax {
->>>>>>> c9242a84
 				continue
 			}
 
@@ -435,6 +431,7 @@
 				return
 			}
 		}
+
 		if pc.IsFirst() {
 			switch field.InternedFullName() {
 			case ids.MapEntry:
@@ -444,43 +441,6 @@
 						"entry types, and cannot be set with an %s", taxa.Option),
 				)
 
-<<<<<<< HEAD
-		if pc.IsFirst() {
-			switch field.InternedFullName() {
-			case ids.MapEntry:
-				r.Errorf("`map_entry` cannot be set explicitly").Apply(
-					report.Snippet(pc),
-					report.Helpf("`map_entry` is set automatically for synthetic map "+
-						"entry types, and cannot be set with an %s", taxa.Option),
-				)
-
-			case ids.FileUninterpreted,
-				ids.MessageUninterpreted, ids.FieldUninterpreted, ids.OneofUninterpreted,
-				ids.EnumUninterpreted, ids.EnumValueUninterpreted:
-				if syn := r.File().Syntax(); !syn.IsEdition() {
-					r.Errorf("`uninterpreted_options` cannot be set explicitly").Apply(
-						report.Snippet(pc),
-						report.Helpf("`uninterpreted_options` is an implementation detail of protoc"),
-					)
-				}
-
-			case ids.Packed:
-				if r.File().Syntax().IsEdition() {
-					r.Errorf("`packed` cannot be set in %s", taxa.EditionMode).Apply(
-						report.Snippet(pc),
-						report.Snippetf(r.File().AST().Syntax().Value(), "edition specified here"),
-						report.Helpf("instead, use `features.repeated_field_encoding`"),
-					)
-				}
-
-			case ids.FileFeatures,
-				ids.MessageFeatures, ids.FieldFeatures, ids.OneofFeatures,
-				ids.EnumFeatures, ids.EnumValueFeatures:
-				if syn := r.File().Syntax(); !syn.IsEdition() {
-					r.Errorf("`features` cannot be set in `%s`", syn).Apply(
-						report.Snippet(pc),
-						report.Snippetf(r.File().AST().Syntax().Value(), "syntax specified here"),
-=======
 			case ids.FileUninterpreted,
 				ids.MessageUninterpreted, ids.FieldUninterpreted, ids.OneofUninterpreted, ids.RangeUninterpreted,
 				ids.EnumUninterpreted, ids.EnumValueUninterpreted,
@@ -489,7 +449,16 @@
 					r.Errorf("`uninterpreted_option` cannot be set explicitly").Apply(
 						report.Snippet(pc),
 						report.Helpf("`uninterpreted_option` is an implementation detail of protoc"),
->>>>>>> c9242a84
+					)
+				}
+
+			case ids.FileFeatures,
+				ids.MessageFeatures, ids.FieldFeatures, ids.OneofFeatures,
+				ids.EnumFeatures, ids.EnumValueFeatures:
+				if syn := r.File().Syntax(); !syn.IsEdition() {
+					r.Errorf("`features` cannot be set in `%s`", syn).Apply(
+						report.Snippet(pc),
+						report.Snippetf(r.File().AST().Syntax().Value(), "syntax specified here"),
 					)
 				}
 			}
