--- conflicted
+++ resolved
@@ -367,15 +367,8 @@
 			return
 		}
 
-<<<<<<< HEAD
 		value := newMessage(r.Context, field.toRef(r.Context)).AsValue()
-		if value.raw.optionPath.IsZero() {
-			value.raw.optionPath = path
-		}
-=======
-		value := newMessage(r.Context, compressMember(r.Context, field)).AsValue()
 		value.raw.optionPaths = append(value.raw.optionPaths, path)
->>>>>>> 7e8c7e82
 
 		*raw = r.arenas.values.Compress(value.raw)
 		current = value
