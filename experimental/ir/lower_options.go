--- conflicted
+++ resolved
@@ -30,19 +30,7 @@
 
 // resolveOptions resolves all of the options in a file.
 func resolveOptions(f File, r *report.Report) {
-<<<<<<< HEAD
-	dpIdx := int32(len(f.Context().imports.files))
-	dp := f.Context().imports.DescriptorProto().Context()
-	fileOptions := ref[rawMember]{dpIdx, dp.builtins.fileOptions}
-	messageOptions := ref[rawMember]{dpIdx, dp.builtins.messageOptions}
-	fieldOptions := ref[rawMember]{dpIdx, dp.builtins.fieldOptions}
-	oneofOptions := ref[rawMember]{dpIdx, dp.builtins.oneofOptions}
-	enumOptions := ref[rawMember]{dpIdx, dp.builtins.enumOptions}
-	enumValueOptions := ref[rawMember]{dpIdx, dp.builtins.enumValueOptions}
-
-=======
 	builtins := f.Context().builtins()
->>>>>>> 32eb1646
 	bodyOptions := func(b ast.DeclBody) iter.Seq[ast.Option] {
 		return iterx.FilterMap(seq.Values(b.Decls()), func(d ast.DeclAny) (ast.Option, bool) {
 			def := d.AsDef()
@@ -169,9 +157,7 @@
 
 // populateOptionTargets builds option target sets for each field in a file.
 func populateOptionTargets(f File, _ *report.Report) {
-	dp := f.Context().imports.DescriptorProto().Context()
-	targets := wrapMember(dp, ref[rawMember]{ptr: dp.builtins.optionTargets})
-
+	targets := f.Context().builtins().OptionTargets
 	populate := func(m Member) {
 		for target := range seq.Values(m.Options().Field(targets).Elements()) {
 			n, _ := target.AsInt()
@@ -224,6 +210,10 @@
 func validateOptionTargetsInValue(m MessageValue, decl report.Span, target OptionTarget, r *report.Report) {
 	if m.IsZero() {
 		return
+	}
+
+	if c := m.Concrete(); c != m {
+		validateOptionTargetsInValue(c, decl, target, r)
 	}
 
 	for value := range m.Fields() {
@@ -255,17 +245,18 @@
 				targets++
 			}
 
-			span := value.FieldAST().Key().Span()
-			if span.IsZero() {
-				pc, _ := iterx.Last(value.OptionPath().Components)
-				span = pc.Name().Span()
-			}
-
 			// Pull out the place where this option was set so we can show it to
 			// the user.
-			dp := m.Context().imports.DescriptorProto().Context()
-			constraints := field.Options().Field(wrapMember(dp,
-				ref[rawMember]{ptr: dp.builtins.optionTargets}))
+			constraints := field.Options().Field(m.Context().builtins().OptionTargets)
+
+			key := value.MessageKeys().At(0)
+			span := key.Span()
+			if path := key.AsPath(); !path.IsZero() {
+				// Pull out the last component.
+				// TODO: write a function on Path that does this cheaply.
+				last, _ := iterx.Last(path.Components)
+				span = last.Name().Span()
+			}
 
 			d := r.Errorf("unsupported option target for `%s`", field.Name()).Apply(
 				report.Snippetf(span, "option set here"),
@@ -305,18 +296,13 @@
 
 // resolve performs symbol resolution.
 func (r optionRef) resolve() {
+	ids := &r.Context.session.builtins
 	root := r.field.Element()
 
 	// Check if this is a pseudo-option, and diagnose if it has multiple
 	// components. The values of pseudo-options are calculated elsewhere; this
 	// is only for diagnostics.
-<<<<<<< HEAD
-	dp := r.imports.DescriptorProto().Context()
-	ids := &r.session.builtinIDs
-	if r.field.ptr == dp.builtins.fieldOptions {
-=======
 	if r.field.InternedFullName() == r.session.builtins.FieldOptions {
->>>>>>> 32eb1646
 		var buf [2]ast.PathComponent
 		prefix := slices.AppendSeq(buf[:0], iterx.Take(r.def.Path.Components, 2))
 
@@ -420,7 +406,6 @@
 			}
 		}
 
-<<<<<<< HEAD
 		if pc.IsFirst() {
 			switch field.InternedFullName() {
 			case ids.MapEntry:
@@ -459,16 +444,6 @@
 					)
 				}
 			}
-=======
-		// TODO: Forbid any of the uninterpreted_option options from being set,
-		// and any of the features options from being set if not in editions mode.
-		if pc.IsFirst() && field.InternedFullName() == r.session.builtins.MapEntry {
-			r.Errorf("`map_entry` cannot be set explicitly").Apply(
-				report.Snippet(pc),
-				report.Helpf("map_entry is set automatically for synthetic map "+
-					"entry types, and cannot be set with an %s", taxa.Option),
-			)
->>>>>>> 32eb1646
 		}
 
 		path, _ = pc.SplitAfter()
