--- conflicted
+++ resolved
@@ -76,19 +76,11 @@
 }
 
 // FullName returns this fields's name.
-func (f Field) Name() FullName {
+func (f Field) Name() string {
 	if f.IsZero() {
 		return ""
 	}
-	return FullName(f.Context().intern.Value(f.raw.name))
-}
-
-// InternedName returns this fields's declared name as an intern ID.
-func (f Field) InternedName() intern.ID {
-	if f.IsZero() {
-		return 0
-	}
-	return f.raw.name
+	return f.Context().intern.Value(f.raw.name)
 }
 
 // FullName returns this fields's fully-qualified name.
@@ -227,21 +219,28 @@
 	return o.Context().intern.Value(o.raw().name)
 }
 
-// InternedName returns this oneof's declared name as an intern ID.
-func (o Oneof) InternedName() intern.ID {
-	if o.IsZero() {
-		return 0
-	}
-	return o.raw().name
-}
-
 // FullName returns this oneof's fully-qualified name.
 func (o Oneof) FullName() FullName {
 	if o.IsZero() {
 		return ""
 	}
-<<<<<<< HEAD
-	return o.Context().intern.Value(o.raw().fqn)
+	return FullName(o.Context().intern.Value(o.raw().fqn))
+}
+
+// InternedName returns the intern ID for [Oneof.FullName]().Name().
+func (o Oneof) InternedName() intern.ID {
+	if o.IsZero() {
+		return 0
+	}
+	return o.raw().name
+}
+
+// InternedName returns the intern ID for [Oneof.FullName].
+func (o Oneof) InternedFullName() intern.ID {
+	if o.IsZero() {
+		return 0
+	}
+	return o.raw().fqn
 }
 
 // Container returns the message type which contains it.
@@ -259,25 +258,6 @@
 		return 0
 	}
 	return int(o.index)
-=======
-	return FullName(o.Context().intern.Value(o.raw.fqn))
-}
-
-// InternedName returns the intern ID for [Oneof.FullName]().Name().
-func (o Oneof) InternedName() intern.ID {
-	if o.IsZero() {
-		return 0
-	}
-	return o.raw.name
-}
-
-// InternedName returns the intern ID for [Oneof.FullName].
-func (o Oneof) InternedFullName() intern.ID {
-	if o.IsZero() {
-		return 0
-	}
-	return o.raw.fqn
->>>>>>> 9ee8e068
 }
 
 // Members returns this oneof's member fields.
