--- conflicted
+++ resolved
@@ -38,13 +38,8 @@
 	return kw
 }
 
-<<<<<<< HEAD
-// Prefixes returns an iterator over the prefixes of text that match any of
-// the keywords that can be returned by [Lookup], in ascending order of length.
-=======
 // Prefix returns an iterator over the keywords that can be returned by [Lookup]
 // which are prefixes of text, in ascending order of length.
->>>>>>> 3f9009bc
 func Prefixes(text string) iter.Seq[Keyword] {
 	return iterx.Right(kwTrie.Prefixes(text))
 }
