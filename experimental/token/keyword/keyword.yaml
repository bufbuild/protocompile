# Copyright 2020-2024 Buf Technologies, Inc.
#
# Licensed under the Apache License, Version 2.0 (the "License");
# you may not use this file except in compliance with the License.
# You may obtain a copy of the License at
#
#      http:#www.apache.org/licenses/LICENSE-2.0
#
# Unless required by applicable law or agreed to in writing, software
# distributed under the License is distributed on an "AS IS" BASIS,
# WITHOUT WARRANTIES OR CONDITIONS OF ANY KIND, either express or implied.
# See the License for the specific language governing permissions and
# limitations under the License.

- name: Keyword
  type: byte
  docs: |
    Keywords are special "grammar particles" recognized by the compiler.
    
    These include both reserved words, including all identifiers with special
    treatment [in Protobuf], as well as all valid punctuation.

    [in Protobuf]: https://protobuf.com/docs/language-spec#identifiers-and-keywords
  doc_is_string: true
  methods:
    - kind: string
    - kind: go-string

    - kind: from-string
      name: Lookup
      skip: [Parens, Brackets, Braces, Angles, BlockComment]
      docs: |
        Lookup looks up a keyword by name.

        If name does not name a keyword, returns [Unknown].

    - kind: all
      name: All
      docs: |
        All returns an iterator over all distinct [Keyword] values.

  values:
  - {name: Unknown, string: unknown, docs: "Zero value, not a real keyword."}

  ## Reserved words ##

  # Protobuf-specific keywords.
  - {name: Syntax, string: syntax}
  - {name: Edition, string: edition}
  - {name: Import, string: import}
  - {name: Weak, string: weak}
  - {name: Public, string: public}
  - {name: Package, string: package}

  - {name: Message, string: message}
  - {name: Enum, string: enum}
  - {name: Service, string: service}
  - {name: Extend, string: extend}
  - {name: Option, string: option}
  - {name: Group, string: group}
  - {name: Oneof, string: oneof}
  - {name: Extensions, string: extensions}
  - {name: Reserved, string: reserved}
  - {name: RPC, string: rpc}

  - {name: Returns, string: returns}
  - {name: To, string: to}

  - {name: Repeated, string: repeated}
  - {name: Optional, string: optional}
  - {name: Required, string: required}
  - {name: Stream, string: stream}
  - {name: Export, string: export}
  - {name: Local, string: local}

  # Protobuf magic identifiers (i.e., predeclared names).
  - {name: Int32, string: int32}
  - {name: Int64, string: int64}
  - {name: Uint32, string: uint32}
  - {name: Uint64, string: uint64}
  - {name: Sint32, string: sint32}
  - {name: Sint64, string: sint64}
  - {name: Fixed32, string: fixed32}
  - {name: Fixed64, string: fixed64}
  - {name: Sfixed32, string: sfixed32}
  - {name: Sfixed64, string: sfixed64}
  - {name: Float, string: float}
  - {name: Double, string: double}
  - {name: Bool, string: bool}
  - {name: String, string: string}
  - {name: Bytes, string: bytes}

  - {name: Inf, string: inf}
  - {name: NaN, string: nan, doc: "nan"}
  - {name: 'True', string: 'true'}
  - {name: 'False', string: 'false'}
  - {name: 'Null', string: 'null'}
  - {name: Map, string: map}
  - {name: Max, string: max}

<<<<<<< HEAD
  # Expression keywords.
=======
>>>>>>> 3f9009bc
  - {name: Return, string: return}
  - {name: Break, string: break}
  - {name: Continue, string: continue}
  - {name: If, string: if}
  - {name: Else, string: else}
  - {name: For, string: for}
  - {name: In, string: in}
  - {name: Switch, string: switch}
  - {name: Case, string: case}
  - {name: Func, string: func}
<<<<<<< HEAD
=======

  - {name: And, string: and}
  - {name: Or, string: or}
  - {name: Not, string: not}
  
  # Pseudo-option names.
>>>>>>> 3f9009bc

  - {name: And, string: and}
  - {name: Or, string: or}
  - {name: Not, string: not}
  
  # Protobuf pseudo-option names.
  - {name: Default, string: default}
  - {name: JsonName, string: json_name}

  ## Reserved words ##
  
  # Generic particles.
  - {name: Semi, string: ";"}
  - {name: Comma, string: ","}
  - {name: Dot, string: "."}
  - {name: Colon, string: ":"}

  - {name: At, string: "@"}
  - {name: Hash, string: "#"}
  - {name: Dollar, string: "$"}
  - {name: Twiddle, string: "~"}

  # Arithmetic operators.
  - {name: Add, string: "+"}
  - {name: Sub, string: "-"}
  - {name: Mul, string: "*"}
  - {name: Div, string: "/"}
  - {name: Rem, string: "%"}
  - {name: Amp, string: "&"}
  - {name: Pipe, string: "|"}
  - {name: Xor, string: "^"}
  - {name: Shl, string: "<<"}
  - {name: Shr, string: ">>"}

  - {name: Bang, string: "!"}
  - {name: Ask, string: "?"}

<<<<<<< HEAD
  # C-style and/or.
  - {name: "And2", string: "&&"}
  - {name: "Or2", string: "||"}

  # Assignment operators.
  - {name: Assign, string: "="}
  - {name: NewAssign, string: ":="}
  - {name: AddAssign, string: "+="}
  - {name: SubAssign, string: "-="}
  - {name: MulAssign, string: "*="}
  - {name: DivAssign, string: "/="}
  - {name: RemAssign, string: "%="}
  - {name: AmpAssign, string: "&="}
  - {name: PipeAssign, string: "|="}
  - {name: XorAssign, string: "^="}
  - {name: ShlAssign, string: "<<="}
  - {name: ShrAssign, string: ">>="}

  # Rust-style range operators.
  - {name: Range, string: ".."}
  - {name: RangeEq, string: "..="}
  
  # Unfused brackets.
=======
  - {name: ColonEq, string: ":="}
  - {name: PlusEq, string: "+="}
  - {name: MinusEq, string: "-="}
  - {name: StarEq, string: "*="}
  - {name: SlashEq, string: "/="}
  - {name: PercentEq, string: "%="}

  - {name: Range, string: ".."}
  - {name: RangeEq, string: "..="}
  
>>>>>>> 3f9009bc
  - {name: LParen, string: "("}
  - {name: RParen, string: ")"}
  - {name: LBracket, string: "["}
  - {name: RBracket, string: "]"}
  - {name: LBrace, string: "{"}
  - {name: RBrace, string: "}"}

  # Comparison operators.
  - {name: "Lt", string: "<"}
  - {name: "Gt", string: ">"}
  - {name: "Le", string: "<="}
  - {name: "Ge", string: ">="}
  - {name: "Eq", string: "=="}
  - {name: "Ne", string: "!="}

  - {name: "Comment", string: "//"}
  - {name: "LComment", string: "/*"}
  - {name: "RComment", string: "*/"}

  # Fused brackets.
  # These three must be declared together, since this is used for layout
  # compression in token.nat.
  - {name: Parens, string: "(...)", docs: "(...) (fused)"}
  - {name: Brackets, string: "[...]", docs: "[...] (fused)"}
  - {name: Braces, string: "{...}", docs: "{...} (fused)"}
  - {name: Angles, string: "<...>", docs: "<...> (fused)"}
  - {name: BlockComment, string: "/* ... */", docs: "/* ... */ (fused)"}<|MERGE_RESOLUTION|>--- conflicted
+++ resolved
@@ -98,10 +98,7 @@
   - {name: Map, string: map}
   - {name: Max, string: max}
 
-<<<<<<< HEAD
   # Expression keywords.
-=======
->>>>>>> 3f9009bc
   - {name: Return, string: return}
   - {name: Break, string: break}
   - {name: Continue, string: continue}
@@ -112,15 +109,6 @@
   - {name: Switch, string: switch}
   - {name: Case, string: case}
   - {name: Func, string: func}
-<<<<<<< HEAD
-=======
-
-  - {name: And, string: and}
-  - {name: Or, string: or}
-  - {name: Not, string: not}
-  
-  # Pseudo-option names.
->>>>>>> 3f9009bc
 
   - {name: And, string: and}
   - {name: Or, string: or}
@@ -158,42 +146,29 @@
   - {name: Bang, string: "!"}
   - {name: Ask, string: "?"}
 
-<<<<<<< HEAD
   # C-style and/or.
   - {name: "And2", string: "&&"}
   - {name: "Or2", string: "||"}
 
   # Assignment operators.
   - {name: Assign, string: "="}
-  - {name: NewAssign, string: ":="}
-  - {name: AddAssign, string: "+="}
-  - {name: SubAssign, string: "-="}
-  - {name: MulAssign, string: "*="}
-  - {name: DivAssign, string: "/="}
-  - {name: RemAssign, string: "%="}
-  - {name: AmpAssign, string: "&="}
-  - {name: PipeAssign, string: "|="}
-  - {name: XorAssign, string: "^="}
-  - {name: ShlAssign, string: "<<="}
-  - {name: ShrAssign, string: ">>="}
+  - {name: AssignNew, string: ":="}
+  - {name: AssignAdd, string: "+="}
+  - {name: AssignSub, string: "-="}
+  - {name: AssignMul, string: "*="}
+  - {name: AssignDiv, string: "/="}
+  - {name: AssignRem, string: "%="}
+  - {name: AssignAmp, string: "&="}
+  - {name: AssignPipe, string: "|="}
+  - {name: AssignXor, string: "^="}
+  - {name: AssignShl, string: "<<="}
+  - {name: AssignShr, string: ">>="}
 
   # Rust-style range operators.
   - {name: Range, string: ".."}
   - {name: RangeEq, string: "..="}
   
   # Unfused brackets.
-=======
-  - {name: ColonEq, string: ":="}
-  - {name: PlusEq, string: "+="}
-  - {name: MinusEq, string: "-="}
-  - {name: StarEq, string: "*="}
-  - {name: SlashEq, string: "/="}
-  - {name: PercentEq, string: "%="}
-
-  - {name: Range, string: ".."}
-  - {name: RangeEq, string: "..="}
-  
->>>>>>> 3f9009bc
   - {name: LParen, string: "("}
   - {name: RParen, string: ")"}
   - {name: LBracket, string: "["}
