// Copyright 2020-2025 Buf Technologies, Inc.
//
// Licensed under the Apache License, Version 2.0 (the "License");
// you may not use this file except in compliance with the License.
// You may obtain a copy of the License at
//
//      http://www.apache.org/licenses/LICENSE-2.0
//
// Unless required by applicable law or agreed to in writing, software
// distributed under the License is distributed on an "AS IS" BASIS,
// WITHOUT WARRANTIES OR CONDITIONS OF ANY KIND, either express or implied.
// See the License for the specific language governing permissions and
// limitations under the License.

package token

import (
	"fmt"
	"slices"

	"github.com/bufbuild/protocompile/experimental/report"
	"github.com/bufbuild/protocompile/internal/ext/slicesx"
	"github.com/bufbuild/protocompile/internal/iter"
)

// Cursor is an iterator-like construct for looping over a token tree.
// Unlike a plain range func, it supports peeking.
type Cursor struct {
	withContext

	// This is used if this is a cursor over the children of a synthetic token.
	// If stream is nil, we know we're in the natural case.
	stream []ID
	// This is the index into either Context().Stream().nats or the stream.
	idx int
	// This is used to know if we moved forwards or backwards when calculating
	// the offset jump on a change of directions.
	isBackwards bool
}

// CursorMark is the return value of [Cursor.Mark], which marks a position on
// a Cursor for rewinding to.
type CursorMark struct {
	// This contains exactly the values needed to rewind the cursor.
	owner       *Cursor
	idx         int
	isBackwards bool
}

// NewCursorAt returns a new cursor at the given token.
//
// Panics if the token is zero or synthetic.
func NewCursorAt(tok Token) *Cursor {
	if tok.IsZero() {
		panic(fmt.Sprintf("protocompile/token: passed zero token to NewCursorAt: %v", tok))
	}
	if tok.IsSynthetic() {
		panic(fmt.Sprintf("protocompile/token: passed synthetic token to NewCursorAt: %v", tok))
	}

	return &Cursor{
		withContext: tok.withContext,
		idx:         int(tok.ID() - 1), // Convert to 0-based index.
	}
}

// Done returns whether or not there are still tokens left to yield.
func (c *Cursor) Done() bool {
	return c.Peek().IsZero()
}

// IsSynthetic returns whether this is a cursor over synthetic tokens.
func (c *Cursor) IsSynthetic() bool {
	return c.stream != nil
}

// Mark makes a mark on this cursor to indicate a place that can be rewound
// to.
func (c *Cursor) Mark() CursorMark {
	return CursorMark{
		owner:       c,
		idx:         c.idx,
		isBackwards: c.isBackwards,
	}
}

// Rewind moves this cursor back to the position described by Rewind.
//
// Panics if mark was not created using this cursor's Mark method.
func (c *Cursor) Rewind(mark CursorMark) {
	if c != mark.owner {
		panic("protocompile/ast: rewound cursor using the wrong cursor's mark")
	}
	c.idx = mark.idx
	c.isBackwards = mark.isBackwards
}

// PeekSkippable returns the current token in the sequence, if there is one.
// This may return a skippable token.
//
// Returns the zero token if this cursor is at the end of the stream.
func (c *Cursor) PeekSkippable() Token {
	if c == nil {
		return Zero
	}
	if c.IsSynthetic() {
		tokenID, ok := slicesx.Get(c.stream, c.idx)
		if !ok {
			return Zero
		}
		return tokenID.In(c.Context())
	}
	stream := c.Context().Stream()
	impl, ok := slicesx.Get(stream.nats, c.idx)
	if !ok || (!c.isBackwards && impl.IsClose()) {
		return Zero // Reached the end.
	}
	return ID(c.idx + 1).In(c.Context())
}

// PeekPrevSkippable returns the token before the current token in the sequence, if there is one.
// This may return a skippable token.
//
// Returns the zero token if this cursor is at the beginning of the stream.
func (c *Cursor) PeekPrevSkippable() Token {
	if c == nil {
		return Zero
	}
	if c.IsSynthetic() {
		tokenID, ok := slicesx.Get(c.stream, c.idx-1)
		if !ok {
			return Zero
		}
		return tokenID.In(c.Context())
	}
	stream := c.Context().Stream()
	idx := c.idx - 1
	if c.isBackwards {
		impl, ok := slicesx.Get(stream.nats, c.idx)
		if ok && impl.IsClose() {
			idx += impl.Offset()
		}
	}
	impl, ok := slicesx.Get(stream.nats, idx)
	if !ok || impl.IsOpen() {
		return Zero // Reached the start.
	}
	return ID(idx + 1).In(c.Context())
}

// NextSkippable returns the next skippable token in the sequence, and advances the cursor.
func (c *Cursor) NextSkippable() Token {
	tok := c.PeekSkippable()
	if tok.IsZero() {
		return tok
	}

	c.isBackwards = false
	if c.IsSynthetic() {
		c.idx++
	} else {
		impl := tok.nat()
		if impl.IsOpen() {
			c.idx += impl.Offset()
		}
		c.idx++
	}
	return tok
}

// PrevSkippable returns the previous skippable token in the sequence, and decrements the cursor.
func (c *Cursor) PrevSkippable() Token {
	tok := c.PeekPrevSkippable()
	if tok.IsZero() {
		return tok
	}

	c.isBackwards = true
	if c.IsSynthetic() {
		c.idx--
	} else {
		c.idx = int(tok.ID() - 1)
	}
	return tok
}

func (c *Cursor) UnpeekSkippable() Token {
	if c == nil {
		return Zero
	}
	if c.IsSynthetic() {
		if c.idx-1 < 0 {
			return Zero
		}
		return c.stream[c.idx-1].In(c.Context())
	}
	id := c.start
	impl := id.In(c.Context()).nat()
	if impl.IsClose() && impl.Offset() > 0 {
		id -= ID(impl.Offset())
	}
	id--
	if id <= 0 {
		return Zero
	}
	return id.In(c.Context())
}

// UnpopSkippable returns the last skippable token in the sequence, and decrements the cursor.
func (c *Cursor) UnpopSkippable() Token {
	if c == nil {
		return Zero
	}
	if c.IsSynthetic() {
		c.idx--
		if c.idx < 0 {
			return Zero
		}
		return c.stream[c.idx].In(c.Context())
	}
	impl := c.start.In(c.Context()).nat()
	if impl.IsClose() && impl.Offset() > 0 {
		c.start -= ID(impl.Offset())
	}
	c.start--
	if c.start <= 0 {
		return Zero
	}
	return c.start.In(c.Context())
}

// Peek returns the next token in the sequence, if there is one.
// This automatically skips past skippable tokens.
//
// Returns the zero token if this cursor is at the end of the stream.
func (c *Cursor) Peek() Token {
	if c == nil {
		return Zero
	}
	cursor := *c
	return cursor.Next()
}

// Next returns the next token in the sequence, and advances the cursor.
func (c *Cursor) Next() Token {
	for {
		next := c.NextSkippable()
		if next.IsZero() || !next.Kind().IsSkippable() {
			return next
		}
	}
}

// Prev returns the previous token in the sequence, and decrements the cursor.
func (c *Cursor) Prev() Token {
	for {
		prev := c.PrevSkippable()
		if prev.IsZero() || !prev.Kind().IsSkippable() {
			return prev
		}
	}
}

<<<<<<< HEAD
// Unpop returns the previous non-skippable token in the sequence, and decrements the cursor.
func (c *Cursor) Unpop() Token {
	for {
		next := c.UnpopSkippable()
		if next.IsZero() || !next.Kind().IsSkippable() {
			return next
		}
	}
}

// TODO: Seek ...
func (c *Cursor) Seek(id ID) Token {
	if c == nil {
		return Zero
	}
	if c.IsSynthetic() {
		if c.idx == len(c.stream) {
			return Zero
		}
		c.idx = slices.IndexFunc(c.stream, func(element ID) bool { return element == id })
		return c.stream[c.idx].In(c.Context())
	}
	c.start = id
	if c.start >= c.end {
		return Zero
	}
	return c.start.In(c.Context())
}

// Iter returns an iterator over the remaining tokens in the cursor.
=======
// Rest returns an iterator over the remaining tokens in the cursor.
>>>>>>> 0fe48ab0
//
// Note that breaking out of a loop over this iterator, and starting
// a new loop, will resume at the iteration that was broken at. E.g., if
// we break out of a loop over c.Iter at token tok, and start a new range
// over c.Iter, the first yielded token will be tok.
func (c *Cursor) Rest() iter.Seq[Token] {
	return func(yield func(Token) bool) {
		for {
			tok := c.Peek()
			if tok.IsZero() || !yield(tok) {
				break
			}
			_ = c.Next()
		}
	}
}

// RestSkippable is like [Cursor.Rest]. but it yields skippable tokens, too.
//
// Note that breaking out of a loop over this iterator, and starting
// a new loop, will resume at the iteration that was broken at. E.g., if
// we break out of a loop over c.Iter at token tok, and start a new range
// over c.Iter, the first yielded token will be tok.
func (c *Cursor) RestSkippable() iter.Seq[Token] {
	return func(yield func(Token) bool) {
		for {
			tok := c.PeekSkippable()
			if tok.IsZero() || !yield(tok) {
				break
			}
			_ = c.NextSkippable()
		}
	}
}

// SeekToEnd returns a span for whatever comes immediately after the end of this
// cursor (be that a token or the EOF), and advances the cursor to the end.
// If it is a token, this will return that token, too.
//
// Returns [Zero] for a synthetic cursor.
func (c *Cursor) SeekToEnd() (Token, report.Span) {
	if c == nil || c.stream != nil {
		return Zero, report.Span{}
	}

	// Seek to the end.
	end := c.NextSkippable()
	for !end.IsZero() {
		end = c.NextSkippable()
	}

	stream := c.Context().Stream()
	if c.idx >= len(stream.nats) {
		// This is the case where this cursor is a Stream.Cursor(). Thus, the
		// just-after span should be the EOF.
		return Zero, stream.EOF()
	}
	// Otherwise, return end.
	tok := ID(c.idx + 1).In(c.Context())
	return tok, stream.Span(tok.offsets())
}<|MERGE_RESOLUTION|>--- conflicted
+++ resolved
@@ -16,7 +16,6 @@
 
 import (
 	"fmt"
-	"slices"
 
 	"github.com/bufbuild/protocompile/experimental/report"
 	"github.com/bufbuild/protocompile/internal/ext/slicesx"
@@ -184,51 +183,6 @@
 	return tok
 }
 
-func (c *Cursor) UnpeekSkippable() Token {
-	if c == nil {
-		return Zero
-	}
-	if c.IsSynthetic() {
-		if c.idx-1 < 0 {
-			return Zero
-		}
-		return c.stream[c.idx-1].In(c.Context())
-	}
-	id := c.start
-	impl := id.In(c.Context()).nat()
-	if impl.IsClose() && impl.Offset() > 0 {
-		id -= ID(impl.Offset())
-	}
-	id--
-	if id <= 0 {
-		return Zero
-	}
-	return id.In(c.Context())
-}
-
-// UnpopSkippable returns the last skippable token in the sequence, and decrements the cursor.
-func (c *Cursor) UnpopSkippable() Token {
-	if c == nil {
-		return Zero
-	}
-	if c.IsSynthetic() {
-		c.idx--
-		if c.idx < 0 {
-			return Zero
-		}
-		return c.stream[c.idx].In(c.Context())
-	}
-	impl := c.start.In(c.Context()).nat()
-	if impl.IsClose() && impl.Offset() > 0 {
-		c.start -= ID(impl.Offset())
-	}
-	c.start--
-	if c.start <= 0 {
-		return Zero
-	}
-	return c.start.In(c.Context())
-}
-
 // Peek returns the next token in the sequence, if there is one.
 // This automatically skips past skippable tokens.
 //
@@ -261,40 +215,7 @@
 	}
 }
 
-<<<<<<< HEAD
-// Unpop returns the previous non-skippable token in the sequence, and decrements the cursor.
-func (c *Cursor) Unpop() Token {
-	for {
-		next := c.UnpopSkippable()
-		if next.IsZero() || !next.Kind().IsSkippable() {
-			return next
-		}
-	}
-}
-
-// TODO: Seek ...
-func (c *Cursor) Seek(id ID) Token {
-	if c == nil {
-		return Zero
-	}
-	if c.IsSynthetic() {
-		if c.idx == len(c.stream) {
-			return Zero
-		}
-		c.idx = slices.IndexFunc(c.stream, func(element ID) bool { return element == id })
-		return c.stream[c.idx].In(c.Context())
-	}
-	c.start = id
-	if c.start >= c.end {
-		return Zero
-	}
-	return c.start.In(c.Context())
-}
-
-// Iter returns an iterator over the remaining tokens in the cursor.
-=======
 // Rest returns an iterator over the remaining tokens in the cursor.
->>>>>>> 0fe48ab0
 //
 // Note that breaking out of a loop over this iterator, and starting
 // a new loop, will resume at the iteration that was broken at. E.g., if
