--- conflicted
+++ resolved
@@ -47,9 +47,8 @@
 	switch prec {
 	case 0:
 		if where.Subject() == taxa.Array || where.Subject() == taxa.Dict {
-<<<<<<< HEAD
-			switch next.Text() {
-			case "=": // Allow equals signs, which are usually a mistake.
+			switch next.Keyword() {
+			case keyword.Equals: // Allow equals signs, which are usually a mistake.
 				p.Errorf("unexpected `=` in expression").Apply(
 					report.Snippet(next),
 					justify(p.Stream(), next.Span(), "replace this with an `:`", justified{
@@ -57,13 +56,6 @@
 						justifyLeft,
 					}),
 					report.Notef("a %s use `=`, not `:`, for setting fields", taxa.Dict),
-=======
-			switch next.Keyword() {
-			case keyword.Equals: // Allow equals signs, which are usually a mistake.
-				p.Errorf("unexpected %s where expression", taxa.Equals).Apply(
-					report.Snippetf(next, "help: replace this with %s", taxa.Colon),
-					report.Notef("a %s use %s, not %s, for setting fields", taxa.Dict, taxa.Equals, taxa.Colon),
->>>>>>> f180c527
 				)
 				fallthrough
 			case keyword.Colon:
