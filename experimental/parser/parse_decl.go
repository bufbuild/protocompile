--- conflicted
+++ resolved
@@ -438,12 +438,8 @@
 			}
 			return option, !option.Value.IsZero()
 		},
-<<<<<<< HEAD
 		start: canStartPath,
-	}.appendTo(options)
-=======
 	}.appendTo(options.Entries())
->>>>>>> b5374ec9
 
 	return options
 }