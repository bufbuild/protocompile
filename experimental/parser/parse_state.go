--- conflicted
+++ resolved
@@ -32,7 +32,7 @@
 type punctParser struct {
 	*parser
 	c      *token.Cursor
-	want   string
+	want   keyword.Keyword
 	where  taxa.Place
 	insert int // One of the justify* values.
 }
@@ -41,59 +41,64 @@
 //
 // If the wrong token is encountered, it DOES NOT consume the token, returning a nil
 // token instead. Returns a diagnostic on failure.
-<<<<<<< HEAD
 func (p punctParser) parse() (token.Token, report.Diagnose) {
 	start := p.c.PeekSkippable().Span()
 	start = start.File.Span(start.Start, start.Start)
 
 	next := p.c.Peek()
-	if next.Text() == p.want {
+	if next.Keyword() == p.want {
 		return p.c.Next(), nil
 	}
 
+	wanted := taxa.NewSet(taxa.Keyword(p.want))
 	err := errUnexpected{
+		what:  next,
 		where: p.where,
-		want:  taxa.NewSet(taxa.Punct(p.want, false)),
+		want:  wanted,
 	}
 	if next.IsZero() {
-		tok, span := p.c.SeekToEnd()
+		end, span := p.c.SeekToEnd()
 		err.what = span
 		err.got = taxa.EOF
-		if !tok.IsZero() {
-			err.got = taxa.Classify(tok)
-=======
-func (p *parser) Punct(c *token.Cursor, want keyword.Keyword, where taxa.Place) (token.Token, report.Diagnose) {
-	next := c.Peek()
-	if next.Keyword() == want {
-		return c.Next(), nil
-	}
 
-	wanted := taxa.NewSet(taxa.Keyword(want))
-	if next.IsZero() {
-		end, span := c.SeekToEnd()
-		err := errUnexpected{
-			what:  span,
-			where: where,
-			want:  wanted,
-			got:   taxa.EOF,
-		}
 		if _, c, ok := end.Keyword().OpenClose(); ok {
 			// Special case for closing braces.
 			err.got = "`" + c + "`"
 		} else if !end.IsZero() {
 			err.got = taxa.Classify(end)
->>>>>>> f180c527
 		}
-	} else {
-		err.what = next
 	}
 
 	if p.insert != 0 {
 		err.stream = p.Stream()
-		err.insert = p.want
+		err.insert = p.want.String()
 		err.insertAt = err.what.Span().Start
 		err.insertJustify = p.insert
 	}
 
 	return token.Zero, err
+}
+
+// parseEquals parses an equals sign.
+//
+// This is a shorthand for a very common version of punctParser.
+func parseEquals(p *parser, c *token.Cursor, in taxa.Noun) (token.Token, report.Diagnose) {
+	return punctParser{
+		parser: p, c: c,
+		want:   keyword.Equals,
+		where:  in.In(),
+		insert: justifyBetween,
+	}.parse()
+}
+
+// parseSemi parses a semicolon.
+//
+// This is a shorthand for a very common version of punctParser.
+func parseSemi(p *parser, c *token.Cursor, after taxa.Noun) (token.Token, report.Diagnose) {
+	return punctParser{
+		parser: p, c: c,
+		want:   keyword.Semi,
+		where:  after.After(),
+		insert: justifyLeft,
+	}.parse()
 }