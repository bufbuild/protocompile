error: unexpected integer literal in array expression
  --> testdata/parser/lists.proto:20:20
   |
20 | option foo = [1, 2 3];
   |                    ^ expected `,`
   |                    |
   |                    note: assuming a missing `,` here
  help: add a `,` here
   | 
20 | option foo = [1, 2, 3];
   |                   +    

error: unexpected extra `,` in array expression
  --> testdata/parser/lists.proto:21:20
   |
21 | option foo = [1, 2,, 3];
   |                   -^ expected expression
   |                   |
   |                   first delimiter is here
  help: delete this `,`
   | 
21 | - option foo = [1, 2,, 3];
21 | + option foo = [1, 2, 3];
   | 

error: unexpected extra `,` in array expression
  --> testdata/parser/lists.proto:22:20
   |
22 | option foo = [1, 2,, 3,];
   |                   -^ expected expression
   |                   |
   |                   first delimiter is here
  help: delete this `,`
   | 
22 | - option foo = [1, 2,, 3,];
22 | + option foo = [1, 2, 3,];
   | 

error: unexpected trailing `,` in array expression
  --> testdata/parser/lists.proto:22:23
   |
22 | option foo = [1, 2,, 3,];
<<<<<<< HEAD
   |                       ^ 
  help: delete this `,`
   | 
22 | - option foo = [1, 2,, 3,];
22 | + option foo = [1, 2,, 3];
   | 
=======
   |                       ^
>>>>>>> a1712a89

error: unexpected leading `,` in array expression
  --> testdata/parser/lists.proto:23:15
   |
23 | option foo = [,1 2,, 3,];
   |               ^ expected expression
  help: delete this `,`
   | 
23 | - option foo = [,1 2,, 3,];
23 | + option foo = [1 2,, 3,];
   | 

error: unexpected integer literal in array expression
  --> testdata/parser/lists.proto:23:18
   |
23 | option foo = [,1 2,, 3,];
   |                  ^ expected `,`
   |                  |
   |                  note: assuming a missing `,` here
  help: add a `,` here
   | 
23 | option foo = [,1, 2,, 3,];
   |                 +         

error: unexpected extra `,` in array expression
  --> testdata/parser/lists.proto:23:20
   |
23 | option foo = [,1 2,, 3,];
   |                   -^ expected expression
   |                   |
   |                   first delimiter is here
  help: delete this `,`
   | 
23 | - option foo = [,1 2,, 3,];
23 | + option foo = [,1 2, 3,];
   | 

error: unexpected trailing `,` in array expression
  --> testdata/parser/lists.proto:23:23
   |
23 | option foo = [,1 2,, 3,];
<<<<<<< HEAD
   |                       ^ 
  help: delete this `,`
   | 
23 | - option foo = [,1 2,, 3,];
23 | + option foo = [,1 2,, 3];
   | 
=======
   |                       ^
>>>>>>> a1712a89

error: unexpected `;` in array expression
  --> testdata/parser/lists.proto:24:16
   |
24 | option foo = [1; 2; 3];
   |                ^ expected `,`

error: unexpected `;` in array expression
  --> testdata/parser/lists.proto:24:19
   |
24 | option foo = [1; 2; 3];
   |                   ^ expected `,`

error: unexpected message expression in array expression
  --> testdata/parser/lists.proto:25:17
   |
25 | option foo = [a {}];
   |                 ^^ expected `,`
   |                 |
   |                 note: assuming a missing `,` here
  help: add a `,` here
   | 
25 | option foo = [a, {}];
   |                +     

error: unexpected leading `,` in array expression
  --> testdata/parser/lists.proto:26:15
   |
26 | option foo = [,];
   |               ^ expected expression
  help: delete this `,`
   | 
26 | - option foo = [,];
26 | + option foo = [];
   | 

error: unexpected extra `;` in message expression
  --> testdata/parser/lists.proto:31:16
   |
31 |         bar: 2;;
   |               -^ expected message field value
   |               |
   |               first delimiter is here
  help: delete this `;`
   | 
31 | -         bar: 2;;
31 | +         bar: 2;
   | 

error: unexpected leading `;` in message expression
  --> testdata/parser/lists.proto:34:15
   |
34 | option foo = {;bar: 1};
   |               ^ expected message field value
  help: delete this `;`
   | 
34 | - option foo = {;bar: 1};
34 | + option foo = {bar: 1};
   | 

error: unexpected extra `;` in message expression
  --> testdata/parser/lists.proto:35:22
   |
35 | option foo = {baz: 1;; baz: 1};
   |                     -^ expected message field value
   |                     |
   |                     first delimiter is here
  help: delete this `;`
   | 
35 | - option foo = {baz: 1;; baz: 1};
35 | + option foo = {baz: 1; baz: 1};
   | 

error: unexpected extra `;` in message expression
  --> testdata/parser/lists.proto:36:22
   |
36 | option foo = {baz: 1,; baz: 1;};
   |                     -^ expected message field value
   |                     |
   |                     first delimiter is here
  help: delete this `;`
   | 
36 | - option foo = {baz: 1,; baz: 1;};
36 | + option foo = {baz: 1, baz: 1;};
   | 

error: unexpected leading `;` in message expression
  --> testdata/parser/lists.proto:38:10
   |
38 |     bar {;}
   |          ^ expected message field value
  help: delete this `;`
   | 
38 | -     bar {;}
38 | +     bar {}
   | 

error: unexpected leading `,` in message expression
  --> testdata/parser/lists.proto:39:10
   |
39 |     bar {,}
   |          ^ expected message field value
  help: delete this `,`
   | 
39 | -     bar {,}
39 | +     bar {}
   | 

error: unexpected type name in method parameter list
  --> testdata/parser/lists.proto:45:17
   |
45 |     rpc Foo(int int) returns (int int);
   |                 ^^^ expected `,`
   |                 |
   |                 note: assuming a missing `,` here
  help: add a `,` here
   | 
45 |     rpc Foo(int, int) returns (int int);
   |                +                        

error: unexpected type name in method return type
  --> testdata/parser/lists.proto:45:35
   |
45 |     rpc Foo(int int) returns (int int);
   |                                   ^^^ expected `,`
   |                                   |
   |                                   note: assuming a missing `,` here
  help: add a `,` here
   | 
45 |     rpc Foo(int int) returns (int, int);
   |                                  +      

error: unexpected `;` in method parameter list
  --> testdata/parser/lists.proto:46:16
   |
46 |     rpc Foo(int; int) returns (int, int,);
   |                ^ expected `,`

error: unexpected trailing `,` in method return type
  --> testdata/parser/lists.proto:46:40
   |
46 |     rpc Foo(int; int) returns (int, int,);
<<<<<<< HEAD
   |                                        ^ 
  help: delete this `,`
   | 
46 | -     rpc Foo(int; int) returns (int, int,);
46 | +     rpc Foo(int; int) returns (int, int);
   | 
=======
   |                                        ^
>>>>>>> a1712a89

error: unexpected leading `,` in method parameter list
  --> testdata/parser/lists.proto:47:13
   |
47 |     rpc Foo(, int, int) returns (int,, int,);
   |             ^ expected type
  help: delete this `,`
   | 
47 | -     rpc Foo(, int, int) returns (int,, int,);
47 | +     rpc Foo( int, int) returns (int,, int,);
   | 

error: unexpected extra `,` in method return type
  --> testdata/parser/lists.proto:47:38
   |
47 |     rpc Foo(, int, int) returns (int,, int,);
   |                                     -^ expected type
   |                                     |
   |                                     first delimiter is here
  help: delete this `,`
   | 
47 | -     rpc Foo(, int, int) returns (int,, int,);
47 | +     rpc Foo(, int, int) returns (int, int,);
   | 

error: unexpected trailing `,` in method return type
  --> testdata/parser/lists.proto:47:43
   |
47 |     rpc Foo(, int, int) returns (int,, int,);
<<<<<<< HEAD
   |                                           ^ 
  help: delete this `,`
   | 
47 | -     rpc Foo(, int, int) returns (int,, int,);
47 | +     rpc Foo(, int, int) returns (int,, int);
   | 
=======
   |                                           ^
>>>>>>> a1712a89

error: unexpected `;` in method parameter list
  --> testdata/parser/lists.proto:48:13
   |
48 |     rpc Foo(;) returns (,);
   |             ^ expected type

error: unexpected leading `,` in method return type
  --> testdata/parser/lists.proto:48:25
   |
48 |     rpc Foo(;) returns (,);
   |                         ^ expected type
  help: delete this `,`
   | 
48 | -     rpc Foo(;) returns (,);
48 | +     rpc Foo(;) returns ();
   | 

error: unexpected type name in type parameters
  --> testdata/parser/lists.proto:55:13
   |
55 |     map<int int> x;
   |             ^^^ expected `,`
   |             |
   |             note: assuming a missing `,` here
  help: add a `,` here
   | 
55 |     map<int, int> x;
   |            +        

error: unexpected extra `,` in type parameters
  --> testdata/parser/lists.proto:56:13
   |
56 |     map<int,, int> x;
   |            -^ expected type
   |            |
   |            first delimiter is here
  help: delete this `,`
   | 
56 | -     map<int,, int> x;
56 | +     map<int, int> x;
   | 

error: unexpected leading `,` in type parameters
  --> testdata/parser/lists.proto:57:9
   |
57 |     map<,> x;
   |         ^ expected type
  help: delete this `,`
   | 
57 | -     map<,> x;
57 | +     map<> x;
   | 

error: unexpected leading `,` in type parameters
  --> testdata/parser/lists.proto:59:9
   |
59 |     map<,int, int> x;
   |         ^ expected type
  help: delete this `,`
   | 
59 | -     map<,int, int> x;
59 | +     map<int, int> x;
   | 

error: unexpected `;` in type parameters
  --> testdata/parser/lists.proto:60:12
   |
60 |     map<int; int> x;
   |            ^ expected `,`

error: unexpected trailing `,` in type parameters
  --> testdata/parser/lists.proto:63:12
   |
63 |         int,
<<<<<<< HEAD
   |            ^ 
  help: delete this `,`
   | 
63 | -         int,
63 | +         int
   | 
=======
   |            ^
>>>>>>> a1712a89

error: unexpected integer literal in reserved range
  --> testdata/parser/lists.proto:68:19
   |
68 |     reserved 1, 2 3;
   |                   ^ expected `,`
   |                   |
   |                   note: assuming a missing `,` here
  help: add a `,` here
   | 
68 |     reserved 1, 2, 3;
   |                  +   

error: unexpected extra `,` in reserved range
  --> testdata/parser/lists.proto:69:19
   |
69 |     reserved 1, 2,, 3;
   |                  -^ expected expression
   |                  |
   |                  first delimiter is here
  help: delete this `,`
   | 
69 | -     reserved 1, 2,, 3;
69 | +     reserved 1, 2, 3;
   | 

error: unexpected extra `,` in reserved range
  --> testdata/parser/lists.proto:70:19
   |
70 |     reserved 1, 2,, 3,;
   |                  -^ expected expression
   |                  |
   |                  first delimiter is here
  help: delete this `,`
   | 
70 | -     reserved 1, 2,, 3,;
70 | +     reserved 1, 2, 3,;
   | 

error: unexpected trailing `,` in reserved range
  --> testdata/parser/lists.proto:70:22
   |
70 |     reserved 1, 2,, 3,;
<<<<<<< HEAD
   |                      ^ 
  help: delete this `,`
   | 
70 | -     reserved 1, 2,, 3,;
70 | +     reserved 1, 2,, 3;
   | 
=======
   |                      ^
>>>>>>> a1712a89

error: unexpected leading `,` in reserved range
  --> testdata/parser/lists.proto:71:14
   |
71 |     reserved ,1 2,, 3,;
   |              ^ expected expression
  help: delete this `,`
   | 
71 | -     reserved ,1 2,, 3,;
71 | +     reserved 1 2,, 3,;
   | 

error: unexpected integer literal in reserved range
  --> testdata/parser/lists.proto:71:17
   |
71 |     reserved ,1 2,, 3,;
   |                 ^ expected `,`
   |                 |
   |                 note: assuming a missing `,` here
  help: add a `,` here
   | 
71 |     reserved ,1, 2,, 3,;
   |                +        

error: unexpected extra `,` in reserved range
  --> testdata/parser/lists.proto:71:19
   |
71 |     reserved ,1 2,, 3,;
   |                  -^ expected expression
   |                  |
   |                  first delimiter is here
  help: delete this `,`
   | 
71 | -     reserved ,1 2,, 3,;
71 | +     reserved ,1 2, 3,;
   | 

error: unexpected trailing `,` in reserved range
  --> testdata/parser/lists.proto:71:22
   |
71 |     reserved ,1 2,, 3,;
<<<<<<< HEAD
   |                      ^ 
  help: delete this `,`
   | 
71 | -     reserved ,1 2,, 3,;
71 | +     reserved ,1 2,, 3;
   | 
=======
   |                      ^
>>>>>>> a1712a89

error: unexpected message expression in reserved range
  --> testdata/parser/lists.proto:72:16
   |
72 |     reserved a {};
   |                ^^ expected `,`
   |                |
   |                note: assuming a missing `,` here
  help: add a `,` here
   | 
72 |     reserved a, {};
   |               +    

error: unexpected leading `,` in reserved range
  --> testdata/parser/lists.proto:73:14
   |
73 |     reserved ,;
   |              ^ expected expression
  help: delete this `,`
   | 
73 | -     reserved ,;
73 | +     reserved ;
   | 

error: unexpected identifier in reserved range
  --> testdata/parser/lists.proto:75:19
   |
75 |     reserved a, b c;
   |                   ^ expected `,`
   |                   |
   |                   note: assuming a missing `,` here
  help: add a `,` here
   | 
75 |     reserved a, b, c;
   |                  +   

error: unexpected identifier in reserved range
  --> testdata/parser/lists.proto:76:19
   |
76 |     reserved a, b c
   |                   ^ expected `,`
   |                   |
   |                   note: assuming a missing `,` here
  help: add a `,` here
   | 
76 |     reserved a, b, c
   |                  +  

error: unexpected `message` after reserved range
  --> testdata/parser/lists.proto:77:5
   |
77 |     message Foo {}
   |     ^^^^^^^ expected `;`
  help: consider inserting a `;`
   | 
76 |     reserved a, b c;
   |                    +

encountered 46 errors<|MERGE_RESOLUTION|>--- conflicted
+++ resolved
@@ -6,9 +6,9 @@
    |                    |
    |                    note: assuming a missing `,` here
   help: add a `,` here
-   | 
-20 | option foo = [1, 2, 3];
-   |                   +    
+   |
+20 | option foo = [1, 2 ,3];
+   |                    +
 
 error: unexpected extra `,` in array expression
   --> testdata/parser/lists.proto:21:20
@@ -18,10 +18,10 @@
    |                   |
    |                   first delimiter is here
   help: delete this `,`
-   | 
+   |
 21 | - option foo = [1, 2,, 3];
 21 | + option foo = [1, 2, 3];
-   | 
+   |
 
 error: unexpected extra `,` in array expression
   --> testdata/parser/lists.proto:22:20
@@ -31,25 +31,21 @@
    |                   |
    |                   first delimiter is here
   help: delete this `,`
-   | 
+   |
 22 | - option foo = [1, 2,, 3,];
 22 | + option foo = [1, 2, 3,];
-   | 
+   |
 
 error: unexpected trailing `,` in array expression
   --> testdata/parser/lists.proto:22:23
    |
 22 | option foo = [1, 2,, 3,];
-<<<<<<< HEAD
-   |                       ^ 
-  help: delete this `,`
-   | 
+   |                       ^
+  help: delete this `,`
+   |
 22 | - option foo = [1, 2,, 3,];
 22 | + option foo = [1, 2,, 3];
-   | 
-=======
-   |                       ^
->>>>>>> a1712a89
+   |
 
 error: unexpected leading `,` in array expression
   --> testdata/parser/lists.proto:23:15
@@ -57,10 +53,10 @@
 23 | option foo = [,1 2,, 3,];
    |               ^ expected expression
   help: delete this `,`
-   | 
+   |
 23 | - option foo = [,1 2,, 3,];
 23 | + option foo = [1 2,, 3,];
-   | 
+   |
 
 error: unexpected integer literal in array expression
   --> testdata/parser/lists.proto:23:18
@@ -70,9 +66,9 @@
    |                  |
    |                  note: assuming a missing `,` here
   help: add a `,` here
-   | 
-23 | option foo = [,1, 2,, 3,];
-   |                 +         
+   |
+23 | option foo = [,1 ,2,, 3,];
+   |                  +
 
 error: unexpected extra `,` in array expression
   --> testdata/parser/lists.proto:23:20
@@ -82,25 +78,21 @@
    |                   |
    |                   first delimiter is here
   help: delete this `,`
-   | 
+   |
 23 | - option foo = [,1 2,, 3,];
 23 | + option foo = [,1 2, 3,];
-   | 
+   |
 
 error: unexpected trailing `,` in array expression
   --> testdata/parser/lists.proto:23:23
    |
 23 | option foo = [,1 2,, 3,];
-<<<<<<< HEAD
-   |                       ^ 
-  help: delete this `,`
-   | 
+   |                       ^
+  help: delete this `,`
+   |
 23 | - option foo = [,1 2,, 3,];
 23 | + option foo = [,1 2,, 3];
-   | 
-=======
-   |                       ^
->>>>>>> a1712a89
+   |
 
 error: unexpected `;` in array expression
   --> testdata/parser/lists.proto:24:16
@@ -122,9 +114,9 @@
    |                 |
    |                 note: assuming a missing `,` here
   help: add a `,` here
-   | 
-25 | option foo = [a, {}];
-   |                +     
+   |
+25 | option foo = [a ,{}];
+   |                 +
 
 error: unexpected leading `,` in array expression
   --> testdata/parser/lists.proto:26:15
@@ -132,10 +124,10 @@
 26 | option foo = [,];
    |               ^ expected expression
   help: delete this `,`
-   | 
+   |
 26 | - option foo = [,];
 26 | + option foo = [];
-   | 
+   |
 
 error: unexpected extra `;` in message expression
   --> testdata/parser/lists.proto:31:16
@@ -145,10 +137,10 @@
    |               |
    |               first delimiter is here
   help: delete this `;`
-   | 
+   |
 31 | -         bar: 2;;
 31 | +         bar: 2;
-   | 
+   |
 
 error: unexpected leading `;` in message expression
   --> testdata/parser/lists.proto:34:15
@@ -156,10 +148,10 @@
 34 | option foo = {;bar: 1};
    |               ^ expected message field value
   help: delete this `;`
-   | 
+   |
 34 | - option foo = {;bar: 1};
 34 | + option foo = {bar: 1};
-   | 
+   |
 
 error: unexpected extra `;` in message expression
   --> testdata/parser/lists.proto:35:22
@@ -169,10 +161,10 @@
    |                     |
    |                     first delimiter is here
   help: delete this `;`
-   | 
+   |
 35 | - option foo = {baz: 1;; baz: 1};
 35 | + option foo = {baz: 1; baz: 1};
-   | 
+   |
 
 error: unexpected extra `;` in message expression
   --> testdata/parser/lists.proto:36:22
@@ -182,10 +174,10 @@
    |                     |
    |                     first delimiter is here
   help: delete this `;`
-   | 
+   |
 36 | - option foo = {baz: 1,; baz: 1;};
 36 | + option foo = {baz: 1, baz: 1;};
-   | 
+   |
 
 error: unexpected leading `;` in message expression
   --> testdata/parser/lists.proto:38:10
@@ -193,10 +185,10 @@
 38 |     bar {;}
    |          ^ expected message field value
   help: delete this `;`
-   | 
+   |
 38 | -     bar {;}
 38 | +     bar {}
-   | 
+   |
 
 error: unexpected leading `,` in message expression
   --> testdata/parser/lists.proto:39:10
@@ -204,10 +196,10 @@
 39 |     bar {,}
    |          ^ expected message field value
   help: delete this `,`
-   | 
+   |
 39 | -     bar {,}
 39 | +     bar {}
-   | 
+   |
 
 error: unexpected type name in method parameter list
   --> testdata/parser/lists.proto:45:17
@@ -217,9 +209,9 @@
    |                 |
    |                 note: assuming a missing `,` here
   help: add a `,` here
-   | 
-45 |     rpc Foo(int, int) returns (int int);
-   |                +                        
+   |
+45 |     rpc Foo(int ,int) returns (int int);
+   |                 +
 
 error: unexpected type name in method return type
   --> testdata/parser/lists.proto:45:35
@@ -229,9 +221,9 @@
    |                                   |
    |                                   note: assuming a missing `,` here
   help: add a `,` here
-   | 
-45 |     rpc Foo(int int) returns (int, int);
-   |                                  +      
+   |
+45 |     rpc Foo(int int) returns (int ,int);
+   |                                   +
 
 error: unexpected `;` in method parameter list
   --> testdata/parser/lists.proto:46:16
@@ -243,16 +235,12 @@
   --> testdata/parser/lists.proto:46:40
    |
 46 |     rpc Foo(int; int) returns (int, int,);
-<<<<<<< HEAD
-   |                                        ^ 
-  help: delete this `,`
-   | 
+   |                                        ^
+  help: delete this `,`
+   |
 46 | -     rpc Foo(int; int) returns (int, int,);
 46 | +     rpc Foo(int; int) returns (int, int);
-   | 
-=======
-   |                                        ^
->>>>>>> a1712a89
+   |
 
 error: unexpected leading `,` in method parameter list
   --> testdata/parser/lists.proto:47:13
@@ -260,10 +248,10 @@
 47 |     rpc Foo(, int, int) returns (int,, int,);
    |             ^ expected type
   help: delete this `,`
-   | 
+   |
 47 | -     rpc Foo(, int, int) returns (int,, int,);
 47 | +     rpc Foo( int, int) returns (int,, int,);
-   | 
+   |
 
 error: unexpected extra `,` in method return type
   --> testdata/parser/lists.proto:47:38
@@ -273,25 +261,21 @@
    |                                     |
    |                                     first delimiter is here
   help: delete this `,`
-   | 
+   |
 47 | -     rpc Foo(, int, int) returns (int,, int,);
 47 | +     rpc Foo(, int, int) returns (int, int,);
-   | 
+   |
 
 error: unexpected trailing `,` in method return type
   --> testdata/parser/lists.proto:47:43
    |
 47 |     rpc Foo(, int, int) returns (int,, int,);
-<<<<<<< HEAD
-   |                                           ^ 
-  help: delete this `,`
-   | 
+   |                                           ^
+  help: delete this `,`
+   |
 47 | -     rpc Foo(, int, int) returns (int,, int,);
 47 | +     rpc Foo(, int, int) returns (int,, int);
-   | 
-=======
-   |                                           ^
->>>>>>> a1712a89
+   |
 
 error: unexpected `;` in method parameter list
   --> testdata/parser/lists.proto:48:13
@@ -305,10 +289,10 @@
 48 |     rpc Foo(;) returns (,);
    |                         ^ expected type
   help: delete this `,`
-   | 
+   |
 48 | -     rpc Foo(;) returns (,);
 48 | +     rpc Foo(;) returns ();
-   | 
+   |
 
 error: unexpected type name in type parameters
   --> testdata/parser/lists.proto:55:13
@@ -318,9 +302,9 @@
    |             |
    |             note: assuming a missing `,` here
   help: add a `,` here
-   | 
-55 |     map<int, int> x;
-   |            +        
+   |
+55 |     map<int ,int> x;
+   |             +
 
 error: unexpected extra `,` in type parameters
   --> testdata/parser/lists.proto:56:13
@@ -330,10 +314,10 @@
    |            |
    |            first delimiter is here
   help: delete this `,`
-   | 
+   |
 56 | -     map<int,, int> x;
 56 | +     map<int, int> x;
-   | 
+   |
 
 error: unexpected leading `,` in type parameters
   --> testdata/parser/lists.proto:57:9
@@ -341,10 +325,10 @@
 57 |     map<,> x;
    |         ^ expected type
   help: delete this `,`
-   | 
+   |
 57 | -     map<,> x;
 57 | +     map<> x;
-   | 
+   |
 
 error: unexpected leading `,` in type parameters
   --> testdata/parser/lists.proto:59:9
@@ -352,10 +336,10 @@
 59 |     map<,int, int> x;
    |         ^ expected type
   help: delete this `,`
-   | 
+   |
 59 | -     map<,int, int> x;
 59 | +     map<int, int> x;
-   | 
+   |
 
 error: unexpected `;` in type parameters
   --> testdata/parser/lists.proto:60:12
@@ -367,16 +351,12 @@
   --> testdata/parser/lists.proto:63:12
    |
 63 |         int,
-<<<<<<< HEAD
-   |            ^ 
-  help: delete this `,`
-   | 
+   |            ^
+  help: delete this `,`
+   |
 63 | -         int,
 63 | +         int
-   | 
-=======
-   |            ^
->>>>>>> a1712a89
+   |
 
 error: unexpected integer literal in reserved range
   --> testdata/parser/lists.proto:68:19
@@ -386,9 +366,9 @@
    |                   |
    |                   note: assuming a missing `,` here
   help: add a `,` here
-   | 
-68 |     reserved 1, 2, 3;
-   |                  +   
+   |
+68 |     reserved 1, 2 ,3;
+   |                   +
 
 error: unexpected extra `,` in reserved range
   --> testdata/parser/lists.proto:69:19
@@ -398,10 +378,10 @@
    |                  |
    |                  first delimiter is here
   help: delete this `,`
-   | 
+   |
 69 | -     reserved 1, 2,, 3;
 69 | +     reserved 1, 2, 3;
-   | 
+   |
 
 error: unexpected extra `,` in reserved range
   --> testdata/parser/lists.proto:70:19
@@ -411,25 +391,21 @@
    |                  |
    |                  first delimiter is here
   help: delete this `,`
-   | 
+   |
 70 | -     reserved 1, 2,, 3,;
 70 | +     reserved 1, 2, 3,;
-   | 
+   |
 
 error: unexpected trailing `,` in reserved range
   --> testdata/parser/lists.proto:70:22
    |
 70 |     reserved 1, 2,, 3,;
-<<<<<<< HEAD
-   |                      ^ 
-  help: delete this `,`
-   | 
+   |                      ^
+  help: delete this `,`
+   |
 70 | -     reserved 1, 2,, 3,;
 70 | +     reserved 1, 2,, 3;
-   | 
-=======
-   |                      ^
->>>>>>> a1712a89
+   |
 
 error: unexpected leading `,` in reserved range
   --> testdata/parser/lists.proto:71:14
@@ -437,10 +413,10 @@
 71 |     reserved ,1 2,, 3,;
    |              ^ expected expression
   help: delete this `,`
-   | 
+   |
 71 | -     reserved ,1 2,, 3,;
 71 | +     reserved 1 2,, 3,;
-   | 
+   |
 
 error: unexpected integer literal in reserved range
   --> testdata/parser/lists.proto:71:17
@@ -450,9 +426,9 @@
    |                 |
    |                 note: assuming a missing `,` here
   help: add a `,` here
-   | 
-71 |     reserved ,1, 2,, 3,;
-   |                +        
+   |
+71 |     reserved ,1 ,2,, 3,;
+   |                 +
 
 error: unexpected extra `,` in reserved range
   --> testdata/parser/lists.proto:71:19
@@ -462,25 +438,21 @@
    |                  |
    |                  first delimiter is here
   help: delete this `,`
-   | 
+   |
 71 | -     reserved ,1 2,, 3,;
 71 | +     reserved ,1 2, 3,;
-   | 
+   |
 
 error: unexpected trailing `,` in reserved range
   --> testdata/parser/lists.proto:71:22
    |
 71 |     reserved ,1 2,, 3,;
-<<<<<<< HEAD
-   |                      ^ 
-  help: delete this `,`
-   | 
+   |                      ^
+  help: delete this `,`
+   |
 71 | -     reserved ,1 2,, 3,;
 71 | +     reserved ,1 2,, 3;
-   | 
-=======
-   |                      ^
->>>>>>> a1712a89
+   |
 
 error: unexpected message expression in reserved range
   --> testdata/parser/lists.proto:72:16
@@ -490,9 +462,9 @@
    |                |
    |                note: assuming a missing `,` here
   help: add a `,` here
-   | 
-72 |     reserved a, {};
-   |               +    
+   |
+72 |     reserved a ,{};
+   |                +
 
 error: unexpected leading `,` in reserved range
   --> testdata/parser/lists.proto:73:14
@@ -500,10 +472,10 @@
 73 |     reserved ,;
    |              ^ expected expression
   help: delete this `,`
-   | 
+   |
 73 | -     reserved ,;
 73 | +     reserved ;
-   | 
+   |
 
 error: unexpected identifier in reserved range
   --> testdata/parser/lists.proto:75:19
@@ -513,9 +485,9 @@
    |                   |
    |                   note: assuming a missing `,` here
   help: add a `,` here
-   | 
-75 |     reserved a, b, c;
-   |                  +   
+   |
+75 |     reserved a, b ,c;
+   |                   +
 
 error: unexpected identifier in reserved range
   --> testdata/parser/lists.proto:76:19
@@ -525,9 +497,9 @@
    |                   |
    |                   note: assuming a missing `,` here
   help: add a `,` here
-   | 
-76 |     reserved a, b, c
-   |                  +  
+   |
+76 |     reserved a, b ,c
+   |                   +
 
 error: unexpected `message` after reserved range
   --> testdata/parser/lists.proto:77:5
@@ -535,8 +507,8 @@
 77 |     message Foo {}
    |     ^^^^^^^ expected `;`
   help: consider inserting a `;`
-   | 
-76 |     reserved a, b c;
-   |                    +
+   |
+77 |     ;message Foo {}
+   |     +
 
 encountered 46 errors