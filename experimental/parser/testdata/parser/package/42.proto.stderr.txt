--- conflicted
+++ resolved
@@ -1,33 +1,21 @@
 error: missing path in `package` declaration
   --> testdata/parser/package/42.proto:21:1
-   | 
+   |
 21 | package 42;
-   | ^^^^^^^ 
+   | ^^^^^^^
    = help: to place a file in the unnamed package, remove the `package` declaration
    = help: however, using the unnamed package is discouraged
 
 error: unexpected integer literal after `package` declaration
-<<<<<<< HEAD
   --> testdata/parser/package/42.proto:21:9
-   | 
+   |
 21 | package 42;
    |         ^^ expected `;`
 
 error: unexpected integer literal in file scope
   --> testdata/parser/package/42.proto:21:9
-   | 
+   |
 21 | package 42;
-=======
-  --> testdata/parser/package/42.proto:17:9
-   |
-17 | package 42;
-   |         ^^ expected `;`
-
-error: unexpected integer literal in file scope
-  --> testdata/parser/package/42.proto:17:9
-   |
-17 | package 42;
->>>>>>> a1712a89
    |         ^^ expected identifier, `;`, `.`, `(...)`, or `{...}`
 
 encountered 3 errors