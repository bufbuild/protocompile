<<<<<<< HEAD
error: missing path in `package` declaration
  --> testdata/parser/package/eof_after_kw.proto:17:1
   |
17 | package
   | ^^^^^^^
   = help: to place a file in the unnamed package, omit the `package`
           declaration; however, using the unnamed package is discouraged

error: unexpected end-of-file after `package` declaration
=======
error: unexpected end-of-file in `package` declaration
>>>>>>> 7277cb56
  --> testdata/parser/package/eof_after_kw.proto:17:8
   |
17 | package
   |        ^

encountered 2 errors<|MERGE_RESOLUTION|>--- conflicted
+++ resolved
@@ -1,4 +1,3 @@
-<<<<<<< HEAD
 error: missing path in `package` declaration
   --> testdata/parser/package/eof_after_kw.proto:17:1
    |
@@ -7,10 +6,7 @@
    = help: to place a file in the unnamed package, omit the `package`
            declaration; however, using the unnamed package is discouraged
 
-error: unexpected end-of-file after `package` declaration
-=======
 error: unexpected end-of-file in `package` declaration
->>>>>>> 7277cb56
   --> testdata/parser/package/eof_after_kw.proto:17:8
    |
 17 | package
