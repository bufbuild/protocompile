--- conflicted
+++ resolved
@@ -1,6 +1,5 @@
 decls:
-<<<<<<< HEAD
-- syntax: { kind: KIND_SYNTAX, value.literal.string_value: "proto2" }
+- syntax: { kind: KIND_SYNTAX, value.literal.string_value: "proto3" }
 - package.path.components: [{ ident: "test" }]
 - def.kind: KIND_OPTION
 - def:
@@ -58,55 +57,4 @@
         name.components: [{ ident: "y" }]
         type.path.components: [{ ident: "int32" }]
         value.literal.int_value: 2
-        options: {}
-=======
-  - syntax: { kind: KIND_SYNTAX, value.literal.string_value: "proto3" }
-  - package.path.components: [{ ident: "test" }]
-  - def.kind: KIND_OPTION
-  - def:
-      kind: KIND_OPTION
-      name.components: [{ ident: "foo" }, { ident: "bar", separator: SEPARATOR_DOT }]
-  - def: { kind: KIND_OPTION, value.literal.int_value: 2 }
-  - def:
-      kind: KIND_OPTION
-      name.components:
-        - extension.components: [{ ident: "foo" }, { ident: "bar", separator: SEPARATOR_DOT }]
-          separator: SEPARATOR_DOT
-        - { ident: "baz", separator: SEPARATOR_DOT }
-      value.literal.int_value: 3
-  - def:
-      kind: KIND_OPTION
-      name.components:
-        - ident: "foo"
-        - extension.components: [{ ident: "bar" }, { ident: "baz", separator: SEPARATOR_DOT }]
-          separator: SEPARATOR_SLASH
-        - { ident: "foo", separator: SEPARATOR_DOT }
-      value.literal.int_value: 4
-  - def:
-      kind: KIND_MESSAGE
-      name.components: [{ ident: "Foo" }]
-      body.decls:
-        - def:
-            kind: KIND_FIELD
-            name.components: [{ ident: "x" }]
-            type.path.components: [{ ident: "int32" }]
-            value.literal.int_value: 1
-            options.entries:
-              - path.components:
-                  - extension.components: [{ ident: "foo" }, { ident: "bar", separator: SEPARATOR_DOT }]
-                    separator: SEPARATOR_DOT
-                  - { ident: "baz", separator: SEPARATOR_DOT }
-                value.literal.int_value: 3
-              - path.components:
-                  - ident: "foo"
-                  - extension.components: [{ ident: "bar" }, { ident: "baz", separator: SEPARATOR_DOT }]
-                    separator: SEPARATOR_SLASH
-                  - { ident: "foo", separator: SEPARATOR_DOT }
-                value.literal.int_value: 4
-        - def:
-            kind: KIND_FIELD
-            name.components: [{ ident: "y" }]
-            type.path.components: [{ ident: "int32" }]
-            value.literal.int_value: 2
-            options: {}
->>>>>>> dc68ac55
+        options: {}