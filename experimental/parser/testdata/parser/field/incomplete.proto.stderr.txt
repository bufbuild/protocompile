--- conflicted
+++ resolved
@@ -4,9 +4,9 @@
 24 |     foo.Bar name;
    |     ^^^ expected `;`
   help: consider inserting a `;`
-   | 
-23 |     foo.bar name = 1;
-   |                     +
+   |
+24 |     ;foo.Bar name;
+   |     +
 
 error: unexpected integer literal in definition
   --> testdata/parser/field/incomplete.proto:25:18
@@ -14,59 +14,41 @@
 25 |     foo.Bar name 1;
    |                  ^ expected `=`
   help: consider inserting a `=`
-   | 
-25 |     foo.Bar name = 1;
-   |                  ++  
+   |
+25 |     foo.Bar name =1;
+   |                  +
 
-<<<<<<< HEAD
 error: unexpected identifier after definition
   --> testdata/parser/field/incomplete.proto:28:5
-   | 
+   |
 28 |     foo..bar name = 1;
    |     ^^^ expected `;`
   help: consider inserting a `;`
-   | 
-26 |     foo.bar name = 1;
-   |                     +
+   |
+28 |     ;foo..bar name = 1;
+   |     +
 
 error: unexpected tokens after `.`
   --> testdata/parser/field/incomplete.proto:28:9
-   | 
+   |
 28 |     foo..bar name = 1;
    |         ^ expected identifier or `(...)`
-  help: delete the extra `.`
-   | 
-28 | -     foo..bar name = 1;
-28 | +     foo.bar name = 1;
-   | 
 
 error: unexpected tokens after `.`
   --> testdata/parser/field/incomplete.proto:29:9
-   | 
+   |
 29 |     foo...bar name = 1;
    |         ^^ expected identifier or `(...)`
-  help: delete the extra `..`
-   | 
-29 | -     foo...bar name = 1;
-29 | +     foo.bar name = 1;
-   | 
 
 error: unexpected `=` after qualified name
   --> testdata/parser/field/incomplete.proto:30:19
-   | 
+   |
 30 |     foo.bar name. = 1;
    |                   ^ expected identifier or `(...)`
   help: delete the extra `.`
-   | 
+   |
 30 | -     foo.bar name. = 1;
 30 | +     foo.bar name = 1;
-   | 
-=======
-error: unexpected `}` after definition
-  --> testdata/parser/field/incomplete.proto:27:1
    |
-27 | }
-   | ^ expected `;`
->>>>>>> a1712a89
 
 encountered 6 errors