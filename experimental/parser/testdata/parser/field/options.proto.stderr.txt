error: compact options cannot be empty
  --> testdata/parser/field/options.proto:21:15
   |
21 |     M bar = 2 [];
   |               ^^ help: remove this

error: unexpected `:` in compact option
  --> testdata/parser/field/options.proto:27:19
   |
27 |     M bad = 4 [foo: {bar: baz}];
   |                   ^
  help: replace this with an `=`
   |
27 | -     M bad = 4 [foo: {bar: baz}];
27 | +     M bad = 4 [foo = {bar: baz}];
   |
   = note: top-level `option` assignment uses `=`, not `:`

<<<<<<< HEAD
=======
error: unexpected `=` in expression
  --> testdata/parser/field/options.proto:28:28
   |
28 |     M bad2 = 5 [foo = {bar = baz}];
   |                            ^
  help: replace this with an `:`
   |
28 | -     M bad2 = 5 [foo = {bar = baz}];
28 | +     M bad2 = 5 [foo = {bar: baz}];
   |
   = note: a message expression use `=`, not `:`, for setting fields

>>>>>>> 7277cb56
encountered 2 errors<|MERGE_RESOLUTION|>--- conflicted
+++ resolved
@@ -16,8 +16,6 @@
    |
    = note: top-level `option` assignment uses `=`, not `:`
 
-<<<<<<< HEAD
-=======
 error: unexpected `=` in expression
   --> testdata/parser/field/options.proto:28:28
    |
@@ -30,5 +28,4 @@
    |
    = note: a message expression use `=`, not `:`, for setting fields
 
->>>>>>> 7277cb56
-encountered 2 errors+encountered 3 errors