decls:
<<<<<<< HEAD
- syntax: { kind: KIND_SYNTAX, value.literal.string_value: "proto2" }
- package.path.components: [{ ident: "test" }]
- def:
    kind: KIND_MESSAGE
    name.components: [{ ident: "M" }]
    body.decls:
    - def:
        kind: KIND_FIELD
        name.components: [{ ident: "syntax" }]
        type.path.components: [{ ident: "syntax" }]
        value.literal.int_value: 1
    - def:
        kind: KIND_FIELD
        name.components: [{ ident: "edition" }]
        type.path.components: [{ ident: "edition" }]
        value.literal.int_value: 2
    - def:
        kind: KIND_FIELD
        name.components: [{ ident: "import" }]
        type.path.components: [{ ident: "import" }]
        value.literal.int_value: 3
    - def:
        kind: KIND_FIELD
        name.components: [{ ident: "package" }]
        type.path.components: [{ ident: "package" }]
        value.literal.int_value: 4
    - def:
        kind: KIND_OPTION
        name.components: [{ ident: "option" }]
        value.literal.int_value: 5
    - def:
        kind: KIND_FIELD
        name.components: [{ ident: "message" }]
        type.path.components: [{ ident: "message" }]
        value.literal.int_value: 6
    - def:
        kind: KIND_FIELD
        name.components: [{ ident: "enum" }]
        type.path.components: [{ ident: "enum" }]
        value.literal.int_value: 7
    - def:
        kind: KIND_FIELD
        name.components: [{ ident: "service" }]
        type.path.components: [{ ident: "service" }]
        value.literal.int_value: 8
    - def:
        kind: KIND_FIELD
        name.components: [{ ident: "extend" }]
        type.path.components: [{ ident: "extend" }]
        value.literal.int_value: 9
    - def:
        kind: KIND_FIELD
        name.components: [{ ident: "group" }]
        type.path.components: [{ ident: "group" }]
        value.literal.int_value: 10
    - def:
        kind: KIND_FIELD
        name.components: [{ ident: "oneof" }]
        type.path.components: [{ ident: "oneof" }]
        value.literal.int_value: 11
    - def:
        kind: KIND_FIELD
        name.components: [{ ident: "map" }]
        type.path.components: [{ ident: "map" }]
        value.literal.int_value: 12
    - def:
        kind: KIND_FIELD
        name.components: [{ ident: "extensions" }]
        type.path.components: [{ ident: "extensions" }]
        value.literal.int_value: 13
    - def:
        kind: KIND_FIELD
        name.components: [{ ident: "reserved" }]
        type.path.components: [{ ident: "reserved" }]
        value.literal.int_value: 14
    - def:
        kind: KIND_FIELD
        name.components: [{ ident: "rpc" }]
        type.path.components: [{ ident: "rpc" }]
        value.literal.int_value: 15
- def:
    kind: KIND_MESSAGE
    name.components: [{ ident: "M2" }]
    body.decls:
    - def:
        kind: KIND_FIELD
        name.components: [{ ident: "syntax" }]
        type.path.components:
        - ident: "syntax"
        - { ident: "X", separator: SEPARATOR_DOT }
        value.literal.int_value: 1
    - def:
        kind: KIND_FIELD
        name.components: [{ ident: "edition" }]
        type.path.components:
        - ident: "edition"
        - { ident: "X", separator: SEPARATOR_DOT }
        value.literal.int_value: 2
    - def:
        kind: KIND_FIELD
        name.components: [{ ident: "import" }]
        type.path.components:
        - ident: "import"
        - { ident: "X", separator: SEPARATOR_DOT }
        value.literal.int_value: 3
    - def:
        kind: KIND_FIELD
        name.components: [{ ident: "package" }]
        type.path.components:
        - ident: "package"
        - { ident: "X", separator: SEPARATOR_DOT }
        value.literal.int_value: 4
    - def:
        kind: KIND_FIELD
        name.components: [{ ident: "option" }]
        type.path.components:
        - ident: "option"
        - { ident: "X", separator: SEPARATOR_DOT }
        value.literal.int_value: 5
    - def:
        kind: KIND_FIELD
        name.components: [{ ident: "message" }]
        type.path.components:
        - ident: "message"
        - { ident: "X", separator: SEPARATOR_DOT }
        value.literal.int_value: 6
    - def:
        kind: KIND_FIELD
        name.components: [{ ident: "enum" }]
        type.path.components:
        - ident: "enum"
        - { ident: "X", separator: SEPARATOR_DOT }
        value.literal.int_value: 7
    - def:
        kind: KIND_FIELD
        name.components: [{ ident: "service" }]
        type.path.components:
        - ident: "service"
        - { ident: "X", separator: SEPARATOR_DOT }
        value.literal.int_value: 8
    - def:
        kind: KIND_FIELD
        name.components: [{ ident: "extend" }]
        type.path.components:
        - ident: "extend"
        - { ident: "X", separator: SEPARATOR_DOT }
        value.literal.int_value: 9
    - def:
        kind: KIND_FIELD
        name.components: [{ ident: "group" }]
        type.path.components:
        - ident: "group"
        - { ident: "X", separator: SEPARATOR_DOT }
        value.literal.int_value: 10
    - def:
        kind: KIND_FIELD
        name.components: [{ ident: "oneof" }]
        type.path.components:
        - ident: "oneof"
        - { ident: "X", separator: SEPARATOR_DOT }
        value.literal.int_value: 11
    - def:
        kind: KIND_FIELD
        name.components: [{ ident: "map" }]
        type.path.components:
        - ident: "map"
        - { ident: "X", separator: SEPARATOR_DOT }
        value.literal.int_value: 12
    - def:
        kind: KIND_FIELD
        name.components: [{ ident: "extensions" }]
        type.path.components:
        - ident: "extensions"
        - { ident: "X", separator: SEPARATOR_DOT }
        value.literal.int_value: 13
    - def:
        kind: KIND_FIELD
        name.components: [{ ident: "reserved" }]
        type.path.components:
        - ident: "reserved"
        - { ident: "X", separator: SEPARATOR_DOT }
        value.literal.int_value: 14
    - def:
        kind: KIND_FIELD
        name.components: [{ ident: "rpc" }]
        type.path.components:
        - ident: "rpc"
        - { ident: "X", separator: SEPARATOR_DOT }
        value.literal.int_value: 15
=======
  - syntax: { kind: KIND_SYNTAX, value.literal.string_value: "proto3" }
  - package.path.components: [{ ident: "test" }]
  - def:
      kind: KIND_MESSAGE
      name.components: [{ ident: "M" }]
      body.decls:
        - def:
            kind: KIND_FIELD
            name.components: [{ ident: "syntax" }]
            type.path.components: [{ ident: "syntax" }]
            value.literal.int_value: 1
        - def:
            kind: KIND_FIELD
            name.components: [{ ident: "edition" }]
            type.path.components: [{ ident: "edition" }]
            value.literal.int_value: 2
        - def:
            kind: KIND_FIELD
            name.components: [{ ident: "import" }]
            type.path.components: [{ ident: "import" }]
            value.literal.int_value: 3
        - def:
            kind: KIND_FIELD
            name.components: [{ ident: "package" }]
            type.path.components: [{ ident: "package" }]
            value.literal.int_value: 4
        - def:
            kind: KIND_OPTION
            name.components: [{ ident: "option" }]
            value.literal.int_value: 5
        - def:
            kind: KIND_FIELD
            name.components: [{ ident: "message" }]
            type.path.components: [{ ident: "message" }]
            value.literal.int_value: 6
        - def:
            kind: KIND_FIELD
            name.components: [{ ident: "enum" }]
            type.path.components: [{ ident: "enum" }]
            value.literal.int_value: 7
        - def:
            kind: KIND_FIELD
            name.components: [{ ident: "service" }]
            type.path.components: [{ ident: "service" }]
            value.literal.int_value: 8
        - def:
            kind: KIND_FIELD
            name.components: [{ ident: "extend" }]
            type.path.components: [{ ident: "extend" }]
            value.literal.int_value: 9
        - def:
            kind: KIND_FIELD
            name.components: [{ ident: "group" }]
            type.path.components: [{ ident: "group" }]
            value.literal.int_value: 10
        - def:
            kind: KIND_FIELD
            name.components: [{ ident: "oneof" }]
            type.path.components: [{ ident: "oneof" }]
            value.literal.int_value: 11
        - def:
            kind: KIND_FIELD
            name.components: [{ ident: "map" }]
            type.path.components: [{ ident: "map" }]
            value.literal.int_value: 12
        - def:
            kind: KIND_FIELD
            name.components: [{ ident: "extensions" }]
            type.path.components: [{ ident: "extensions" }]
            value.literal.int_value: 13
        - def:
            kind: KIND_FIELD
            name.components: [{ ident: "reserved" }]
            type.path.components: [{ ident: "reserved" }]
            value.literal.int_value: 14
        - def:
            kind: KIND_FIELD
            name.components: [{ ident: "rpc" }]
            type.path.components: [{ ident: "rpc" }]
            value.literal.int_value: 15
  - def:
      kind: KIND_MESSAGE
      name.components: [{ ident: "M2" }]
      body.decls:
        - def:
            kind: KIND_FIELD
            name.components: [{ ident: "syntax" }]
            type.path.components: [{ ident: "syntax" }, { ident: "X", separator: SEPARATOR_DOT }]
            value.literal.int_value: 1
        - def:
            kind: KIND_FIELD
            name.components: [{ ident: "edition" }]
            type.path.components: [{ ident: "edition" }, { ident: "X", separator: SEPARATOR_DOT }]
            value.literal.int_value: 2
        - def:
            kind: KIND_FIELD
            name.components: [{ ident: "import" }]
            type.path.components: [{ ident: "import" }, { ident: "X", separator: SEPARATOR_DOT }]
            value.literal.int_value: 3
        - def:
            kind: KIND_FIELD
            name.components: [{ ident: "package" }]
            type.path.components: [{ ident: "package" }, { ident: "X", separator: SEPARATOR_DOT }]
            value.literal.int_value: 4
        - def:
            kind: KIND_FIELD
            name.components: [{ ident: "option" }]
            type.path.components: [{ ident: "option" }, { ident: "X", separator: SEPARATOR_DOT }]
            value.literal.int_value: 5
        - def:
            kind: KIND_FIELD
            name.components: [{ ident: "message" }]
            type.path.components: [{ ident: "message" }, { ident: "X", separator: SEPARATOR_DOT }]
            value.literal.int_value: 6
        - def:
            kind: KIND_FIELD
            name.components: [{ ident: "enum" }]
            type.path.components: [{ ident: "enum" }, { ident: "X", separator: SEPARATOR_DOT }]
            value.literal.int_value: 7
        - def:
            kind: KIND_FIELD
            name.components: [{ ident: "service" }]
            type.path.components: [{ ident: "service" }, { ident: "X", separator: SEPARATOR_DOT }]
            value.literal.int_value: 8
        - def:
            kind: KIND_FIELD
            name.components: [{ ident: "extend" }]
            type.path.components: [{ ident: "extend" }, { ident: "X", separator: SEPARATOR_DOT }]
            value.literal.int_value: 9
        - def:
            kind: KIND_FIELD
            name.components: [{ ident: "group" }]
            type.path.components: [{ ident: "group" }, { ident: "X", separator: SEPARATOR_DOT }]
            value.literal.int_value: 10
        - def:
            kind: KIND_FIELD
            name.components: [{ ident: "oneof" }]
            type.path.components: [{ ident: "oneof" }, { ident: "X", separator: SEPARATOR_DOT }]
            value.literal.int_value: 11
        - def:
            kind: KIND_FIELD
            name.components: [{ ident: "map" }]
            type.path.components: [{ ident: "map" }, { ident: "X", separator: SEPARATOR_DOT }]
            value.literal.int_value: 12
        - def:
            kind: KIND_FIELD
            name.components: [{ ident: "extensions" }]
            type.path.components: [{ ident: "extensions" }, { ident: "X", separator: SEPARATOR_DOT }]
            value.literal.int_value: 13
        - def:
            kind: KIND_FIELD
            name.components: [{ ident: "reserved" }]
            type.path.components: [{ ident: "reserved" }, { ident: "X", separator: SEPARATOR_DOT }]
            value.literal.int_value: 14
        - def:
            kind: KIND_FIELD
            name.components: [{ ident: "rpc" }]
            type.path.components: [{ ident: "rpc" }, { ident: "X", separator: SEPARATOR_DOT }]
            value.literal.int_value: 15
>>>>>>> dc68ac55
<|MERGE_RESOLUTION|>--- conflicted
+++ resolved
@@ -1,6 +1,5 @@
 decls:
-<<<<<<< HEAD
-- syntax: { kind: KIND_SYNTAX, value.literal.string_value: "proto2" }
+- syntax: { kind: KIND_SYNTAX, value.literal.string_value: "proto3" }
 - package.path.components: [{ ident: "test" }]
 - def:
     kind: KIND_MESSAGE
@@ -188,165 +187,4 @@
         type.path.components:
         - ident: "rpc"
         - { ident: "X", separator: SEPARATOR_DOT }
-        value.literal.int_value: 15
-=======
-  - syntax: { kind: KIND_SYNTAX, value.literal.string_value: "proto3" }
-  - package.path.components: [{ ident: "test" }]
-  - def:
-      kind: KIND_MESSAGE
-      name.components: [{ ident: "M" }]
-      body.decls:
-        - def:
-            kind: KIND_FIELD
-            name.components: [{ ident: "syntax" }]
-            type.path.components: [{ ident: "syntax" }]
-            value.literal.int_value: 1
-        - def:
-            kind: KIND_FIELD
-            name.components: [{ ident: "edition" }]
-            type.path.components: [{ ident: "edition" }]
-            value.literal.int_value: 2
-        - def:
-            kind: KIND_FIELD
-            name.components: [{ ident: "import" }]
-            type.path.components: [{ ident: "import" }]
-            value.literal.int_value: 3
-        - def:
-            kind: KIND_FIELD
-            name.components: [{ ident: "package" }]
-            type.path.components: [{ ident: "package" }]
-            value.literal.int_value: 4
-        - def:
-            kind: KIND_OPTION
-            name.components: [{ ident: "option" }]
-            value.literal.int_value: 5
-        - def:
-            kind: KIND_FIELD
-            name.components: [{ ident: "message" }]
-            type.path.components: [{ ident: "message" }]
-            value.literal.int_value: 6
-        - def:
-            kind: KIND_FIELD
-            name.components: [{ ident: "enum" }]
-            type.path.components: [{ ident: "enum" }]
-            value.literal.int_value: 7
-        - def:
-            kind: KIND_FIELD
-            name.components: [{ ident: "service" }]
-            type.path.components: [{ ident: "service" }]
-            value.literal.int_value: 8
-        - def:
-            kind: KIND_FIELD
-            name.components: [{ ident: "extend" }]
-            type.path.components: [{ ident: "extend" }]
-            value.literal.int_value: 9
-        - def:
-            kind: KIND_FIELD
-            name.components: [{ ident: "group" }]
-            type.path.components: [{ ident: "group" }]
-            value.literal.int_value: 10
-        - def:
-            kind: KIND_FIELD
-            name.components: [{ ident: "oneof" }]
-            type.path.components: [{ ident: "oneof" }]
-            value.literal.int_value: 11
-        - def:
-            kind: KIND_FIELD
-            name.components: [{ ident: "map" }]
-            type.path.components: [{ ident: "map" }]
-            value.literal.int_value: 12
-        - def:
-            kind: KIND_FIELD
-            name.components: [{ ident: "extensions" }]
-            type.path.components: [{ ident: "extensions" }]
-            value.literal.int_value: 13
-        - def:
-            kind: KIND_FIELD
-            name.components: [{ ident: "reserved" }]
-            type.path.components: [{ ident: "reserved" }]
-            value.literal.int_value: 14
-        - def:
-            kind: KIND_FIELD
-            name.components: [{ ident: "rpc" }]
-            type.path.components: [{ ident: "rpc" }]
-            value.literal.int_value: 15
-  - def:
-      kind: KIND_MESSAGE
-      name.components: [{ ident: "M2" }]
-      body.decls:
-        - def:
-            kind: KIND_FIELD
-            name.components: [{ ident: "syntax" }]
-            type.path.components: [{ ident: "syntax" }, { ident: "X", separator: SEPARATOR_DOT }]
-            value.literal.int_value: 1
-        - def:
-            kind: KIND_FIELD
-            name.components: [{ ident: "edition" }]
-            type.path.components: [{ ident: "edition" }, { ident: "X", separator: SEPARATOR_DOT }]
-            value.literal.int_value: 2
-        - def:
-            kind: KIND_FIELD
-            name.components: [{ ident: "import" }]
-            type.path.components: [{ ident: "import" }, { ident: "X", separator: SEPARATOR_DOT }]
-            value.literal.int_value: 3
-        - def:
-            kind: KIND_FIELD
-            name.components: [{ ident: "package" }]
-            type.path.components: [{ ident: "package" }, { ident: "X", separator: SEPARATOR_DOT }]
-            value.literal.int_value: 4
-        - def:
-            kind: KIND_FIELD
-            name.components: [{ ident: "option" }]
-            type.path.components: [{ ident: "option" }, { ident: "X", separator: SEPARATOR_DOT }]
-            value.literal.int_value: 5
-        - def:
-            kind: KIND_FIELD
-            name.components: [{ ident: "message" }]
-            type.path.components: [{ ident: "message" }, { ident: "X", separator: SEPARATOR_DOT }]
-            value.literal.int_value: 6
-        - def:
-            kind: KIND_FIELD
-            name.components: [{ ident: "enum" }]
-            type.path.components: [{ ident: "enum" }, { ident: "X", separator: SEPARATOR_DOT }]
-            value.literal.int_value: 7
-        - def:
-            kind: KIND_FIELD
-            name.components: [{ ident: "service" }]
-            type.path.components: [{ ident: "service" }, { ident: "X", separator: SEPARATOR_DOT }]
-            value.literal.int_value: 8
-        - def:
-            kind: KIND_FIELD
-            name.components: [{ ident: "extend" }]
-            type.path.components: [{ ident: "extend" }, { ident: "X", separator: SEPARATOR_DOT }]
-            value.literal.int_value: 9
-        - def:
-            kind: KIND_FIELD
-            name.components: [{ ident: "group" }]
-            type.path.components: [{ ident: "group" }, { ident: "X", separator: SEPARATOR_DOT }]
-            value.literal.int_value: 10
-        - def:
-            kind: KIND_FIELD
-            name.components: [{ ident: "oneof" }]
-            type.path.components: [{ ident: "oneof" }, { ident: "X", separator: SEPARATOR_DOT }]
-            value.literal.int_value: 11
-        - def:
-            kind: KIND_FIELD
-            name.components: [{ ident: "map" }]
-            type.path.components: [{ ident: "map" }, { ident: "X", separator: SEPARATOR_DOT }]
-            value.literal.int_value: 12
-        - def:
-            kind: KIND_FIELD
-            name.components: [{ ident: "extensions" }]
-            type.path.components: [{ ident: "extensions" }, { ident: "X", separator: SEPARATOR_DOT }]
-            value.literal.int_value: 13
-        - def:
-            kind: KIND_FIELD
-            name.components: [{ ident: "reserved" }]
-            type.path.components: [{ ident: "reserved" }, { ident: "X", separator: SEPARATOR_DOT }]
-            value.literal.int_value: 14
-        - def:
-            kind: KIND_FIELD
-            name.components: [{ ident: "rpc" }]
-            type.path.components: [{ ident: "rpc" }, { ident: "X", separator: SEPARATOR_DOT }]
-            value.literal.int_value: 15
->>>>>>> dc68ac55
+        value.literal.int_value: 15