decls:
<<<<<<< HEAD
- syntax: { kind: KIND_SYNTAX, value.literal.string_value: "proto2" }
- package.path.components: [{ ident: "test" }]
- def:
    kind: KIND_MESSAGE
    name.components: [{ ident: "Foo" }]
    body.decls:
    - def:
        kind: KIND_GROUP
        name.components: [{ ident: "foo" }]
        type.path.components: [{ ident: "group" }]
        value.literal.int_value: 1
        body.decls:
=======
  - syntax: { kind: KIND_SYNTAX, value.literal.string_value: "proto3" }
  - package.path.components: [{ ident: "test" }]
  - def:
      kind: KIND_MESSAGE
      name.components: [{ ident: "Foo" }]
      body.decls:
>>>>>>> dc68ac55
        - def:
            kind: KIND_OPTION
            name.components: [{ ident: "bar" }]
            value.path.components: [{ ident: "baz" }]
        - def:
            kind: KIND_FIELD
            name.components: [{ ident: "foo" }]
            type.path.components: [{ ident: "Foo" }]
            value.literal.int_value: 1
    - def:
        kind: KIND_GROUP
        name.components: [{ ident: "bar" }]
        type.prefixed:
          prefix: PREFIX_OPTIONAL
          type.path.components: [{ ident: "group" }]
        value.literal.int_value: 2
        body.decls:
        - def:
            kind: KIND_FIELD
            name.components: [{ ident: "foo" }]
            type.path.components: [{ ident: "Foo" }]
            value.literal.int_value: 1
    - def:
        kind: KIND_GROUP
        name.components: [{ ident: "x" }]
        type.path.components: [{ ident: "group" }]
        value.literal.int_value: 3
        options.entries:
        - { path.components: [{ ident: "bar" }], value.literal.int_value: 1 }
        body.decls:
        - def:
            kind: KIND_FIELD
            name.components: [{ ident: "foo" }]
            type.path.components: [{ ident: "Foo" }]
            value.literal.int_value: 1<|MERGE_RESOLUTION|>--- conflicted
+++ resolved
@@ -1,6 +1,5 @@
 decls:
-<<<<<<< HEAD
-- syntax: { kind: KIND_SYNTAX, value.literal.string_value: "proto2" }
+- syntax: { kind: KIND_SYNTAX, value.literal.string_value: "proto3" }
 - package.path.components: [{ ident: "test" }]
 - def:
     kind: KIND_MESSAGE
@@ -12,14 +11,6 @@
         type.path.components: [{ ident: "group" }]
         value.literal.int_value: 1
         body.decls:
-=======
-  - syntax: { kind: KIND_SYNTAX, value.literal.string_value: "proto3" }
-  - package.path.components: [{ ident: "test" }]
-  - def:
-      kind: KIND_MESSAGE
-      name.components: [{ ident: "Foo" }]
-      body.decls:
->>>>>>> dc68ac55
         - def:
             kind: KIND_OPTION
             name.components: [{ ident: "bar" }]
