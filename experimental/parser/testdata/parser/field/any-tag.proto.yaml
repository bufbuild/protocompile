--- conflicted
+++ resolved
@@ -1,6 +1,5 @@
 decls:
-<<<<<<< HEAD
-- syntax: { kind: KIND_SYNTAX, value.literal.string_value: "proto2" }
+- syntax: { kind: KIND_SYNTAX, value.literal.string_value: "proto3" }
 - package.path.components: [{ ident: "test" }]
 - def:
     kind: KIND_EXTEND
@@ -36,41 +35,4 @@
         type.path.components: [{ ident: "int32" }]
         value.range:
           start.literal.int_value: 10
-          end.path.components: [{ ident: "max" }]
-=======
-  - syntax: { kind: KIND_SYNTAX, value.literal.string_value: "proto3" }
-  - package.path.components: [{ ident: "test" }]
-  - def:
-      kind: KIND_EXTEND
-      name.components: [{ ident: "foo" }, { ident: "Bar", separator: SEPARATOR_DOT }]
-      body.decls:
-        - def:
-            kind: KIND_FIELD
-            name.components: [{ ident: "my_extension" }]
-            type.prefixed:
-              prefix: PREFIX_REPEATED
-              type.path.components: [{ ident: "int32" }]
-            value.literal.string_value: "string-key!"
-        - def:
-            kind: KIND_FIELD
-            name.components: [{ ident: "x" }]
-            type.path.components: [{ ident: "int32" }]
-            value.array.elements:
-              - path.components: [{ ident: "a" }]
-              - path.components: [{ ident: "b" }]
-              - path.components: [{ ident: "c" }]
-        - def:
-            kind: KIND_FIELD
-            name.components: [{ ident: "x" }]
-            type.path.components: [{ ident: "int32" }]
-            value.dict.entries:
-              - key.path.components: [{ ident: "a" }]
-                value.path.components: [{ ident: "b" }]
-        - def:
-            kind: KIND_FIELD
-            name.components: [{ ident: "x" }]
-            type.path.components: [{ ident: "int32" }]
-            value.range:
-              start.literal.int_value: 10
-              end.path.components: [{ ident: "max" }]
->>>>>>> dc68ac55
+          end.path.components: [{ ident: "max" }]