decls:
<<<<<<< HEAD
- syntax: { kind: KIND_SYNTAX, value.literal.string_value: "proto2" }
- package.path.components: [{ ident: "test" }]
- def:
    kind: KIND_MESSAGE
    name.components: [{ ident: "M" }]
    body.decls:
    - def:
        kind: KIND_FIELD
        name.components: [{ ident: "name" }]
        type.prefixed:
          prefix: PREFIX_OPTIONAL
          type.path.components: [{ ident: "Type" }]
        value.literal.int_value: 1
    - def:
        kind: KIND_FIELD
        name.components: [{ ident: "name" }]
        type.prefixed:
          prefix: PREFIX_REPEATED
          type.path.components: [{ ident: "Type" }]
        value.literal.int_value: 1
    - def:
        kind: KIND_FIELD
        name.components: [{ ident: "name" }]
        type.prefixed:
          prefix: PREFIX_REQUIRED
          type.path.components: [{ ident: "Type" }]
        value.literal.int_value: 1
    - def:
        kind: KIND_FIELD
        name.components: [{ ident: "name" }]
        type.path.components: [{ ident: "Type" }]
        value.literal.int_value: 1
    - def:
        kind: KIND_FIELD
        name.components: [{ ident: "name" }]
        type.prefixed:
          prefix: PREFIX_OPTIONAL
          type.path.components: [{ ident: "Type", separator: SEPARATOR_DOT }]
        value.literal.int_value: 1
    - def:
        kind: KIND_FIELD
        name.components: [{ ident: "name" }]
        type.prefixed:
          prefix: PREFIX_REPEATED
          type.path.components: [{ ident: "Type", separator: SEPARATOR_DOT }]
        value.literal.int_value: 1
    - def:
        kind: KIND_FIELD
        name.components: [{ ident: "name" }]
        type.prefixed:
          prefix: PREFIX_REQUIRED
          type.path.components: [{ ident: "Type", separator: SEPARATOR_DOT }]
        value.literal.int_value: 1
    - def:
        kind: KIND_FIELD
        name.components: [{ ident: "name" }]
        type.path.components: [{ ident: "Type", separator: SEPARATOR_DOT }]
        value.literal.int_value: 1
    - def:
        kind: KIND_FIELD
        name.components: [{ ident: "name" }]
        type.prefixed:
          prefix: PREFIX_OPTIONAL
          type.path.components:
          - ident: "package"
          - { ident: "Type", separator: SEPARATOR_DOT }
        value.literal.int_value: 1
    - def:
        kind: KIND_FIELD
        name.components: [{ ident: "name" }]
        type.prefixed:
          prefix: PREFIX_REPEATED
          type.path.components:
          - ident: "package"
          - { ident: "Type", separator: SEPARATOR_DOT }
        value.literal.int_value: 1
    - def:
        kind: KIND_FIELD
        name.components: [{ ident: "name" }]
        type.prefixed:
          prefix: PREFIX_REQUIRED
          type.path.components:
          - ident: "package"
          - { ident: "Type", separator: SEPARATOR_DOT }
        value.literal.int_value: 1
    - def:
        kind: KIND_FIELD
        name.components: [{ ident: "name" }]
        type.path.components:
        - ident: "package"
        - { ident: "Type", separator: SEPARATOR_DOT }
        value.literal.int_value: 1
    - def:
        kind: KIND_FIELD
        name.components: [{ ident: "name" }]
        type.prefixed:
          prefix: PREFIX_OPTIONAL
          type.path.components:
          - { ident: "package", separator: SEPARATOR_DOT }
          - { ident: "Type", separator: SEPARATOR_DOT }
        value.literal.int_value: 1
    - def:
        kind: KIND_FIELD
        name.components: [{ ident: "name" }]
        type.prefixed:
          prefix: PREFIX_REPEATED
          type.path.components:
          - { ident: "package", separator: SEPARATOR_DOT }
          - { ident: "Type", separator: SEPARATOR_DOT }
        value.literal.int_value: 1
    - def:
        kind: KIND_FIELD
        name.components: [{ ident: "name" }]
        type.prefixed:
          prefix: PREFIX_REQUIRED
          type.path.components:
          - { ident: "package", separator: SEPARATOR_DOT }
          - { ident: "Type", separator: SEPARATOR_DOT }
        value.literal.int_value: 1
    - def:
        kind: KIND_FIELD
        name.components: [{ ident: "name" }]
        type.path.components:
        - { ident: "package", separator: SEPARATOR_DOT }
        - { ident: "Type", separator: SEPARATOR_DOT }
        value.literal.int_value: 1
=======
  - syntax: { kind: KIND_SYNTAX, value.literal.string_value: "proto3" }
  - package.path.components: [{ ident: "test" }]
  - def:
      kind: KIND_MESSAGE
      name.components: [{ ident: "M" }]
      body.decls:
        - def:
            kind: KIND_FIELD
            name.components: [{ ident: "name" }]
            type.prefixed:
              prefix: PREFIX_OPTIONAL
              type.path.components: [{ ident: "Type" }]
            value.literal.int_value: 1
        - def:
            kind: KIND_FIELD
            name.components: [{ ident: "name" }]
            type.prefixed:
              prefix: PREFIX_REPEATED
              type.path.components: [{ ident: "Type" }]
            value.literal.int_value: 1
        - def:
            kind: KIND_FIELD
            name.components: [{ ident: "name" }]
            type.prefixed:
              prefix: PREFIX_REQUIRED
              type.path.components: [{ ident: "Type" }]
            value.literal.int_value: 1
        - def:
            kind: KIND_FIELD
            name.components: [{ ident: "name" }]
            type.path.components: [{ ident: "Type" }]
            value.literal.int_value: 1
        - def:
            kind: KIND_FIELD
            name.components: [{ ident: "name" }]
            type.prefixed:
              prefix: PREFIX_OPTIONAL
              type.path.components: [{ ident: "Type", separator: SEPARATOR_DOT }]
            value.literal.int_value: 1
        - def:
            kind: KIND_FIELD
            name.components: [{ ident: "name" }]
            type.prefixed:
              prefix: PREFIX_REPEATED
              type.path.components: [{ ident: "Type", separator: SEPARATOR_DOT }]
            value.literal.int_value: 1
        - def:
            kind: KIND_FIELD
            name.components: [{ ident: "name" }]
            type.prefixed:
              prefix: PREFIX_REQUIRED
              type.path.components: [{ ident: "Type", separator: SEPARATOR_DOT }]
            value.literal.int_value: 1
        - def:
            kind: KIND_FIELD
            name.components: [{ ident: "name" }]
            type.path.components: [{ ident: "Type", separator: SEPARATOR_DOT }]
            value.literal.int_value: 1
        - def:
            kind: KIND_FIELD
            name.components: [{ ident: "name" }]
            type.prefixed:
              prefix: PREFIX_OPTIONAL
              type.path.components: [{ ident: "package" }, { ident: "Type", separator: SEPARATOR_DOT }]
            value.literal.int_value: 1
        - def:
            kind: KIND_FIELD
            name.components: [{ ident: "name" }]
            type.prefixed:
              prefix: PREFIX_REPEATED
              type.path.components: [{ ident: "package" }, { ident: "Type", separator: SEPARATOR_DOT }]
            value.literal.int_value: 1
        - def:
            kind: KIND_FIELD
            name.components: [{ ident: "name" }]
            type.prefixed:
              prefix: PREFIX_REQUIRED
              type.path.components: [{ ident: "package" }, { ident: "Type", separator: SEPARATOR_DOT }]
            value.literal.int_value: 1
        - def:
            kind: KIND_FIELD
            name.components: [{ ident: "name" }]
            type.path.components: [{ ident: "package" }, { ident: "Type", separator: SEPARATOR_DOT }]
            value.literal.int_value: 1
        - def:
            kind: KIND_FIELD
            name.components: [{ ident: "name" }]
            type.prefixed:
              prefix: PREFIX_OPTIONAL
              type.path.components:
                - { ident: "package", separator: SEPARATOR_DOT }
                - { ident: "Type", separator: SEPARATOR_DOT }
            value.literal.int_value: 1
        - def:
            kind: KIND_FIELD
            name.components: [{ ident: "name" }]
            type.prefixed:
              prefix: PREFIX_REPEATED
              type.path.components:
                - { ident: "package", separator: SEPARATOR_DOT }
                - { ident: "Type", separator: SEPARATOR_DOT }
            value.literal.int_value: 1
        - def:
            kind: KIND_FIELD
            name.components: [{ ident: "name" }]
            type.prefixed:
              prefix: PREFIX_REQUIRED
              type.path.components:
                - { ident: "package", separator: SEPARATOR_DOT }
                - { ident: "Type", separator: SEPARATOR_DOT }
            value.literal.int_value: 1
        - def:
            kind: KIND_FIELD
            name.components: [{ ident: "name" }]
            type.path.components:
              - { ident: "package", separator: SEPARATOR_DOT }
              - { ident: "Type", separator: SEPARATOR_DOT }
            value.literal.int_value: 1
>>>>>>> dc68ac55
<|MERGE_RESOLUTION|>--- conflicted
+++ resolved
@@ -1,6 +1,5 @@
 decls:
-<<<<<<< HEAD
-- syntax: { kind: KIND_SYNTAX, value.literal.string_value: "proto2" }
+- syntax: { kind: KIND_SYNTAX, value.literal.string_value: "proto3" }
 - package.path.components: [{ ident: "test" }]
 - def:
     kind: KIND_MESSAGE
@@ -125,124 +124,4 @@
         type.path.components:
         - { ident: "package", separator: SEPARATOR_DOT }
         - { ident: "Type", separator: SEPARATOR_DOT }
-        value.literal.int_value: 1
-=======
-  - syntax: { kind: KIND_SYNTAX, value.literal.string_value: "proto3" }
-  - package.path.components: [{ ident: "test" }]
-  - def:
-      kind: KIND_MESSAGE
-      name.components: [{ ident: "M" }]
-      body.decls:
-        - def:
-            kind: KIND_FIELD
-            name.components: [{ ident: "name" }]
-            type.prefixed:
-              prefix: PREFIX_OPTIONAL
-              type.path.components: [{ ident: "Type" }]
-            value.literal.int_value: 1
-        - def:
-            kind: KIND_FIELD
-            name.components: [{ ident: "name" }]
-            type.prefixed:
-              prefix: PREFIX_REPEATED
-              type.path.components: [{ ident: "Type" }]
-            value.literal.int_value: 1
-        - def:
-            kind: KIND_FIELD
-            name.components: [{ ident: "name" }]
-            type.prefixed:
-              prefix: PREFIX_REQUIRED
-              type.path.components: [{ ident: "Type" }]
-            value.literal.int_value: 1
-        - def:
-            kind: KIND_FIELD
-            name.components: [{ ident: "name" }]
-            type.path.components: [{ ident: "Type" }]
-            value.literal.int_value: 1
-        - def:
-            kind: KIND_FIELD
-            name.components: [{ ident: "name" }]
-            type.prefixed:
-              prefix: PREFIX_OPTIONAL
-              type.path.components: [{ ident: "Type", separator: SEPARATOR_DOT }]
-            value.literal.int_value: 1
-        - def:
-            kind: KIND_FIELD
-            name.components: [{ ident: "name" }]
-            type.prefixed:
-              prefix: PREFIX_REPEATED
-              type.path.components: [{ ident: "Type", separator: SEPARATOR_DOT }]
-            value.literal.int_value: 1
-        - def:
-            kind: KIND_FIELD
-            name.components: [{ ident: "name" }]
-            type.prefixed:
-              prefix: PREFIX_REQUIRED
-              type.path.components: [{ ident: "Type", separator: SEPARATOR_DOT }]
-            value.literal.int_value: 1
-        - def:
-            kind: KIND_FIELD
-            name.components: [{ ident: "name" }]
-            type.path.components: [{ ident: "Type", separator: SEPARATOR_DOT }]
-            value.literal.int_value: 1
-        - def:
-            kind: KIND_FIELD
-            name.components: [{ ident: "name" }]
-            type.prefixed:
-              prefix: PREFIX_OPTIONAL
-              type.path.components: [{ ident: "package" }, { ident: "Type", separator: SEPARATOR_DOT }]
-            value.literal.int_value: 1
-        - def:
-            kind: KIND_FIELD
-            name.components: [{ ident: "name" }]
-            type.prefixed:
-              prefix: PREFIX_REPEATED
-              type.path.components: [{ ident: "package" }, { ident: "Type", separator: SEPARATOR_DOT }]
-            value.literal.int_value: 1
-        - def:
-            kind: KIND_FIELD
-            name.components: [{ ident: "name" }]
-            type.prefixed:
-              prefix: PREFIX_REQUIRED
-              type.path.components: [{ ident: "package" }, { ident: "Type", separator: SEPARATOR_DOT }]
-            value.literal.int_value: 1
-        - def:
-            kind: KIND_FIELD
-            name.components: [{ ident: "name" }]
-            type.path.components: [{ ident: "package" }, { ident: "Type", separator: SEPARATOR_DOT }]
-            value.literal.int_value: 1
-        - def:
-            kind: KIND_FIELD
-            name.components: [{ ident: "name" }]
-            type.prefixed:
-              prefix: PREFIX_OPTIONAL
-              type.path.components:
-                - { ident: "package", separator: SEPARATOR_DOT }
-                - { ident: "Type", separator: SEPARATOR_DOT }
-            value.literal.int_value: 1
-        - def:
-            kind: KIND_FIELD
-            name.components: [{ ident: "name" }]
-            type.prefixed:
-              prefix: PREFIX_REPEATED
-              type.path.components:
-                - { ident: "package", separator: SEPARATOR_DOT }
-                - { ident: "Type", separator: SEPARATOR_DOT }
-            value.literal.int_value: 1
-        - def:
-            kind: KIND_FIELD
-            name.components: [{ ident: "name" }]
-            type.prefixed:
-              prefix: PREFIX_REQUIRED
-              type.path.components:
-                - { ident: "package", separator: SEPARATOR_DOT }
-                - { ident: "Type", separator: SEPARATOR_DOT }
-            value.literal.int_value: 1
-        - def:
-            kind: KIND_FIELD
-            name.components: [{ ident: "name" }]
-            type.path.components:
-              - { ident: "package", separator: SEPARATOR_DOT }
-              - { ident: "Type", separator: SEPARATOR_DOT }
-            value.literal.int_value: 1
->>>>>>> dc68ac55
+        value.literal.int_value: 1