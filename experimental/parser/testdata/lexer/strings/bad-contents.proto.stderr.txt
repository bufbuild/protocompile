--- conflicted
+++ resolved
@@ -1,143 +1,95 @@
 error: unescaped newlines are not permitted in string literals
   --> testdata/lexer/strings/bad-contents.proto:1:13
-<<<<<<< HEAD
-   | 
- 1 |   "this string
-   |  ____________^
- 2 | / contains a newline"
-   | \^
+   |
+ 1 | "this string
+   |             ^
   help: replace this with an explicit `\n`
-   | 
+   |
  1 | - "this string
  2 | - contains a newline"
  1 | + "this string\n"
  2 | + "contains a newline"
-   | 
-
-error: unescaped newlines are not permitted in string literals
-  --> testdata/lexer/strings/bad-contents.proto:3:2
-   | 
- 3 |   "
-   |  _^
- 4 | / "
-   | \^
-  help: replace this with an explicit `\n`
-   | 
- 3 | - "
- 4 | - "
- 3 | + "\n"
- 4 | + ""
-   | 
-
-error: unescaped newlines are not permitted in string literals
-  --> testdata/lexer/strings/bad-contents.proto:6:32
-   | 
- 6 |       "this is an indented string
-   |  _______________________________^
- 7 | /     that contains a newline"
-   | \^
-  help: replace this with an explicit `\n`
-   | 
- 6 | -     "this is an indented string
- 7 | -     that contains a newline"
- 6 | +     "this is an indented string\n"
- 7 | +     "that contains a newline"
-   | 
-
-error: unescaped NUL bytes are not permitted in string literals
-  --> testdata/lexer/strings/bad-contents.proto:9:30
-   | 
- 9 | "this string contains a nul: <U+0000>"
-   |                              ^^^^^^^^ 
-  help: replace it with `\0` or `\x00`
-   | 
- 9 | - "this string contains a nul: <U+0000>"
- 9 | + "this string contains a nul: \0"
-   | 
-
-error: unescaped NUL bytes are not permitted in string literals
-  --> testdata/lexer/strings/bad-contents.proto:10:29
-   | 
-10 | "this string contains a nul <U+0000> in the middle"
-   |                             ^^^^^^^^ 
-  help: replace it with `\0` or `\x00`
-   | 
-10 | - "this string contains a nul <U+0000> in the middle"
-10 | + "this string contains a nul \0 in the middle"
-   | 
-
-error: unescaped NUL bytes are not permitted in string literals
-  --> testdata/lexer/strings/bad-contents.proto:11:2
-   | 
-11 | "<U+0000>"
-   |  ^^^^^^^^ 
-  help: replace it with `\0` or `\x00`
-   | 
-11 | - "<U+0000>"
-11 | + "\0"
-   | 
-
-warning: non-printable character in string literal
-  --> testdata/lexer/strings/bad-contents.proto:13:57
-   | 
-13 | "this string contains some other non-graphic character: <U+0001>"
-   |                                                         ^^^^^^^^ 
-  help: consider escaping it
-   | 
-13 | - "this string contains some other non-graphic character: <U+0001>"
-13 | + "this string contains some other non-graphic character: \x01"
-   | 
-
-warning: non-printable character in string literal
-  --> testdata/lexer/strings/bad-contents.proto:14:39
-   | 
-14 | "this is graphic but non-ASCII space: <U+00A0>"
-   |                                       ^^^^^^^^ 
-  help: consider escaping it
-   | 
-14 | - "this is graphic but non-ASCII space: <U+00A0>"
-14 | + "this is graphic but non-ASCII space: \u00a0"
-   | 
-=======
    |
- 1 | "this string
-   |             ^ replace this with `\n`
 
 error: unescaped newlines are not permitted in string literals
   --> testdata/lexer/strings/bad-contents.proto:3:2
    |
  3 | "
-   |  ^ replace this with `\n`
+   |  ^
+  help: replace this with an explicit `\n`
+   |
+ 3 | - "
+ 4 | - "
+ 3 | + "\n"
+ 4 | + ""
+   |
+
+error: unescaped newlines are not permitted in string literals
+  --> testdata/lexer/strings/bad-contents.proto:6:32
+   |
+ 6 |     "this is an indented string
+   |                                ^
+  help: replace this with an explicit `\n`
+   |
+ 6 | -     "this is an indented string
+ 7 | -     that contains a newline"
+ 6 | +     "this is an indented string\n"
+ 7 | + "    that contains a newline"
+   |
 
 error: unescaped NUL bytes are not permitted in string literals
-  --> testdata/lexer/strings/bad-contents.proto:6:30
+  --> testdata/lexer/strings/bad-contents.proto:9:30
    |
- 6 | "this string contains a nul: <U+0000>"
-   |                              ^^^^^^^^ replace this with `\0` or `\x00`
+ 9 | "this string contains a nul: <U+0000>"
+   |                              ^^^^^^^^
+  help: replace it with `\0` or `\x00`
+   |
+ 9 | - "this string contains a nul: <U+0000>"
+ 9 | + "this string contains a nul: \0"
+   |
 
 error: unescaped NUL bytes are not permitted in string literals
-  --> testdata/lexer/strings/bad-contents.proto:7:29
+  --> testdata/lexer/strings/bad-contents.proto:10:29
    |
- 7 | "this string contains a nul <U+0000> in the middle"
-   |                             ^^^^^^^^ replace this with `\0` or `\x00`
+10 | "this string contains a nul <U+0000> in the middle"
+   |                             ^^^^^^^^
+  help: replace it with `\0` or `\x00`
+   |
+10 | - "this string contains a nul <U+0000> in the middle"
+10 | + "this string contains a nul \0 in the middle"
+   |
 
 error: unescaped NUL bytes are not permitted in string literals
-  --> testdata/lexer/strings/bad-contents.proto:8:2
+  --> testdata/lexer/strings/bad-contents.proto:11:2
    |
- 8 | "<U+0000>"
-   |  ^^^^^^^^ replace this with `\0` or `\x00`
+11 | "<U+0000>"
+   |  ^^^^^^^^
+  help: replace it with `\0` or `\x00`
+   |
+11 | - "<U+0000>"
+11 | + "\0"
+   |
 
 warning: non-printable character in string literal
-  --> testdata/lexer/strings/bad-contents.proto:10:57
+  --> testdata/lexer/strings/bad-contents.proto:13:57
    |
-10 | "this string contains some other non-graphic character: <U+0001>"
-   |                                                         ^^^^^^^^ help: consider escaping this with e.g. `\x01` instead
+13 | "this string contains some other non-graphic character: <U+0001>"
+   |                                                         ^^^^^^^^
+  help: consider escaping it
+   |
+13 | - "this string contains some other non-graphic character: <U+0001>"
+13 | + "this string contains some other non-graphic character: \x01"
+   |
 
 warning: non-printable character in string literal
-  --> testdata/lexer/strings/bad-contents.proto:11:39
+  --> testdata/lexer/strings/bad-contents.proto:14:39
    |
-11 | "this is graphic but non-ASCII space: <U+00A0>"
-   |                                       ^^^^^^^^ help: consider escaping this with e.g. `\u00a0` instead
->>>>>>> a1712a89
+14 | "this is graphic but non-ASCII space: <U+00A0>"
+   |                                       ^^^^^^^^
+  help: consider escaping it
+   |
+14 | - "this is graphic but non-ASCII space: <U+00A0>"
+14 | + "this is graphic but non-ASCII space: \u00a0"
+   |
 
 encountered 6 errors and 2 warnings