<<<<<<< HEAD
#		kind		offsets		linecol		text
0		String		000:282		001:001		"\"this string\ncontains a newline\""		string:"this string\ncontains a newline\nthis is an indented string\n    that contains a newlinethis string contains a nul: \x00this string contains a nul \x00 in the middle\x00this string contains some other non-graphic character: \x01this is graphic but non-ASCII space: \u00a0"		close:Token(14)
1		Space		032:033		002:020		"\n"
2		String		033:036		003:001		"\"\n\""		string:"\n"
3		Space		036:042		004:002		"\n\n    "
4		String		042:098		006:005		"\"this is an indented string\n    that contains a newline\""		string:"this is an indented string\n    that contains a newline"
5		Space		098:100		007:029		"\n\n"
6		String		100:131		009:001		"\"this string contains a nul: \x00\""		string:"this string contains a nul: \x00"
7		Space		131:132		009:031		"\n"
8		String		132:176		010:001		"\"this string contains a nul \x00 in the middle\""		string:"this string contains a nul \x00 in the middle"
9		Space		176:177		010:044		"\n"
10		String		177:180		011:001		"\"\x00\""		string:"\x00"
11		Space		180:182		011:003		"\n\n"
12		String		182:240		013:001		"\"this string contains some other non-graphic character: \x01\""		string:"this string contains some other non-graphic character: \x01"
13		Space		240:241		013:058		"\n"
14		String		000:282		001:001		"\"this is graphic but non-ASCII space: \u00a0\""		string:"this is graphic but non-ASCII space: \u00a0"		open:Token(0)
=======
#		kind		keyword		offsets		linecol		text
0		String		Unknown		000:220		001:001		"\"this string\ncontains a newline\""		string:"this string\ncontains a newline\nthis string contains a nul: \x00this string contains a nul \x00 in the middle\x00this string contains some other non-graphic character: \x01this is graphic but non-ASCII space: \u00a0"		close:Token(12)
1		Space		Unknown		032:033		002:020		"\n"
2		String		Unknown		033:036		003:001		"\"\n\""		string:"\n"
3		Space		Unknown		036:038		004:002		"\n\n"
4		String		Unknown		038:069		006:001		"\"this string contains a nul: \x00\""		string:"this string contains a nul: \x00"
5		Space		Unknown		069:070		006:031		"\n"
6		String		Unknown		070:114		007:001		"\"this string contains a nul \x00 in the middle\""		string:"this string contains a nul \x00 in the middle"
7		Space		Unknown		114:115		007:044		"\n"
8		String		Unknown		115:118		008:001		"\"\x00\""		string:"\x00"
9		Space		Unknown		118:120		008:003		"\n\n"
10		String		Unknown		120:178		010:001		"\"this string contains some other non-graphic character: \x01\""		string:"this string contains some other non-graphic character: \x01"
11		Space		Unknown		178:179		010:058		"\n"
12		String		Unknown		000:220		001:001		"\"this is graphic but non-ASCII space: \u00a0\""		string:"this is graphic but non-ASCII space: \u00a0"		open:Token(0)
>>>>>>> f180c527
<|MERGE_RESOLUTION|>--- conflicted
+++ resolved
@@ -1,33 +1,16 @@
-<<<<<<< HEAD
-#		kind		offsets		linecol		text
-0		String		000:282		001:001		"\"this string\ncontains a newline\""		string:"this string\ncontains a newline\nthis is an indented string\n    that contains a newlinethis string contains a nul: \x00this string contains a nul \x00 in the middle\x00this string contains some other non-graphic character: \x01this is graphic but non-ASCII space: \u00a0"		close:Token(14)
-1		Space		032:033		002:020		"\n"
-2		String		033:036		003:001		"\"\n\""		string:"\n"
-3		Space		036:042		004:002		"\n\n    "
-4		String		042:098		006:005		"\"this is an indented string\n    that contains a newline\""		string:"this is an indented string\n    that contains a newline"
-5		Space		098:100		007:029		"\n\n"
-6		String		100:131		009:001		"\"this string contains a nul: \x00\""		string:"this string contains a nul: \x00"
-7		Space		131:132		009:031		"\n"
-8		String		132:176		010:001		"\"this string contains a nul \x00 in the middle\""		string:"this string contains a nul \x00 in the middle"
-9		Space		176:177		010:044		"\n"
-10		String		177:180		011:001		"\"\x00\""		string:"\x00"
-11		Space		180:182		011:003		"\n\n"
-12		String		182:240		013:001		"\"this string contains some other non-graphic character: \x01\""		string:"this string contains some other non-graphic character: \x01"
-13		Space		240:241		013:058		"\n"
-14		String		000:282		001:001		"\"this is graphic but non-ASCII space: \u00a0\""		string:"this is graphic but non-ASCII space: \u00a0"		open:Token(0)
-=======
 #		kind		keyword		offsets		linecol		text
-0		String		Unknown		000:220		001:001		"\"this string\ncontains a newline\""		string:"this string\ncontains a newline\nthis string contains a nul: \x00this string contains a nul \x00 in the middle\x00this string contains some other non-graphic character: \x01this is graphic but non-ASCII space: \u00a0"		close:Token(12)
+0		String		Unknown		000:282		001:001		"\"this string\ncontains a newline\""		string:"this string\ncontains a newline\nthis is an indented string\n    that contains a newlinethis string contains a nul: \x00this string contains a nul \x00 in the middle\x00this string contains some other non-graphic character: \x01this is graphic but non-ASCII space: \u00a0"		close:Token(14)
 1		Space		Unknown		032:033		002:020		"\n"
 2		String		Unknown		033:036		003:001		"\"\n\""		string:"\n"
-3		Space		Unknown		036:038		004:002		"\n\n"
-4		String		Unknown		038:069		006:001		"\"this string contains a nul: \x00\""		string:"this string contains a nul: \x00"
-5		Space		Unknown		069:070		006:031		"\n"
-6		String		Unknown		070:114		007:001		"\"this string contains a nul \x00 in the middle\""		string:"this string contains a nul \x00 in the middle"
-7		Space		Unknown		114:115		007:044		"\n"
-8		String		Unknown		115:118		008:001		"\"\x00\""		string:"\x00"
-9		Space		Unknown		118:120		008:003		"\n\n"
-10		String		Unknown		120:178		010:001		"\"this string contains some other non-graphic character: \x01\""		string:"this string contains some other non-graphic character: \x01"
-11		Space		Unknown		178:179		010:058		"\n"
-12		String		Unknown		000:220		001:001		"\"this is graphic but non-ASCII space: \u00a0\""		string:"this is graphic but non-ASCII space: \u00a0"		open:Token(0)
->>>>>>> f180c527
+3		Space		Unknown		036:042		004:002		"\n\n    "
+4		String		Unknown		042:098		006:005		"\"this is an indented string\n    that contains a newline\""		string:"this is an indented string\n    that contains a newline"
+5		Space		Unknown		098:100		007:029		"\n\n"
+6		String		Unknown		100:131		009:001		"\"this string contains a nul: \x00\""		string:"this string contains a nul: \x00"
+7		Space		Unknown		131:132		009:031		"\n"
+8		String		Unknown		132:176		010:001		"\"this string contains a nul \x00 in the middle\""		string:"this string contains a nul \x00 in the middle"
+9		Space		Unknown		176:177		010:044		"\n"
+10		String		Unknown		177:180		011:001		"\"\x00\""		string:"\x00"
+11		Space		Unknown		180:182		011:003		"\n\n"
+12		String		Unknown		182:240		013:001		"\"this string contains some other non-graphic character: \x01\""		string:"this string contains some other non-graphic character: \x01"
+13		Space		Unknown		240:241		013:058		"\n"
+14		String		Unknown		000:282		001:001		"\"this is graphic but non-ASCII space: \u00a0\""		string:"this is graphic but non-ASCII space: \u00a0"		open:Token(0)