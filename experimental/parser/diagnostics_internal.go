--- conflicted
+++ resolved
@@ -16,23 +16,17 @@
 
 import (
 	"fmt"
-<<<<<<< HEAD
-
-	"github.com/bufbuild/protocompile/experimental/ast"
-	"github.com/bufbuild/protocompile/experimental/internal/taxa"
-	"github.com/bufbuild/protocompile/experimental/report"
-	"github.com/bufbuild/protocompile/internal/ext/iterx"
-=======
+
 	"unicode"
 	"unicode/utf8"
 
+	"github.com/bufbuild/protocompile/experimental/ast"
 	"github.com/bufbuild/protocompile/experimental/internal/taxa"
 	"github.com/bufbuild/protocompile/experimental/report"
 	"github.com/bufbuild/protocompile/experimental/token"
 	"github.com/bufbuild/protocompile/internal/ext/iterx"
 	"github.com/bufbuild/protocompile/internal/ext/slicesx"
 	"github.com/bufbuild/protocompile/internal/ext/stringsx"
->>>>>>> 7277cb56
 )
 
 // errUnexpected is a low-level parser error for when we hit a token we don't
@@ -51,13 +45,10 @@
 	// shown, but if it's not set, we call describe(what) to get a user-visible
 	// description.
 	want taxa.Set
-<<<<<<< HEAD
 	// If set and want is empty, the snippet will repeat the "unexpected foo"
 	// text under the snippet.
 	repeatUnexpected bool
 	got              any
-=======
-	got  any
 
 	// If nonempty, inserting this text will be suggested at the given offset.
 	insert        string
@@ -79,7 +70,6 @@
 		}
 	}
 	return errUnexpected{what: tok, where: where}
->>>>>>> 7277cb56
 }
 
 func (e errUnexpected) Diagnose(d *report.Diagnostic) {
@@ -101,13 +91,9 @@
 	what := e.what.Span()
 	snippet := report.Snippet(what)
 	if e.want.Len() > 0 {
-<<<<<<< HEAD
-		snippet = report.Snippetf(e.what, "expected %v", e.want.Join("or"))
+		snippet = report.Snippetf(what, "expected %v", e.want.Join("or"))
 	} else if e.repeatUnexpected {
-		snippet = report.Snippetf(e.what, "%v", message)
-=======
-		snippet = report.Snippetf(what, "expected %v", e.want.Join("or"))
->>>>>>> 7277cb56
+		snippet = report.Snippetf(what, "%v", message)
 	}
 
 	d.Apply(
@@ -150,7 +136,6 @@
 	)
 }
 
-<<<<<<< HEAD
 // errHasOptions diagnoses the presence of compact options on a construct that
 // does not permit them.
 type errHasOptions struct {
@@ -215,7 +200,9 @@
 			"a %s can only appear within one of %s",
 			what, e.validParents.Join("or"),
 		))
-=======
+	}
+}
+
 const (
 	justifyNone int = iota
 	justifyBetween
@@ -403,6 +390,5 @@
 
 	if !wasDelete {
 		e.Start = e.End
->>>>>>> 7277cb56
 	}
 }