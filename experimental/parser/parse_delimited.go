// Copyright 2020-2025 Buf Technologies, Inc.
//
// Licensed under the Apache License, Version 2.0 (the "License");
// you may not use this file except in compliance with the License.
// You may obtain a copy of the License at
//
//      http://www.apache.org/licenses/LICENSE-2.0
//
// Unless required by applicable law or agreed to in writing, software
// distributed under the License is distributed on an "AS IS" BASIS,
// WITHOUT WARRANTIES OR CONDITIONS OF ANY KIND, either express or implied.
// See the License for the specific language governing permissions and
// limitations under the License.

package parser

import (
	"fmt"
	"slices"

	"github.com/bufbuild/protocompile/experimental/ast"
	"github.com/bufbuild/protocompile/experimental/internal/taxa"
	"github.com/bufbuild/protocompile/experimental/report"
	"github.com/bufbuild/protocompile/experimental/token"
)

// delimited is a mechanism for parsing a punctuation-delimited list.
type delimited[T report.Spanner] struct {
	p *parser
	c *token.Cursor

	// What are we parsing, and within what context? This is used for
	// generating diagnostics.
	what, in taxa.Noun

	// Permitted delimiters. If empty, assumed to be []string{","}.
	delims []string
	// Whether a delimiter must be present, rather than merely optional.
	required bool
	// Whether iteration should expect to exhaust c.
	exhaust bool
	// Whether trailing delimiters are permitted.
	trailing bool

	// A function for parsing elements as they come.
	//
	// This function is expected to exhaust
	parse func(*token.Cursor) (T, bool)

	// Used for skipping tokens until we can begin parsing.
	canStart func(token.Token) bool
}

func (d delimited[T]) appendTo(commas ast.Commas[T]) {
	d.iter(func(v T, delim token.Token) bool {
		commas.AppendComma(v, delim)
		return true
	})
}

func (d delimited[T]) iter(yield func(value T, delim token.Token) bool) {
	// NOTE: We do not use errUnexpected here, because we want to insert the
	// terms "leading", "extra", and "trailing" where appropriate, and because
	// we don't want to have to deal with asking the caller to provide Nouns
	// for each delimiter.
	if len(d.delims) == 0 {
		d.delims = []string{","}
	}

	var delim token.Token
	var latest int // The index of the most recently seen delimiter.

	if next := d.c.Peek(); slices.Contains(d.delims, next.Text()) {
		_ = d.c.Pop()
		latest = slices.Index(d.delims, next.Text())

		d.p.Error(errUnexpected{
			what:  next,
			where: d.in.In(),
			want:  d.what.AsSet(),
			got:   fmt.Sprintf("leading `%s`", next.Text()),
		})
	}

	var needDelim bool
	var mark token.CursorMark
	for !d.c.Done() {
		ensureProgress(d.c, &mark)

		// Set if we should not diagnose a missing comma, because there was
		// garbage in front of the call to parse().
		var badPrefix bool
		if !d.canStart(d.c.Peek()) {
			first := d.c.Pop()
			var last token.Token
			for !d.c.Done() && !d.canStart(d.c.Peek()) {
				last = d.c.Pop()
			}

			want := d.what.AsSet()
			if needDelim && delim.Nil() {
				want = d.delimNouns()
			}

			what := report.Spanner(first)
			if !last.Nil() {
				what = report.Join(first, last)
			}

			badPrefix = true
			d.p.Error(errUnexpected{
				what:  what,
				where: d.in.In(),
				want:  want,
			})
		}

		v, ok := d.parse(d.c)
		if !ok {
			break
		}

		if !badPrefix && needDelim && delim.Nil() {
			d.p.Error(errUnexpected{
				what:  v,
				where: d.in.In(),
				want:  d.delimNouns(),
			}).Apply(
				// TODO: this should be a suggestion.
				report.Snippetf(v.Span().Rune(0), "note: assuming a missing `%s` here", d.delims[latest]),
			)
		}
		needDelim = d.required

		// Pop as many delimiters as we can.
<<<<<<< HEAD
		delim = token.Nil
		for {
			which := slices.Index(d.delims, d.c.Peek().Text())
			if which < 0 {
				break
			}
			latest = which

=======
		delim = token.Zero
		for slices.Contains(d.delims, d.c.Peek().Text()) {
>>>>>>> 43873572
			next := d.c.Pop()
			if delim.IsZero() {
				delim = next
				continue
			}

			// Diagnose all extra delimiters after the first.
			d.p.Error(errUnexpected{
				what:  next,
				where: d.in.In(),
				want:  d.what.AsSet(),
				got:   fmt.Sprintf("extra `%s`", next.Text()),
			}).Apply(report.Snippetf(delim, "first delimiter is here"))
		}

<<<<<<< HEAD
		if !yield(v, delim) {
			break
		}

		if delim.Nil() && d.required && !d.exhaust {
			// In non-exhaust mode, if we miss a required comma just bail.
			// Otherwise, go again to parse another thing.
=======
		if !yield(v, delim) || (d.required && delim.IsZero()) {
>>>>>>> 43873572
			break
		}
	}

	switch {
	case d.exhaust && !d.c.Done():
		d.p.Error(errUnexpected{
			what:  report.JoinSeq(d.c.Rest()),
			where: d.in.In(),
			want:  d.what.AsSet(),
			got:   "tokens",
		})
	case !d.trailing && !delim.IsZero():
		d.p.Error(errUnexpected{
			what:  delim,
			where: d.in.In(),
			got:   fmt.Sprintf("trailing `%s`", delim.Text()),
		})
	}
}

func (d delimited[T]) delimNouns() taxa.Set {
	var set taxa.Set
	for _, delim := range d.delims {
		set = set.With(taxa.Punct(delim, false))
	}
	return set
}<|MERGE_RESOLUTION|>--- conflicted
+++ resolved
@@ -133,7 +133,6 @@
 		needDelim = d.required
 
 		// Pop as many delimiters as we can.
-<<<<<<< HEAD
 		delim = token.Nil
 		for {
 			which := slices.Index(d.delims, d.c.Peek().Text())
@@ -142,10 +141,6 @@
 			}
 			latest = which
 
-=======
-		delim = token.Zero
-		for slices.Contains(d.delims, d.c.Peek().Text()) {
->>>>>>> 43873572
 			next := d.c.Pop()
 			if delim.IsZero() {
 				delim = next
@@ -161,7 +156,6 @@
 			}).Apply(report.Snippetf(delim, "first delimiter is here"))
 		}
 
-<<<<<<< HEAD
 		if !yield(v, delim) {
 			break
 		}
@@ -169,9 +163,6 @@
 		if delim.Nil() && d.required && !d.exhaust {
 			// In non-exhaust mode, if we miss a required comma just bail.
 			// Otherwise, go again to parse another thing.
-=======
-		if !yield(v, delim) || (d.required && delim.IsZero()) {
->>>>>>> 43873572
 			break
 		}
 	}
