// Copyright 2020-2025 Buf Technologies, Inc.
//
// Licensed under the Apache License, Version 2.0 (the "License");
// you may not use this file except in compliance with the License.
// You may obtain a copy of the License at
//
//      http://www.apache.org/licenses/LICENSE-2.0
//
// Unless required by applicable law or agreed to in writing, software
// distributed under the License is distributed on an "AS IS" BASIS,
// WITHOUT WARRANTIES OR CONDITIONS OF ANY KIND, either express or implied.
// See the License for the specific language governing permissions and
// limitations under the License.

package incremental

import (
	"context"
	"errors"
	"fmt"
	"iter"
	"runtime"
	"runtime/debug"
	"slices"
	"sync"
	"sync/atomic"

	"golang.org/x/sync/semaphore"

	"github.com/bufbuild/protocompile/experimental/report"
	"github.com/bufbuild/protocompile/internal"
)

var (
	errBadAcquire = errors.New("called acquire() while holding the semaphore")
	errBadRelease = errors.New("called release() without holding the semaphore")
)

// Task represents a query that is currently being executed.
//
// Values of type Task are passed to [Query]. The main use of a Task is to
// be passed to [Resolve] to resolve dependencies.
type Task struct {
	// We need all of the contexts for a call to [Run] to be the same, so to
	// avoid user implementations of Query making this mistake (or inserting
	// inappropriate timeouts), we pass the context as part of the task context.
	ctx    context.Context //nolint:containedctx
	cancel func(error)

	exec   *Executor
	task   *task
	result *result
	runID  uint64

	// Intrusive linked list node for cycle detection.
	prev *Task

	// Set if we're currently holding the executor's semaphore. This exists to
	// ensure that we do not violate concurrency assumptions, and is never
	// itself mutated concurrently.
	holding bool
	// True if this task is intended to execute on the goroutine that called [Run].
	onRootGoroutine bool
}

// Context returns the cancellation context for this task.
func (t *Task) Context() context.Context {
	t.checkDone()
	return t.ctx
}

// Report returns the diagnostic report for this task.
func (t *Task) Report() *report.Report {
	t.checkDone()
	return &t.task.report
}

// acquire acquires a hold on the global semaphore.
//
// Returns false if the underlying context has timed out.
func (t *Task) acquire() bool {
	if t.holding {
		t.abort(errBadAcquire)
	}

	t.holding = t.exec.sema.Acquire(t.ctx, 1) == nil
	t.log("acquire", "%[1]v %[2]T/%[2]v", t.holding, t.task.underlying())

	return t.holding
}

// release releases a hold on the global semaphore.
func (t *Task) release() {
	t.log("release", "%[1]T/%[1]v", t.task.underlying())

	if !t.holding {
		if context.Cause(t.ctx) != nil {
			// This context was cancelled, so acquires prior to this release
			// may have failed, in which case we do nothing instead of panic.
			return
		}

		t.abort(errBadRelease)
	}

	t.exec.sema.Release(1)
	t.holding = false
}

// transferFrom acquires a hold on the global semaphore from the given task.
func (t *Task) transferFrom(that *Task) {
	if t.holding || !that.holding {
		t.abort(errBadAcquire)
	}

	t.holding, that.holding = that.holding, t.holding

	t.log("acquireFrom", "%[1]T/%[1]v -> %[2]T/%[2]v",
		that.task.underlying(),
		t.task.underlying())
}

// log is used for printf debugging in the task scheduling code.
func (t *Task) log(what string, format string, args ...any) {
	internal.DebugLog(
		[]any{"%p/%d", t.exec, t.runID},
		what, format, args...)
}

type errAbort struct {
	err error
}

func (e *errAbort) Unwrap() error {
	return e.err
}

func (e *errAbort) Error() string {
	return fmt.Sprintf(
		"incremental: internal error: %v (this is a bug in protocompile)", e.err,
	)
}

// abort aborts the current computation due to an unrecoverable error.
//
// This will cause the outer call to Run() to immediately wake up and panic.
func (t *Task) abort(err error) {
	t.log("abort", "%[1]T/%[1]v, %[2]v", t.task.underlying(), err)

	if prev := t.aborted(); prev != nil {
		// Prevent multiple errors from cascading and getting spammed all over
		// the place.
		err = prev
	} else {
		err = &errAbort{err}
		t.cancel(err)
	}

	// Destroy the current task, it's in a broken state.
	panic(err)
}

// aborted returns the error passed to [Task.abort] by some task in the current
// Run call.
//
// Returns nil if there is no such error.
func (t *Task) aborted() error {
	err, ok := context.Cause(t.ctx).(*errAbort)
	if !ok {
		return nil
	}
	return err
}

// Resolve executes a set of queries in parallel. Each query is run on its own
// goroutine.
//
// If the context passed [Executor] expires, this will return [context.Cause].
// The caller must propagate this error to ensure the whole query graph exits
// quickly. Failure to propagate the error will result in incorrect query
// results.
//
// If a cycle is detected for a given query, the query will automatically fail
// and produce an [ErrCycle] for its fatal error. If the call to [Query].Execute
// returns an error, that will be placed into the fatal error value, instead.
//
// Callers should make sure to check each result's fatal error before using
// its value.
//
// Non-fatal errors for each result are only those that occurred as a direct
// result of query execution, and *does not* contain that query's transitive
// errors. This is unlike the behavior of [Run], which only collects errors at
// the very end. This ensures that errors are not duplicated, something that
// is not possible to do mid-query.
//
// Note: this function really wants to be a method of [Task], but it isn't
// because it's generic.
func Resolve[T any](caller *Task, queries ...Query[T]) (results []Result[T], expired error) {
	caller.checkDone()
	if len(queries) == 0 {
		return nil, nil
	}

	results = make([]Result[T], len(queries))
	anyQueries := make([]*AnyQuery, len(queries))
	deps := make([]*task, len(queries))

	// We use a semaphore here instead of a WaitGroup so that when we block
	// on it later in this function, we can bail if caller.ctx is cancelled.
	join := semaphore.NewWeighted(int64(len(queries)))
	join.TryAcquire(int64(len(queries))) // Always succeeds because there are no waiters.

	var needWait bool
	for i, qt := range queries {
		q := AsAny(qt) // This will also cache the result of q.Key() for us.
		if q == nil {
			return nil, fmt.Errorf(
				"protocompile/incremental: nil query at index %[1]d while resolving from %[2]T/%[2]v",
				i, caller.task.underlying(),
			)
		}

		anyQueries[i] = q
		dep := caller.exec.getOrCreateTask(q)
		deps[i] = dep

		// Update dependency graph.
		parent := caller.task
		if parent == nil {
			continue
		}
		if parent.deps == nil {
			parent.deps = map[*task]struct{}{}
		}
		parent.deps[dep] = struct{}{}
		dep.parents.Store(parent, struct{}{})
	}

	// Schedule all but the first query to run asynchronously.
	for i, dep := range slices.Backward(deps) {
		q := anyQueries[i]
		// Run the zeroth query synchronously, inheriting this task's semaphore hold.
		runNow := i == 0

		async := dep.start(caller, q, runNow, func(r *result) {
			if r != nil {
				if r.Value != nil {
					// This type assertion will always succeed, unless the user has
					// distinct queries with the same key, which is a sufficiently
					// unrecoverable condition that a panic is acceptable.
					results[i].Value = r.Value.(T) //nolint:errcheck
				}

				results[i].Fatal = r.Fatal
				results[i].Changed = r.runID == caller.runID
			}

			join.Release(1)
		})

		needWait = needWait || async
	}

	if needWait {
		// Release our current hold on the global semaphore, since we're about to
		// go to sleep. This avoids potential resource starvation for deeply-nested
		// queries on low parallelism settings.
		caller.release()
		if join.Acquire(caller.ctx, int64(len(queries))) != nil {
			return nil, context.Cause(caller.ctx)
		}

		// Reacquire from the global semaphore before returning, so
		// execution of the calling task may resume.
		if !caller.acquire() {
			return nil, context.Cause(caller.ctx)
		}
	}

	return results, context.Cause(caller.ctx)
}

// checkDone returns an error if this task is completed. This is to avoid shenanigans with
// tasks that escape their scope.
func (t *Task) checkDone() {
	if closed(t.result.done) {
		panic("protocompile/incremental: use of Task after the associated Query.Execute call returned")
	}
}

// task is book-keeping information for a memoized Task in an Executor.
type task struct {
	// The query that executed this task.
	query *AnyQuery

	// Direct dependencies. Tasks that this task depends on.
	// Only written during setup in Resolve.
	deps map[*task]struct{}
	// Inverse of deps. Contains all tasks that directly depend on this task.
	// Written by multiple tasks concurrently.
	// TODO: See the comment on Executor.tasks.
	parents sync.Map // [*task]struct{}

	// If this task has not been started yet, this is nil.
	// Otherwise, if it is complete, result.done will be closed.
	//
	// In other words, if result is non-nil and result.done is not closed, this
	// task is pending.
	result atomic.Pointer[result]
	report report.Report
}

// Result is the Result of executing a query on an [Executor], either via
// [Run] or [Resolve].
type Result[T any] struct {
	Value T // Value is unspecified if Fatal is non-nil.

	Fatal error

	// Set if this result has possibly changed since the last time [Run] call in
	// which this query was computed.
	//
	// This has important semantics wrt to calls to [Run]. If *any* call to
	// [Resolve] downstream of a particular call to [Run] returns a true value
	// for Changed for a particular query, all such calls to [Resolve] will.
	// This ensures that the value of Changed is deterministic regardless of
	// the order in which queries are actually scheduled.
	//
	// This flag can be used to implement partial caching of a query. If a query
	// calculates the result of merging several queries, it can use its own
	// cached result (provided by the caller of [Run] in some way) and the value
	// of [Changed] to only perform a partial mutation instead of a complete
	// merge of the queries.
	Changed bool
}

// result is a Result[any] with a completion channel appended to it.
type result struct {
	Result[any]

	// This is the sequence ID of the Run call that caused this result to be
	// computed. If it is equal to the ID of the current Run, it was computed
	// during the current call. Otherwise, it is cached from a previous Run.
	//
	// Proof of correctness. As long as any Runs are ongoing, it is not possible
	// for queries to be evicted, so once a query is calculated, its runID is
	// fixed. Suppose two Runs race the same query. One of them will win as the
	// leader, and the other will wait until it's done. The leader will mark it
	// with its run ID, so the leader sees Changed and the loser sees !Changed.
	// Any other queries from the same or other Runs racing this query will see
	// the same result.
	//
	// Note that runID itself does not require synchronization, because loads of
	// runID are synchronized-after the done channel being closed.
	runID uint64
	done  chan struct{}
}

// walkParents returns an iterator over the parent chain of this task.
//
// The iterator walks from the current task up through its ancestors via the
// prev pointer, stopping at the root task (which has task == nil).
func (t *Task) walkParents() iter.Seq[*Task] {
	return func(yield func(*Task) bool) {
		for node := t; node != nil && node.task != nil; node = node.prev {
			if !yield(node) {
				return
			}
		}
	}
}

// start executes a query in the context of some task and records the result by
// calling done.
//
// If sync is false, the computation will occur asynchronously. Returns whether
// the computation is in fact executing asynchronously as a result.
func (t *task) start(caller *Task, q *AnyQuery, sync bool, done func(*result)) (async bool) {
	// Common case for cached values; no need to spawn a separate goroutine.
	r := t.result.Load()
	if r != nil && closed(r.done) {
		caller.log("cache hit", "%[1]T/%[1]v", q.Underlying())
		done(r)
		return false
	}

	if sync {
		done(t.run(caller, q, false))
		return false
	}

	// Complete the rest of the computation asynchronously.
	go func() {
		done(t.run(caller, q, true))
	}()
	return true
}

// checkCycle checks for a potential cycle. This is only possible if output is
// pending; if it isn't, it can't be in our history path.
func (t *task) checkCycle(caller *Task, q *AnyQuery) error {
	for node := range caller.path.Walk() {
		if node.Query.Key() != q.Key() {
			continue
		}

		cycle := new(ErrCycle)

		// Re-walk the list to collect the cycle itself.
		for node2 := range caller.path.Walk() {
			cycle.Cycle = append(cycle.Cycle, node2.Query)
			if node2 == node {
				break
			}
		}

		// Reverse the list so that dependency arrows point to the
		// right (i.e., Cycle[n] depends on Cycle[n+1]).
		slices.Reverse(cycle.Cycle)

		// Insert a copy of the current query to complete the cycle.
		cycle.Cycle = append(cycle.Cycle, AsAny(q))
		return cycle
	}
	return nil
}

// run actually executes the query passed to start. It is called on its own
// goroutine.
func (t *task) run(caller *Task, q *AnyQuery, async bool) (output *result) {
	output = t.result.Load()
	if output != nil {
		if closed(output.done) {
			return output
		}
<<<<<<< HEAD

		// Check for a potential cycle. This is only possible if output is
		// pending; if it isn't, it can't be in our history path.
		var cycle *ErrCycle
		for node := range caller.walkParents() {
			if node.task.query.Key() != q.Key() {
				continue
			}

			cycle = new(ErrCycle)

			// Re-walk the list to collect the cycle itself.
			for node2 := range caller.walkParents() {
				cycle.Cycle = append(cycle.Cycle, node2.task.query)
				if node2 == node {
					break
				}
			}

			// Reverse the list so that dependency arrows point to the
			// right (i.e., Cycle[n] depends on Cycle[n+1]).
			slices.Reverse(cycle.Cycle)

			// Insert a copy of the current query to complete the cycle.
			cycle.Cycle = append(cycle.Cycle, AsAny(q))
			break
		}
		if cycle != nil {
			output.Fatal = cycle
=======
		if err := t.checkCycle(caller, q); err != nil {
			output.Fatal = err
>>>>>>> d6922cd3
			return output
		}
		return t.waitUntilDone(caller, output, async)
	}

	// Try to become the leader (the task responsible for computing the result).
	output = &result{done: make(chan struct{})}
	if !t.result.CompareAndSwap(nil, output) {
		// We failed to become the executor, so we're gonna go to sleep
		// until it's done.
		output := t.result.Load()
		if output == nil {
			return nil // Leader panicked but we did see a result.
		}
		return t.waitUntilDone(caller, output, async)
	}

	callee := &Task{
		ctx:    caller.ctx,
		cancel: caller.cancel,
		exec:   caller.exec,
		runID:  caller.runID,
		task:   t,
		result: output,
		prev:   caller,

		onRootGoroutine: caller.onRootGoroutine && !async,
	}

	defer func() {
		if caller.aborted() == nil {
			if panicked := recover(); panicked != nil {
				caller.log("panic", "%[1]T/%[1]v, %[2]v", q.Underlying(), panicked)

				t.result.CompareAndSwap(output, nil)
				output = nil

				caller.cancel(&ErrPanic{
					Query:     q,
					Panic:     panicked,
					Backtrace: string(debug.Stack()),
				})
			}
		} else {
			// If this task is pending and we're the leader, do not allow it to
			// stick around. This will cause future calls to the same failed
			// query to hit the cache.
			t.result.CompareAndSwap(output, nil)
			output = nil

			if !callee.onRootGoroutine {
				// For Gs spawned by the executor, we just kill them here without
				// panicking, so we don't blow up the whole process. The root G for
				// this Run call will panic when it exits Resolve.
				_ = recover()
				runtime.Goexit()
			}
		}

		if output != nil && !closed(output.done) {
			callee.log("done", "%[1]T/%[1]v", q.Underlying())
			close(output.done)
		}
	}()

	if async {
		// If synchronous, this is executing under the hold of the caller query.
		if !callee.acquire() {
			return nil
		}
		defer callee.release()
	} else {
		// Steal our caller's semaphore hold.
		callee.transferFrom(caller)
		defer caller.transferFrom(callee)
	}

	callee.log("executing", "%[1]T/%[1]v", q.Underlying())
	output.Value, output.Fatal = t.query.Execute(callee)
	output.runID = callee.runID
	callee.log("returning", "%[1]T/%[1]v", q.Underlying())

	return output
}

// waitUntilDone waits for this task to be completed by another goroutine.
func (t *task) waitUntilDone(caller *Task, output *result, async bool) *result {
	// If this task is being executed synchronously with its caller, we need to
	// drop our semaphore hold, otherwise we will deadlock: this caller will
	// be waiting for the leader of this task to complete, but that one
	// may be waiting on a semaphore hold, which it will not acquire due to
	// tasks waiting for it to complete holding the semaphore in this function.
	//
	// If the task is being executed asynchronously, this function is not
	// called while the semaphore is being held, which avoids the above
	// deadlock scenario.
	if !async {
		caller.release()
	}

	select {
	case <-output.done:
	case <-caller.ctx.Done():
	}

	if !async && !caller.acquire() {
		return nil
	}

	// Reload the result pointer. This is needed if the leader panics,
	// because the result will be set to nil.
	return t.result.Load()
}

// underlying returns the tasks query underlying key.
func (t *task) underlying() any {
	if t != nil {
		return t.query.Underlying()
	}
	return nil
}

// closed checks if ch is closed. This may return false negatives, in that it
// may return false for a channel which is closed immediately after this
// function returns.
func closed[T any](ch <-chan T) bool {
	select {
	case _, ok := <-ch:
		return !ok
	default:
		return false
	}
}<|MERGE_RESOLUTION|>--- conflicted
+++ resolved
@@ -399,16 +399,16 @@
 // checkCycle checks for a potential cycle. This is only possible if output is
 // pending; if it isn't, it can't be in our history path.
 func (t *task) checkCycle(caller *Task, q *AnyQuery) error {
-	for node := range caller.path.Walk() {
-		if node.Query.Key() != q.Key() {
+	for node := range caller.walkParents() {
+		if node.task.query.Key() != q.Key() {
 			continue
 		}
 
 		cycle := new(ErrCycle)
 
 		// Re-walk the list to collect the cycle itself.
-		for node2 := range caller.path.Walk() {
-			cycle.Cycle = append(cycle.Cycle, node2.Query)
+		for node2 := range caller.walkParents() {
+			cycle.Cycle = append(cycle.Cycle, node2.task.query)
 			if node2 == node {
 				break
 			}
@@ -433,40 +433,8 @@
 		if closed(output.done) {
 			return output
 		}
-<<<<<<< HEAD
-
-		// Check for a potential cycle. This is only possible if output is
-		// pending; if it isn't, it can't be in our history path.
-		var cycle *ErrCycle
-		for node := range caller.walkParents() {
-			if node.task.query.Key() != q.Key() {
-				continue
-			}
-
-			cycle = new(ErrCycle)
-
-			// Re-walk the list to collect the cycle itself.
-			for node2 := range caller.walkParents() {
-				cycle.Cycle = append(cycle.Cycle, node2.task.query)
-				if node2 == node {
-					break
-				}
-			}
-
-			// Reverse the list so that dependency arrows point to the
-			// right (i.e., Cycle[n] depends on Cycle[n+1]).
-			slices.Reverse(cycle.Cycle)
-
-			// Insert a copy of the current query to complete the cycle.
-			cycle.Cycle = append(cycle.Cycle, AsAny(q))
-			break
-		}
-		if cycle != nil {
-			output.Fatal = cycle
-=======
 		if err := t.checkCycle(caller, q); err != nil {
 			output.Fatal = err
->>>>>>> d6922cd3
 			return output
 		}
 		return t.waitUntilDone(caller, output, async)
