--- conflicted
+++ resolved
@@ -221,7 +221,7 @@
 		}
 
 		anyQueries[i] = q
-		dep := caller.exec.getTask(q.Key())
+		dep := caller.exec.getOrCreateTask(q)
 		deps[i] = dep
 
 		// Update dependency graph.
@@ -242,12 +242,7 @@
 		// Run the zeroth query synchronously, inheriting this task's semaphore hold.
 		runNow := i == 0
 
-<<<<<<< HEAD
-		deps[i] = caller.exec.getOrCreateTask(q)
-		async := deps[i].start(caller, q, runNow, func(r *result) {
-=======
 		async := dep.start(caller, q, runNow, func(r *result) {
->>>>>>> 3f78b0a8
 			if r != nil {
 				if r.Value != nil {
 					// This type assertion will always succeed, unless the user has
@@ -295,19 +290,14 @@
 
 // task is book-keeping information for a memoized Task in an Executor.
 type task struct {
-<<<<<<< HEAD
 	// The query that executed this task.
 	query *AnyQuery
 
-	deps map[*task]struct{} // Transitive.
-
-=======
 	// Direct dependencies. Tasks that this task depends on.
 	// Only written during setup in Resolve.
 	deps map[*task]struct{}
 	// Inverse of deps. Contains all tasks that directly depend on this task.
 	// Written by multiple tasks concurrently.
->>>>>>> 3f78b0a8
 	// TODO: See the comment on Executor.tasks.
 	parents sync.Map // [*task]struct{}
 
