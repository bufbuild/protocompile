// Copyright 2020-2024 Buf Technologies, Inc.
//
// Licensed under the Apache License, Version 2.0 (the "License");
// you may not use this file except in compliance with the License.
// You may obtain a copy of the License at
//
//      http://www.apache.org/licenses/LICENSE-2.0
//
// Unless required by applicable law or agreed to in writing, software
// distributed under the License is distributed on an "AS IS" BASIS,
// WITHOUT WARRANTIES OR CONDITIONS OF ANY KIND, either express or implied.
// See the License for the specific language governing permissions and
// limitations under the License.

//nolint:dupword // Disable for whole file, because the error is in a comment.
package ast

import (
	"reflect"

	"github.com/bufbuild/protocompile/experimental/internal"
	"github.com/bufbuild/protocompile/experimental/report"
	"github.com/bufbuild/protocompile/internal/arena"
)

const (
<<<<<<< HEAD
	TypeKindNil TypeKind = iota
	TypeKindError
=======
	TypeKindInvalid TypeKind = iota
>>>>>>> 77b1b7c0
	TypeKindPath
	TypeKindPrefixed
	TypeKindGeneric
)

// TypeKind is a kind of type. There is one value of TypeKind for each
// Type* type in this package.
type TypeKind int8

// TypeAny is any Type* type in this package.
//
// Values of this type can be obtained by calling an AsAny method on a Type*
// type, such as [TypePath.AsAny]. It can be type-asserted back to any of
// the concrete Type* types using its own As* methods.
//
// This type is used in lieu of a putative Type interface type to avoid heap
// allocations in functions that would return one of many different Type*
// types.
//
// # Grammar
//
//	Type := TypePath | TypePrefixed | TypeGeneric
//
// Note that parsing a type cannot always be greedy. Consider that, if parsed
// as a type, "optional optional foo" could be parsed as:
//
//	TypePrefix{Optional, TypePrefix{Optional, TypePath("foo")}}
//
// However, if we want to parse a type followed by a [Path], it needs to parse
// as follows:
//
//	TypePrefix{Optional, TypePath("optional")}, Path("foo")
//
// Thus, parsing a type is greedy except when the containing production contains
// "Type Path?" or similar, in which case parsing must be greedy up to the last
// [Path] it would otherwise consume.
type TypeAny struct {
	withContext // Must be nil if raw is nil.

	raw rawType
}

type rawType = pathLike[TypeKind]

func newTypeAny(ctx Context, t rawType) TypeAny {
	if ctx == nil || (t == rawType{}) {
		return TypeAny{}
	}
	return TypeAny{internal.NewWith(ctx), t}
}

// Kind returns the kind of type this is. This is suitable for use
// in a switch statement.
func (t TypeAny) Kind() TypeKind {
	if t.IsZero() {
		return TypeKindInvalid
	}

	if kind, ok := t.raw.kind(); ok {
		return kind
	}
	return TypeKindPath
}

// AsError converts a TypeAny into a TypeError, if that is the type
// it contains.
//
// Otherwise, returns nil.
func (t TypeAny) AsError() TypeError {
	ptr := unwrapPathLike[arena.Pointer[rawTypeError]](TypeKindError, t.raw)
	if ptr.Nil() {
		return TypeError{}
	}

	return TypeError{typeImpl[rawTypeError]{
		t.withContext,
		t.Context().Nodes().types.errors.Deref(ptr),
	}}
}

// AsPath converts a TypeAny into a TypePath, if that is the type
// it contains.
//
// Otherwise, returns zero.
func (t TypeAny) AsPath() TypePath {
	path, _ := t.raw.path(t.Context())
	// Don't need to check ok; path() returns zero on failure.
	return TypePath{path}
}

// AsPrefixed converts a TypeAny into a TypePrefix, if that is the type
// it contains.
//
// Otherwise, returns zero.
func (t TypeAny) AsPrefixed() TypePrefixed {
	ptr := unwrapPathLike[arena.Pointer[rawTypePrefixed]](TypeKindPrefixed, t.raw)
	if ptr.Nil() {
		return TypePrefixed{}
	}

	return TypePrefixed{typeImpl[rawTypePrefixed]{
		t.withContext,
		t.Context().Nodes().types.prefixes.Deref(ptr),
	}}
}

// AsGeneric converts a TypeAny into a TypePrefix, if that is the type
// it contains.
//
// Otherwise, returns zero.
func (t TypeAny) AsGeneric() TypeGeneric {
	ptr := unwrapPathLike[arena.Pointer[rawTypeGeneric]](TypeKindGeneric, t.raw)
	if ptr.Nil() {
		return TypeGeneric{}
	}

	return TypeGeneric{typeImpl[rawTypeGeneric]{
		t.withContext,
		t.Context().Nodes().types.generics.Deref(ptr),
	}}
}

// report.Span implements [report.Spanner].
func (t TypeAny) Span() report.Span {
	// At most one of the below will produce a non-zero type, and that will be
	// the span selected by report.Join. If all of them are zero, this produces
	// the zero span.
	return report.Join(
		t.AsPath(),
		t.AsPrefixed(),
		t.AsGeneric(),
	)
}

// TypeError represents an unrecoverable parsing error in a type context.
//
// This type is so named to adhere to package ast's naming convention. It does
// not represent a "type error" as in "type-checking failure".
type TypeError struct{ typeImpl[rawTypeError] }

// Span implements [report.Spanner].
func (t TypeError) Span() report.Span {
	if t.Nil() {
		return report.Span{}
	}

	return report.Span(*t.raw)
}

type rawTypeError report.Span

// typeImpl is the common implementation of pointer-like Type* types.
type typeImpl[Raw any] struct {
	// NOTE: These fields are sorted by alignment.
	withContext
	raw *Raw
}

// AsAny type-erases this type value.
//
// See [TypeAny] for more information.
func (t typeImpl[Raw]) AsAny() TypeAny {
	if t.IsZero() {
		return TypeAny{}
	}

	kind, arena := typeArena[Raw](&t.Context().Nodes().types)
	return newTypeAny(t.Context(), wrapPathLike(kind, arena.Compress(t.raw)))
}

// types is storage for every kind of Type in a Context.raw.
type types struct {
	prefixes arena.Arena[rawTypePrefixed]
	generics arena.Arena[rawTypeGeneric]
	errors   arena.Arena[rawTypeError]
}

func typeArena[Raw any](types *types) (TypeKind, *arena.Arena[Raw]) {
	var (
		kind TypeKind
		raw  Raw
		// Needs to be an any because Go doesn't know that only the case below
		// with the correct type for arena_ (if it were *arena.Arena[Raw]) will
		// be evaluated.
		arena_ any //nolint:revive // Named arena_ to avoid clashing with package arena.
	)

	switch any(raw).(type) {
	case rawTypePrefixed:
		kind = TypeKindPrefixed
		arena_ = &types.prefixes
	case rawTypeGeneric:
		kind = TypeKindGeneric
		arena_ = &types.generics
	case rawTypeError:
		kind = TypeKindError
		arena_ = &types.errors
	default:
		panic("unknown type type " + reflect.TypeOf(raw).Name())
	}

	return kind, arena_.(*arena.Arena[Raw]) //nolint:errcheck
}<|MERGE_RESOLUTION|>--- conflicted
+++ resolved
@@ -24,12 +24,8 @@
 )
 
 const (
-<<<<<<< HEAD
-	TypeKindNil TypeKind = iota
+	TypeKindInvalid TypeKind = iota
 	TypeKindError
-=======
-	TypeKindInvalid TypeKind = iota
->>>>>>> 77b1b7c0
 	TypeKindPath
 	TypeKindPrefixed
 	TypeKindGeneric
@@ -172,7 +168,7 @@
 
 // Span implements [report.Spanner].
 func (t TypeError) Span() report.Span {
-	if t.Nil() {
+	if t.IsZero() {
 		return report.Span{}
 	}
 
