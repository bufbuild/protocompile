--- conflicted
+++ resolved
@@ -53,19 +53,14 @@
 type withContext = id.HasContext[*File]
 
 // New creates a fresh context for a file.
-<<<<<<< HEAD
-func New(stream *token.Stream) *File {
-	f := &File{stream: stream}
-=======
 //
 // path is the semantic import path of this file, which may not be the same as
 // file.Path, which is used for diagnostics.
-func New(path string, file *source.File) *File {
+func New(path string, stream *token.Stream) *File {
 	f := &File{
-		stream: &token.Stream{File: file},
+		stream: stream,
 		path:   path,
 	}
->>>>>>> 9afd4296
 	_ = f.Nodes().NewDeclBody(token.Zero) // This is the rawBody for the whole file.
 
 	return f
