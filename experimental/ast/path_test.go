--- conflicted
+++ resolved
@@ -32,11 +32,7 @@
 func TestNaturalSplit(t *testing.T) {
 	t.Parallel()
 
-<<<<<<< HEAD
-	f := report.NewFile("test.proto", "a.b./*idk*/(a.b.c )/*x*/.d")
-=======
-	c := ast.New("test.proto", source.NewFile("test.proto", "a.b./*idk*/(a.b.c )/*x*/.d"))
->>>>>>> 9afd4296
+	f := source.NewFile("test.proto", "a.b./*idk*/(a.b.c )/*x*/.d")
 
 	// Manually lex the Path above.
 	s := &token.Stream{File: f}
@@ -58,7 +54,7 @@
 		s.Push(1, token.Punct),   // 14 .
 		s.Push(1, token.Ident),   // 15 d
 	}
-	c := ast.New(s)
+	c := ast.New("test.proto", s)
 
 	token.Fuse(tokens[5], tokens[12])
 
@@ -109,11 +105,7 @@
 func TestSyntheticSplit(t *testing.T) {
 	t.Parallel()
 
-<<<<<<< HEAD
-	f := report.NewFile("test.proto", "a.b.(a.b.c).d")
-=======
-	ctx := ast.New("test.proto", source.NewFile("test.proto", "a.b.(a.b.c).d"))
->>>>>>> 9afd4296
+	f := source.NewFile("test.proto", "a.b.(a.b.c).d")
 
 	// Manually build this path: a.b.(a.b.c).d
 	s := &token.Stream{File: f}
@@ -122,7 +114,7 @@
 	b := s.NewIdent("b")
 	c := s.NewIdent("c")
 	d := s.NewIdent("d")
-	ctx := ast.New(s)
+	ctx := ast.New("test.proto", s)
 	inner := ctx.Nodes().NewPath(
 		ctx.Nodes().NewPathComponent(token.Zero, a),
 		ctx.Nodes().NewPathComponent(p, b),
