# Copyright 2020-2024 Buf Technologies, Inc.
#
# Licensed under the Apache License, Version 2.0 (the "License");
# you may not use this file except in compliance with the License.
# You may obtain a copy of the License at
#
#      http:#www.apache.org/licenses/LICENSE-2.0
#
# Unless required by applicable law or agreed to in writing, software
# distributed under the License is distributed on an "AS IS" BASIS,
# WITHOUT WARRANTIES OR CONDITIONS OF ANY KIND, either express or implied.
# See the License for the specific language governing permissions and
# limitations under the License.

- name: Syntax
  type: int32
  docs: |
    Syntax is a known syntax pragma.

    Not only does this include "proto2" and "proto3", but also all of the
    editions.
    
    The integer values of the constants correspond to their the values of
    google.protobuf.Edition.
  use_maps_for_lookup: true
  methods:
  - kind: string
  - kind: go-string
  - kind: from-string
    name: Lookup
    docs: |
      Lookup looks up a syntax pragma by name.

      If name does not name a known pragma, returns [Unknown].
    skip: [Unknown]
  values:
<<<<<<< HEAD
    - {name: Unknown, string: "<unknown>"}
    - {name: Proto2, string: proto2}
    - {name: Proto3, string: proto3}
    - {name: Edition2023, string: "2023"}
    - {name: Edition2024, string: "2024"}
=======
    - {name: Unknown, string: "<unknown>", expr: "0"}
    - {name: Proto2, string: proto2, expr: "998"}
    - {name: Proto3, string: proto3, expr: "999"}
    
    - {name: Edition2023, string: "2023", expr: "1000"}
    - {name: Edition2024, string: "2024", expr: "1001"}
    
    - {name: EditionLegacy, string: "buf/legacy", expr: "900"}
    - {name: EditionTest1, string: "buf/1", expr: "1"}
    - {name: EditionTest2, string: "buf/2", expr: "2"}
    - {name: EditionTest99997, string: "buf/99997", expr: "99997"}
    - {name: EditionTest99998, string: "buf/99998", expr: "99998"}
    - {name: EditionTest99999, string: "buf/99999", expr: "99999"}
    - {name: EditionMax, string: "buf/max", expr: "0x7fff_ffff"}
>>>>>>> c9242a84
  <|MERGE_RESOLUTION|>--- conflicted
+++ resolved
@@ -34,13 +34,6 @@
       If name does not name a known pragma, returns [Unknown].
     skip: [Unknown]
   values:
-<<<<<<< HEAD
-    - {name: Unknown, string: "<unknown>"}
-    - {name: Proto2, string: proto2}
-    - {name: Proto3, string: proto3}
-    - {name: Edition2023, string: "2023"}
-    - {name: Edition2024, string: "2024"}
-=======
     - {name: Unknown, string: "<unknown>", expr: "0"}
     - {name: Proto2, string: proto2, expr: "998"}
     - {name: Proto3, string: proto3, expr: "999"}
@@ -55,5 +48,4 @@
     - {name: EditionTest99998, string: "buf/99998", expr: "99998"}
     - {name: EditionTest99999, string: "buf/99999", expr: "99999"}
     - {name: EditionMax, string: "buf/max", expr: "0x7fff_ffff"}
->>>>>>> c9242a84
   