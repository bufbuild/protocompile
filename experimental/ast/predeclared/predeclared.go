--- conflicted
+++ resolved
@@ -14,28 +14,6 @@
 
 // package predeclared provides all of the identifiers with a special meaning
 // in Protobuf.
-<<<<<<< HEAD
-//
-// These are not keywords, but are rather special names injected into scope in
-// places where any user-defined path is allowed. For example, the identifier
-// string overrides the meaning of a path with a single identifier called string,
-// (such as a reference to a message named string in the current package) and as
-// such counts as a predeclared identifier.
-package predeclared
-
-//go:generate go run github.com/bufbuild/protocompile/internal/enum name.yaml
-
-// IsScalar returns whether this predeclared name represents one of the scalar
-// types.
-func (v Name) IsScalar() bool {
-	return v >= Int32 && v <= Bytes
-}
-
-// IsMapKey returns whether this predeclared name represents one of the map key
-// types.
-func (v Name) IsMapKey() bool {
-	return (v >= Int32 && v <= SFixed64) || v == Bool || v == String
-=======
 //
 // These are a subset of the [keyword.Keyword] enum which are names that are
 // special for name resolution. For example, the identifier string overrides the
@@ -117,6 +95,18 @@
 	return v == Unknown || (v >= Int32 && v <= Max)
 }
 
+// IsScalar returns whether this predeclared name represents one of the scalar
+// types.
+func (v Name) IsScalar() bool {
+	return v >= Int32 && v <= Bytes
+}
+
+// IsMapKey returns whether this predeclared name represents one of the map key
+// types.
+func (v Name) IsMapKey() bool {
+	return (v >= Int32 && v <= SFixed64) || v == Bool || v == String
+}
+
 // Lookup looks up a predefined identifier by name.
 //
 // If name does not name a predefined identifier, returns [Unknown].
@@ -136,5 +126,4 @@
 			}
 		}
 	}
->>>>>>> f180c527
 }