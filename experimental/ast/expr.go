--- conflicted
+++ resolved
@@ -25,12 +25,8 @@
 )
 
 const (
-<<<<<<< HEAD
-	ExprKindNil ExprKind = iota
+	ExprKindInvalid ExprKind = iota
 	ExprKindError
-=======
-	ExprKindInvalid ExprKind = iota
->>>>>>> 77b1b7c0
 	ExprKindLiteral
 	ExprKindPrefixed
 	ExprKindPath
@@ -241,7 +237,7 @@
 
 // Span implements [report.Spanner].
 func (e ExprError) Span() report.Span {
-	if e.Nil() {
+	if e.IsZero() {
 		return report.Span{}
 	}
 
