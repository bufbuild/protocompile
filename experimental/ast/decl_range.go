--- conflicted
+++ resolved
@@ -71,15 +71,9 @@
 	}
 	return slice{
 		ctx: d.Context(),
-<<<<<<< HEAD
-		SliceInserter: seq.SliceInserter[ExprAny, withComma[rawExpr]]{
-			Slice: &d.raw.args,
-			Wrap: func(c *withComma[rawExpr]) ExprAny {
-=======
 		SliceInserter: seq.NewSliceInserter(
 			&d.raw.args,
 			func(_ int, c withComma[rawExpr]) ExprAny {
->>>>>>> 0bb5972e
 				return newExprAny(d.Context(), c.Value)
 			},
 			func(_ int, e ExprAny) withComma[rawExpr] {
