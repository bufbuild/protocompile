// Copyright 2020-2025 Buf Technologies, Inc.
//
// Licensed under the Apache License, Version 2.0 (the "License");
// you may not use this file except in compliance with the License.
// You may obtain a copy of the License at
//
//      http://www.apache.org/licenses/LICENSE-2.0
//
// Unless required by applicable law or agreed to in writing, software
// distributed under the License is distributed on an "AS IS" BASIS,
// WITHOUT WARRANTIES OR CONDITIONS OF ANY KIND, either express or implied.
// See the License for the specific language governing permissions and
// limitations under the License.

package ast

import (
	"slices"

	"github.com/bufbuild/protocompile/experimental/report"
	"github.com/bufbuild/protocompile/experimental/seq"
	"github.com/bufbuild/protocompile/experimental/token"
	"github.com/bufbuild/protocompile/internal/arena"
)

// ExprDict represents a an array of message fields between curly braces.
//
// # Grammar
//
//	ExprDict := `{` fields `}` | `<` fields `>`
//	fields := (Expr (`,` | `;`)?)*
//
// Note that if a non-[ExprField] occurs as a field of a dict, the parser will
// rewrite it into an [ExprField] with a missing key.
type ExprDict struct{ exprImpl[rawExprDict] }

type rawExprDict struct {
	braces token.ID
	fields []withComma[arena.Pointer[rawExprField]]
}

// Braces returns the token tree corresponding to the whole {...}.
//
// May be missing for a synthetic expression.
func (e ExprDict) Braces() token.Token {
	if e.IsZero() {
		return token.Zero
	}

	return e.raw.braces.In(e.Context())
}

// Elements returns the sequence of expressions in this array.
func (e ExprDict) Elements() Commas[ExprField] {
	type slice = commas[ExprField, arena.Pointer[rawExprField]]
	if e.IsZero() {
		return slice{}
	}
	return slice{
		ctx: e.Context(),
<<<<<<< HEAD
		SliceInserter: seq.SliceInserter[ExprField, withComma[arena.Pointer[rawExprField]]]{
			Slice: &e.raw.fields,
			Wrap: func(c *withComma[arena.Pointer[rawExprField]]) ExprField {
=======
		SliceInserter: seq.NewSliceInserter(
			&e.raw.fields,
			func(_ int, c withComma[arena.Pointer[rawExprField]]) ExprField {
>>>>>>> 0bb5972e
				return ExprField{exprImpl[rawExprField]{
					e.withContext,
					e.Context().Nodes().exprs.fields.Deref(c.Value),
				}}
			},
			func(_ int, e ExprField) withComma[arena.Pointer[rawExprField]] {
				e.Context().Nodes().panicIfNotOurs(e)
				ptr := e.Context().Nodes().exprs.fields.Compress(e.raw)
				return withComma[arena.Pointer[rawExprField]]{Value: ptr}
			},
		),
	}
}

// Len implements [Slice].
func (e ExprDict) Len() int {
	if e.IsZero() {
		return 0
	}

	return len(e.raw.fields)
}

// At implements [Slice].
func (e ExprDict) At(n int) ExprField {
	ptr := e.raw.fields[n].Value
	return ExprField{exprImpl[rawExprField]{
		e.withContext,
		e.Context().Nodes().exprs.fields.Deref(ptr),
	}}
}

// Iter implements [Slice].
func (e ExprDict) Iter(yield func(int, ExprField) bool) {
	if e.IsZero() {
		return
	}

	for i, f := range e.raw.fields {
		e := ExprField{exprImpl[rawExprField]{
			e.withContext,
			e.Context().Nodes().exprs.fields.Deref(f.Value),
		}}
		if !yield(i, e) {
			break
		}
	}
}

// Append implements [Inserter].
func (e ExprDict) Append(expr ExprField) {
	e.InsertComma(e.Len(), expr, token.Zero)
}

// Insert implements [Inserter].
func (e ExprDict) Insert(n int, expr ExprField) {
	e.InsertComma(n, expr, token.Zero)
}

// Delete implements [Inserter].
func (e ExprDict) Delete(n int) {
	e.raw.fields = slices.Delete(e.raw.fields, n, n+1)
}

// Comma implements [Commas].
func (e ExprDict) Comma(n int) token.Token {
	return e.raw.fields[n].Comma.In(e.Context())
}

// AppendComma implements [Commas].
func (e ExprDict) AppendComma(expr ExprField, comma token.Token) {
	e.InsertComma(e.Len(), expr, comma)
}

// InsertComma implements [Commas].
func (e ExprDict) InsertComma(n int, expr ExprField, comma token.Token) {
	e.Context().Nodes().panicIfNotOurs(expr, comma)
	if expr.IsZero() {
		panic("protocompile/ast: cannot append zero ExprField to ExprMessage")
	}

	ptr := e.Context().Nodes().exprs.fields.Compress(expr.raw)
	e.raw.fields = slices.Insert(e.raw.fields, n, withComma[arena.Pointer[rawExprField]]{ptr, comma.ID()})
}

// Span implements [report.Spanner].
func (e ExprDict) Span() report.Span {
	if e.IsZero() {
		return report.Span{}
	}

	return e.Braces().Span()
}

// ExprField is a key-value pair within an [ExprDict].
//
// It implements [ExprAny], since it can appear inside of e.g. an array if the
// user incorrectly writes [foo: bar].
//
// # Grammar
//
//	ExprField := ExprFieldWithColon | Expr (ExprDict | ExprArray)
//	ExprFieldWithColon := Expr (`:` | `=`) Expr
//
// Note: ExprFieldWithColon appears in ExprJuxta, the expression production that
// is unambiguous when expressions are juxtaposed with each other.
type ExprField struct{ exprImpl[rawExprField] }

type rawExprField struct {
	key, value rawExpr
	colon      token.ID
}

// ExprFieldArgs is arguments for [Context.NewExprKV].
type ExprFieldArgs struct {
	Key   ExprAny
	Colon token.Token
	Value ExprAny
}

// Key returns the key for this field.
//
// May be zero if the parser encounters a message expression with a missing field, e.g. {foo, bar: baz}.
func (e ExprField) Key() ExprAny {
	if e.IsZero() {
		return ExprAny{}
	}

	return newExprAny(e.Context(), e.raw.key)
}

// SetKey sets the key for this field.
//
// If passed zero, this clears the key.
func (e ExprField) SetKey(expr ExprAny) {
	e.raw.key = expr.raw
}

// Colon returns the colon between Key() and Value().
//
// May be zero: it is valid for a field name to be immediately followed by its value and be syntactically
// valid (unlike most "optional" punctuation, this is permitted by Protobuf, not just our permissive AST).
func (e ExprField) Colon() token.Token {
	if e.IsZero() {
		return token.Zero
	}

	return e.raw.colon.In(e.Context())
}

// Value returns the value for this field.
func (e ExprField) Value() ExprAny {
	if e.IsZero() {
		return ExprAny{}
	}

	return newExprAny(e.Context(), e.raw.value)
}

// SetValue sets the value for this field.
//
// If passed zero, this clears the expression.
func (e ExprField) SetValue(expr ExprAny) {
	e.raw.value = expr.raw
}

// Span implements [report.Spanner].
func (e ExprField) Span() report.Span {
	if e.IsZero() {
		return report.Span{}
	}

	return report.Join(e.Key(), e.Colon(), e.Value())
}<|MERGE_RESOLUTION|>--- conflicted
+++ resolved
@@ -58,15 +58,9 @@
 	}
 	return slice{
 		ctx: e.Context(),
-<<<<<<< HEAD
-		SliceInserter: seq.SliceInserter[ExprField, withComma[arena.Pointer[rawExprField]]]{
-			Slice: &e.raw.fields,
-			Wrap: func(c *withComma[arena.Pointer[rawExprField]]) ExprField {
-=======
 		SliceInserter: seq.NewSliceInserter(
 			&e.raw.fields,
 			func(_ int, c withComma[arena.Pointer[rawExprField]]) ExprField {
->>>>>>> 0bb5972e
 				return ExprField{exprImpl[rawExprField]{
 					e.withContext,
 					e.Context().Nodes().exprs.fields.Deref(c.Value),
