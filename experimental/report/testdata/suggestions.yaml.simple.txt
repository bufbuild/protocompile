--- conflicted
+++ resolved
@@ -2,11 +2,7 @@
 remark: foo.proto:1:10: let protocompile pick a syntax for you
 warning: foo.proto:5:9: services should have a `Service` suffix
 error: foo.proto:6:31: missing (...) around return type
-<<<<<<< HEAD
 error: foo.proto:7:3: missing semicolon
 error: foo.proto:7:45: method options must go in a block
-=======
-error: foo.proto:7:45: method options must go in a block
 error: foo.proto:5:1: delete some stuff
-error: foo.proto:5:1: delete this method
->>>>>>> a1712a89
+error: foo.proto:5:1: delete this method