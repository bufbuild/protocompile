--- conflicted
+++ resolved
@@ -3,12 +3,7 @@
    |
  1 | syntax = "proto4"
    |          -------- syntax version specified here
-<<<<<<< HEAD
-...  
-=======
- 2 |
 ...
->>>>>>> a1712a89
  6 |   required size_t x = 0;
    |            ^^^^^
 
