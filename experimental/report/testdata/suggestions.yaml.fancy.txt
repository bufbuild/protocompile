--- conflicted
+++ resolved
@@ -25,33 +25,23 @@
 
 error: missing (...) around return type
   --> foo.proto:6:31
-<<<<<<< HEAD
-   | 
+   |
  6 |   rpc Get(GetRequest) returns GetResponse
-   |                               ^^^^^^^^^^^ 
+   |                               ^^^^^^^^^^^
   help: add `(...)` around the type
-   | 
+   |
  6 |   rpc Get(GetRequest) returns (GetResponse)
    |                               +           +
 
 error: missing semicolon
   --> foo.proto:7:3
-   | 
+   |
  7 |   rpc Put(PutRequest) returns (PutResponse) [foo = bar];
    |   ^^^ expected semicolon
   help: insert a semicolon
-   | 
- 6 |   rpc Get(GetRequest) returns GetResponse;
-   |                                          +
-=======
    |
- 6 |   rpc Get(GetRequest) returns GetResponse;
-   |                               ^^^^^^^^^^^
-  help: add `(...)` around the type
-   |
- 6 |   rpc Get(GetRequest) returns (GetResponse);
-   |                               +           +
->>>>>>> a1712a89
+ 7 |   ;rpc Put(PutRequest) returns (PutResponse) [foo = bar];
+   |   +
 
 error: method options must go in a block
   --> foo.proto:7:45
@@ -66,17 +56,18 @@
  9 | +   }
    |
 
-<<<<<<< HEAD
-encountered 3 errors and 1 warning
-=======
 error: delete some stuff
   --> foo.proto:5:1
   help:
    |
  5 | - service Foo {
- 6 |     rpc Get(GetRequest) returns GetResponse;
- 7 |     rpc Put(PutRequest) returns (PutResponse) [foo = bar];
- 8 | - }
+ 6 |
+ 7 |     rpc Get(GetRequest) returns GetResponse
+ 8 |     rpc Put(PutRequest) returns (PutResponse) [foo = bar];
+ 9 |
+10 | - }
+11 | -
+ 9 | + }
    |
 
 error: delete this method
@@ -84,7 +75,8 @@
   help:
    |
  7 | -   rpc Put(PutRequest) returns (PutResponse) [foo = bar];
+ 8 | - }
+ 7 | +   r}
    |
 
-encountered 4 errors and 1 warning
->>>>>>> a1712a89
+encountered 5 errors and 1 warning