⟨b.cyn⟩remark: let protocompile pick a syntax for you⟨reset⟩
⟨blu⟩  --> foo.proto:1:1
⟨blu⟩  help: delete this
   |
⟨blu⟩ 1 | ⟨b.red⟩-⟨red⟩ syntax = "proto3";
⟨blu⟩   | ⟨reset⟩

⟨b.cyn⟩remark: let protocompile pick a syntax for you⟨reset⟩
⟨blu⟩  --> foo.proto:1:10
⟨blu⟩  help: delete this
   |
⟨blu⟩ 1 | ⟨b.red⟩-⟨red⟩ syntax = "proto3";
⟨blu⟩ 1 | ⟨b.grn⟩+⟨grn⟩ syntax = ;
⟨blu⟩   | ⟨reset⟩

⟨b.ylw⟩warning: services should have a `Service` suffix⟨reset⟩
⟨blu⟩  --> foo.proto:5:9
   |
⟨blu⟩ 5 | ⟨reset⟩service Foo {
⟨blu⟩   | ⟨reset⟩        ⟨b.ylw⟩^^^⟨reset⟩ ⟨b.ylw⟩
⟨blu⟩  help: change the name to `FooService`
   |
⟨blu⟩ 5 | ⟨reset⟩service Foo⟨grn⟩Service⟨reset⟩ {
⟨blu⟩   | ⟨reset⟩           ⟨b.grn⟩+++++++⟨reset⟩  ⟨reset⟩

⟨b.red⟩error: missing (...) around return type⟨reset⟩
⟨blu⟩  --> foo.proto:6:31
<<<<<<< HEAD
   | 
⟨blu⟩ 6 | ⟨reset⟩  rpc Get(GetRequest) returns GetResponse
⟨blu⟩   | ⟨reset⟩⟨reset⟩                              ⟨b.red⟩^^^^^^^^^^^⟨reset⟩ ⟨b.red⟩
⟨blu⟩  help: add `(...)` around the type
   | 
⟨blu⟩ 6 | ⟨reset⟩  rpc Get(GetRequest) returns ⟨grn⟩(⟨reset⟩GetResponse⟨grn⟩)
⟨blu⟩   | ⟨reset⟩                              ⟨b.grn⟩+⟨reset⟩           ⟨b.grn⟩+⟨reset⟩

⟨b.red⟩error: missing semicolon⟨reset⟩
⟨blu⟩  --> foo.proto:7:3
   | 
⟨blu⟩ 7 | ⟨reset⟩  rpc Put(PutRequest) returns (PutResponse) [foo = bar];
⟨blu⟩   | ⟨reset⟩⟨reset⟩  ⟨b.red⟩^^^⟨reset⟩ ⟨b.red⟩expected semicolon
⟨blu⟩  help: insert a semicolon
   | 
⟨blu⟩ 6 | ⟨reset⟩  rpc Get(GetRequest) returns GetResponse⟨grn⟩;
⟨blu⟩   | ⟨reset⟩                                         ⟨b.grn⟩+⟨reset⟩
=======
   |
⟨blu⟩ 6 | ⟨reset⟩  rpc Get(GetRequest) returns GetResponse;
⟨blu⟩   | ⟨reset⟩                              ⟨b.red⟩^^^^^^^^^^^⟨reset⟩ ⟨b.red⟩
⟨blu⟩  help: add `(...)` around the type
   |
⟨blu⟩ 6 | ⟨reset⟩  rpc Get(GetRequest) returns ⟨grn⟩(⟨reset⟩GetResponse⟨grn⟩)⟨reset⟩;
⟨blu⟩   | ⟨reset⟩                              ⟨b.grn⟩+⟨reset⟩           ⟨b.grn⟩+⟨reset⟩ ⟨reset⟩
>>>>>>> a1712a89

⟨b.red⟩error: method options must go in a block⟨reset⟩
⟨blu⟩  --> foo.proto:7:45
   |
⟨blu⟩ 7 | ⟨reset⟩  rpc Put(PutRequest) returns (PutResponse) [foo = bar];
⟨blu⟩   | ⟨reset⟩                                            ⟨b.red⟩^^^^^^^^^^^⟨reset⟩ ⟨b.red⟩compact options not allowed here
⟨blu⟩  help: use `option` settings inside of the method body
   |
⟨blu⟩ 7 | ⟨b.red⟩-⟨red⟩   rpc Put(PutRequest) returns (PutResponse) [foo = bar];
⟨blu⟩ 7 | ⟨b.grn⟩+⟨grn⟩   rpc Put(PutRequest) returns (PutResponse) {
⟨blu⟩ 8 | ⟨b.grn⟩+⟨grn⟩     option foo = bar;
⟨blu⟩ 9 | ⟨b.grn⟩+⟨grn⟩   }
⟨blu⟩   | ⟨reset⟩

<<<<<<< HEAD
⟨b.red⟩encountered 3 errors and 1 warning⟨reset⟩
=======
⟨b.red⟩error: delete some stuff⟨reset⟩
⟨blu⟩  --> foo.proto:5:1
⟨blu⟩  help:
   |
⟨blu⟩ 5 | ⟨b.red⟩-⟨red⟩ service Foo {
⟨blu⟩ 6 | ⟨reset⟩ ⟨reset⟩   rpc Get(GetRequest) returns GetResponse;
⟨blu⟩ 7 | ⟨reset⟩ ⟨reset⟩   rpc Put(PutRequest) returns (PutResponse) [foo = bar];
⟨blu⟩ 8 | ⟨b.red⟩-⟨red⟩ }
⟨blu⟩   | ⟨reset⟩

⟨b.red⟩error: delete this method⟨reset⟩
⟨blu⟩  --> foo.proto:5:1
⟨blu⟩  help:
   |
⟨blu⟩ 7 | ⟨b.red⟩-⟨red⟩   rpc Put(PutRequest) returns (PutResponse) [foo = bar];
⟨blu⟩   | ⟨reset⟩

⟨b.red⟩encountered 4 errors and 1 warning
>>>>>>> a1712a89
⟨reset⟩<|MERGE_RESOLUTION|>--- conflicted
+++ resolved
@@ -25,33 +25,23 @@
 
 ⟨b.red⟩error: missing (...) around return type⟨reset⟩
 ⟨blu⟩  --> foo.proto:6:31
-<<<<<<< HEAD
-   | 
+   |
 ⟨blu⟩ 6 | ⟨reset⟩  rpc Get(GetRequest) returns GetResponse
-⟨blu⟩   | ⟨reset⟩⟨reset⟩                              ⟨b.red⟩^^^^^^^^^^^⟨reset⟩ ⟨b.red⟩
+⟨blu⟩   | ⟨reset⟩                              ⟨b.red⟩^^^^^^^^^^^⟨reset⟩ ⟨b.red⟩
 ⟨blu⟩  help: add `(...)` around the type
-   | 
+   |
 ⟨blu⟩ 6 | ⟨reset⟩  rpc Get(GetRequest) returns ⟨grn⟩(⟨reset⟩GetResponse⟨grn⟩)
 ⟨blu⟩   | ⟨reset⟩                              ⟨b.grn⟩+⟨reset⟩           ⟨b.grn⟩+⟨reset⟩
 
 ⟨b.red⟩error: missing semicolon⟨reset⟩
 ⟨blu⟩  --> foo.proto:7:3
-   | 
+   |
 ⟨blu⟩ 7 | ⟨reset⟩  rpc Put(PutRequest) returns (PutResponse) [foo = bar];
-⟨blu⟩   | ⟨reset⟩⟨reset⟩  ⟨b.red⟩^^^⟨reset⟩ ⟨b.red⟩expected semicolon
+⟨blu⟩   | ⟨reset⟩  ⟨b.red⟩^^^⟨reset⟩ ⟨b.red⟩expected semicolon
 ⟨blu⟩  help: insert a semicolon
-   | 
-⟨blu⟩ 6 | ⟨reset⟩  rpc Get(GetRequest) returns GetResponse⟨grn⟩;
-⟨blu⟩   | ⟨reset⟩                                         ⟨b.grn⟩+⟨reset⟩
-=======
    |
-⟨blu⟩ 6 | ⟨reset⟩  rpc Get(GetRequest) returns GetResponse;
-⟨blu⟩   | ⟨reset⟩                              ⟨b.red⟩^^^^^^^^^^^⟨reset⟩ ⟨b.red⟩
-⟨blu⟩  help: add `(...)` around the type
-   |
-⟨blu⟩ 6 | ⟨reset⟩  rpc Get(GetRequest) returns ⟨grn⟩(⟨reset⟩GetResponse⟨grn⟩)⟨reset⟩;
-⟨blu⟩   | ⟨reset⟩                              ⟨b.grn⟩+⟨reset⟩           ⟨b.grn⟩+⟨reset⟩ ⟨reset⟩
->>>>>>> a1712a89
+⟨blu⟩ 7 | ⟨reset⟩  ⟨grn⟩;⟨reset⟩rpc Put(PutRequest) returns (PutResponse) [foo = bar];
+⟨blu⟩   | ⟨reset⟩  ⟨b.grn⟩+⟨reset⟩                                                      ⟨reset⟩
 
 ⟨b.red⟩error: method options must go in a block⟨reset⟩
 ⟨blu⟩  --> foo.proto:7:45
@@ -66,17 +56,18 @@
 ⟨blu⟩ 9 | ⟨b.grn⟩+⟨grn⟩   }
 ⟨blu⟩   | ⟨reset⟩
 
-<<<<<<< HEAD
-⟨b.red⟩encountered 3 errors and 1 warning⟨reset⟩
-=======
 ⟨b.red⟩error: delete some stuff⟨reset⟩
 ⟨blu⟩  --> foo.proto:5:1
 ⟨blu⟩  help:
    |
 ⟨blu⟩ 5 | ⟨b.red⟩-⟨red⟩ service Foo {
-⟨blu⟩ 6 | ⟨reset⟩ ⟨reset⟩   rpc Get(GetRequest) returns GetResponse;
-⟨blu⟩ 7 | ⟨reset⟩ ⟨reset⟩   rpc Put(PutRequest) returns (PutResponse) [foo = bar];
-⟨blu⟩ 8 | ⟨b.red⟩-⟨red⟩ }
+⟨blu⟩ 6 | ⟨reset⟩ ⟨reset⟩
+⟨blu⟩ 7 | ⟨reset⟩ ⟨reset⟩   rpc Get(GetRequest) returns GetResponse
+⟨blu⟩ 8 | ⟨reset⟩ ⟨reset⟩   rpc Put(PutRequest) returns (PutResponse) [foo = bar];
+⟨blu⟩ 9 | ⟨reset⟩ ⟨reset⟩
+⟨blu⟩10 | ⟨b.red⟩-⟨red⟩ }
+⟨blu⟩11 | ⟨b.red⟩-⟨red⟩
+⟨blu⟩ 9 | ⟨b.grn⟩+⟨grn⟩ }
 ⟨blu⟩   | ⟨reset⟩
 
 ⟨b.red⟩error: delete this method⟨reset⟩
@@ -84,8 +75,9 @@
 ⟨blu⟩  help:
    |
 ⟨blu⟩ 7 | ⟨b.red⟩-⟨red⟩   rpc Put(PutRequest) returns (PutResponse) [foo = bar];
+⟨blu⟩ 8 | ⟨b.red⟩-⟨red⟩ }
+⟨blu⟩ 7 | ⟨b.grn⟩+⟨grn⟩   r}
 ⟨blu⟩   | ⟨reset⟩
 
-⟨b.red⟩encountered 4 errors and 1 warning
->>>>>>> a1712a89
+⟨b.red⟩encountered 5 errors and 1 warning
 ⟨reset⟩