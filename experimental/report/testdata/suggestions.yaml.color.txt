⟨b.cyn⟩remark: let protocompile pick a syntax for you⟨reset⟩
⟨blu⟩  --> foo.proto:1:1
⟨blu⟩  help: delete this
   |
⟨blu⟩ 1 | ⟨b.red⟩-⟨red⟩ syntax = "proto3";
⟨blu⟩   | ⟨reset⟩

⟨b.cyn⟩remark: let protocompile pick a syntax for you⟨reset⟩
⟨blu⟩  --> foo.proto:1:10
⟨blu⟩  help: delete this
   |
⟨blu⟩ 1 | ⟨b.red⟩-⟨red⟩ syntax = "proto3";
⟨blu⟩ 1 | ⟨b.grn⟩+⟨grn⟩ syntax = ;
⟨blu⟩   | ⟨reset⟩

⟨b.ylw⟩warning: services should have a `Service` suffix⟨reset⟩
⟨blu⟩  --> foo.proto:5:9
   |
⟨blu⟩ 5 | ⟨reset⟩service Foo {
⟨blu⟩   | ⟨reset⟩        ⟨b.ylw⟩^^^⟨reset⟩ ⟨b.ylw⟩
⟨blu⟩  help: change the name to `FooService`
   |
⟨blu⟩ 5 | ⟨reset⟩service Foo⟨grn⟩Service⟨reset⟩ {
⟨blu⟩   | ⟨reset⟩           ⟨b.grn⟩+++++++⟨reset⟩  ⟨reset⟩

⟨b.red⟩error: missing (...) around return type⟨reset⟩
⟨blu⟩  --> foo.proto:6:31
   |
⟨blu⟩ 6 | ⟨reset⟩  rpc Get(GetRequest) returns GetResponse;
⟨blu⟩   | ⟨reset⟩                              ⟨b.red⟩^^^^^^^^^^^⟨reset⟩ ⟨b.red⟩
⟨blu⟩  help: add `(...)` around the type
   |
⟨blu⟩ 6 | ⟨reset⟩  rpc Get(GetRequest) returns ⟨grn⟩(⟨reset⟩GetResponse⟨grn⟩)⟨reset⟩;
⟨blu⟩   | ⟨reset⟩                              ⟨b.grn⟩+⟨reset⟩           ⟨b.grn⟩+⟨reset⟩ ⟨reset⟩

⟨b.red⟩error: method options must go in a block⟨reset⟩
⟨blu⟩  --> foo.proto:7:45
   |
⟨blu⟩ 7 | ⟨reset⟩  rpc Put(PutRequest) returns (PutResponse) [foo = bar];
⟨blu⟩   | ⟨reset⟩                                            ⟨b.red⟩^^^^^^^^^^^⟨reset⟩ ⟨b.red⟩compact options not allowed here
⟨blu⟩  help: use `option` settings inside of the method body
   |
⟨blu⟩ 7 | ⟨b.red⟩-⟨red⟩   rpc Put(PutRequest) returns (PutResponse) [foo = bar];
⟨blu⟩ 7 | ⟨b.grn⟩+⟨grn⟩   rpc Put(PutRequest) returns (PutResponse) {
⟨blu⟩ 8 | ⟨b.grn⟩+⟨grn⟩     option foo = bar;
⟨blu⟩ 9 | ⟨b.grn⟩+⟨grn⟩   }
⟨blu⟩   | ⟨reset⟩

<<<<<<< HEAD
⟨b.red⟩encountered 2 errors and 1 warning
=======
⟨b.red⟩error: delete some stuff⟨reset⟩
⟨blu⟩  --> foo.proto:5:1
⟨blu⟩  help: 
   | 
⟨blu⟩ 5 | ⟨b.red⟩-⟨red⟩ service Foo {
⟨blu⟩ 6 | ⟨reset⟩ ⟨reset⟩   rpc Get(GetRequest) returns GetResponse;
⟨blu⟩ 7 | ⟨reset⟩ ⟨reset⟩   rpc Put(PutRequest) returns (PutResponse) [foo = bar];
⟨blu⟩ 8 | ⟨b.red⟩-⟨red⟩ }
⟨blu⟩   | ⟨reset⟩

⟨b.red⟩error: delete this method⟨reset⟩
⟨blu⟩  --> foo.proto:5:1
⟨blu⟩  help: 
   | 
⟨blu⟩ 7 | ⟨b.red⟩-⟨red⟩   rpc Put(PutRequest) returns (PutResponse) [foo = bar];
⟨blu⟩   | ⟨reset⟩

⟨b.red⟩encountered 4 errors and 1 warning⟨reset⟩
>>>>>>> df7e5202
⟨reset⟩<|MERGE_RESOLUTION|>--- conflicted
+++ resolved
@@ -46,13 +46,10 @@
 ⟨blu⟩ 9 | ⟨b.grn⟩+⟨grn⟩   }
 ⟨blu⟩   | ⟨reset⟩
 
-<<<<<<< HEAD
-⟨b.red⟩encountered 2 errors and 1 warning
-=======
 ⟨b.red⟩error: delete some stuff⟨reset⟩
 ⟨blu⟩  --> foo.proto:5:1
-⟨blu⟩  help: 
-   | 
+⟨blu⟩  help:
+   |
 ⟨blu⟩ 5 | ⟨b.red⟩-⟨red⟩ service Foo {
 ⟨blu⟩ 6 | ⟨reset⟩ ⟨reset⟩   rpc Get(GetRequest) returns GetResponse;
 ⟨blu⟩ 7 | ⟨reset⟩ ⟨reset⟩   rpc Put(PutRequest) returns (PutResponse) [foo = bar];
@@ -61,11 +58,10 @@
 
 ⟨b.red⟩error: delete this method⟨reset⟩
 ⟨blu⟩  --> foo.proto:5:1
-⟨blu⟩  help: 
-   | 
+⟨blu⟩  help:
+   |
 ⟨blu⟩ 7 | ⟨b.red⟩-⟨red⟩   rpc Put(PutRequest) returns (PutResponse) [foo = bar];
 ⟨blu⟩   | ⟨reset⟩
 
-⟨b.red⟩encountered 4 errors and 1 warning⟨reset⟩
->>>>>>> df7e5202
+⟨b.red⟩encountered 4 errors and 1 warning
 ⟨reset⟩