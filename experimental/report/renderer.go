// Copyright 2020-2025 Buf Technologies, Inc.
//
// Licensed under the Apache License, Version 2.0 (the "License");
// you may not use this file except in compliance with the License.
// You may obtain a copy of the License at
//
//      http://www.apache.org/licenses/LICENSE-2.0
//
// Unless required by applicable law or agreed to in writing, software
// distributed under the License is distributed on an "AS IS" BASIS,
// WITHOUT WARRANTIES OR CONDITIONS OF ANY KIND, either express or implied.
// See the License for the specific language governing permissions and
// limitations under the License.

package report

import (
	"bytes"
	"fmt"
	"io"
	"math/bits"
	"slices"
	"strconv"
	"strings"
	"unicode"

	"github.com/bufbuild/protocompile/internal/ext/slicesx"
	"github.com/bufbuild/protocompile/internal/ext/stringsx"
)

// Renderer configures a diagnostic rendering operation.
type Renderer struct {
	// If set, uses a compact one-line format for each diagnostic.
	Compact bool

	// If set, rendering results are enriched with ANSI color escapes.
	Colorize bool

	// Upgrades all warnings to errors.
	WarningsAreErrors bool

	// If set, remark diagnostics will be printed.
	ShowRemarks bool

	// If set, rendering a diagnostic will show the debug footer.
	ShowDebug bool
}

// renderer contains shared state for a rendering operation, allowing e.g.
// allocations to be re-used and simplifying function signatures.
type renderer struct {
	Renderer
	writer

	ss styleSheet

	// The width, in columns, of the line number margin in the diagnostic
	// currently being rendered.
	margin int
}

// Render renders a diagnostic report.
//
// In addition to returning the rendering result, returns whether the report
// contains any errors.
//
// On the other hand, the actual error-typed return is an error when writing to
// the writer.
func (r Renderer) Render(report *Report, out io.Writer) (errorCount, warningCount int, err error) {
	state := &renderer{
		Renderer: r,
		writer:   writer{out: out},
		ss:       newStyleSheet(r),
	}
	return state.render(report)
}

// RenderString is a helper for calling [Renderer.Render] with a [strings.Builder].
func (r Renderer) RenderString(report *Report) (text string, errorCount, warningCount int) {
	var buf strings.Builder
	e, w, _ := r.Render(report, &buf)
	return buf.String(), e, w
}

func (r *renderer) render(report *Report) (errorCount, warningCount int, err error) {
	for _, diagnostic := range report.Diagnostics {
		if !r.ShowRemarks && diagnostic.level == Remark {
			continue
		}

		r.diagnostic(report, diagnostic)
		if err := r.Flush(); err != nil {
			return errorCount, warningCount, err
		}

		switch {
		case diagnostic.level <= Error:
			errorCount++
		case diagnostic.level <= Warning:
			if r.WarningsAreErrors {
				errorCount++
			} else {
				warningCount++
			}
		}
	}
	if r.Compact {
		return errorCount, warningCount, err
	}

	switch {
	case errorCount > 0 && warningCount > 0:
		fmt.Fprintf(r, "%sencountered %d error%v and %d warning%v\n%s",
			r.ss.bError,
			errorCount, plural(errorCount), warningCount, plural(warningCount),
			r.ss.reset,
		)
	case errorCount > 0:
		fmt.Fprintf(r, "%sencountered %d error%v\n%s",
			r.ss.bError,
			errorCount, plural(errorCount), r.ss.reset,
		)
	case warningCount > 0:
		fmt.Fprintf(r, "%sencountered %d warning%v\n%s",
			r.ss.bWarning,
			warningCount, plural(warningCount), r.ss.reset,
		)
	}
	return errorCount, warningCount, r.Flush()
}

// diagnostic renders a single diagnostic to a string.
func (r *renderer) diagnostic(report *Report, d Diagnostic) {
	if report.Tracing > 0 {
		// If we're debugging diagnostic traces, and we panic, show where this
		// particular diagnostic was generated. This is useful for debugging
		// renderer bugs.
		defer func() {
			if panicked := recover(); panicked != nil {
				stack := strings.Join(d.debug[:min(report.Tracing, len(d.debug))], "\n")
				panic(fmt.Sprintf("protocompile/report: panic in renderer: %v\ndiagnosed at:\n%s", panicked, stack))
			}
		}()
	}

	var level string
	switch d.level {
	case ICE:
		level = "internal compiler error"
	case Error:
		level = "error"
	case Warning:
		if r.WarningsAreErrors {
			level = "error"
		} else {
			level = "warning"
		}
	case Remark:
		level = "remark"
	}

	// For the simple style, we imitate the Go compiler.
	if r.Compact {
		r.WriteString(r.ss.ColorForLevel(d.level))
		primary := d.Primary()
		switch {
		case primary.File != nil:
			start := primary.StartLoc()
			fmt.Fprintf(r, "%s: %s:%d:%d: %s",
				level, primary.Path(),
				start.Line, start.Column,
				d.message,
			)
		case d.inFile != "":
			fmt.Fprintf(r, "%s: %s: %s",
				level, d.inFile, d.message,
			)
		default:
			fmt.Fprintf(r, "%s: %s", level, d.message)
		}
		r.WriteString(r.ss.reset)
		r.WriteString("\n")
		return
	}

	// For the other styles, we imitate the Rust compiler. See
	// https://github.com/rust-lang/rustc-dev-guide/blob/master/src/diagnostics.md

	fmt.Fprint(r, r.ss.BoldForLevel(d.level), level, ": ", d.message, r.ss.reset)

	locations := make([][2]Location, len(d.snippets))
	for i, snip := range d.snippets {
		locations[i][0] = snip.location(snip.Start, false)
		if strings.HasSuffix(snip.Text(), "\n") {
			// If the snippet ends in a newline, don't include the newline in the
			// printed span.
			locations[i][1] = snip.location(snip.End-1, false)
			locations[i][1].Column++
		} else {
			locations[i][1] = snip.location(snip.End, false)
		}
	}

	// Figure out how wide the line bar needs to be. This is given by
	// the width of the largest line value among the snippets.
	var greatestLine int
	for _, loc := range locations {
		greatestLine = max(greatestLine, loc[1].Line)
	}
	r.margin = max(2, len(strconv.Itoa(greatestLine))) // Easier than messing with math.Log10()

	// Render all the diagnostic windows.
	parts := slicesx.Partition(d.snippets, func(a, b *snippet) bool {
		if len(a.edits) > 0 || len(b.edits) > 0 {
			// Suggestions are always rendered in their own windows.
			return true
		}

		return a.Path() != b.Path()
	})

	parts(func(i int, snippets []snippet) bool {
		if i == 0 || d.snippets[i-1].Path() != d.snippets[i].Path() {
			r.WriteString("\n")
			r.WriteString(r.ss.nAccent)
			r.WriteSpaces(r.margin)

			primary := snippets[0]
			start := locations[i][0]
			sep := ":::"
			if i == 0 {
				sep = "-->"
			}
			fmt.Fprintf(r, "%s %s:%d:%d\n", sep, primary.Path(), start.Line, start.Column)
		}

		if len(snippets[0].edits) > 0 {
			if i > 0 {
				r.WriteString("\n")
			}
<<<<<<< HEAD
			suggestion(snippets[0], lineBarWidth, &ss, &out)
=======
			r.suggestion(snippets[0])
>>>>>>> a1712a89
			return true
		}

		// Add a blank line after the file. This gives the diagnostic window some
		// visual breathing room.
		r.WriteSpaces(r.margin)
		r.WriteString(" | ")

		window := buildWindow(d.level, locations[i:i+len(snippets)], snippets)
		r.window(window)
		return true
	})

	// Render a remedial file name for spanless errors.
	if len(d.snippets) == 0 && d.inFile != "" {
		r.WriteString("\n")
		r.WriteString(r.ss.nAccent)
		r.WriteSpaces(r.margin - 1)

		fmt.Fprintf(r, "--> %s", d.inFile)
	}

	// Render the footers. For simplicity we collect them into an array first.
	footers := make([][3]string, 0, len(d.notes)+len(d.help)+len(d.debug))
	for _, note := range d.notes {
		footers = append(footers, [3]string{r.ss.bRemark, "note", note})
	}
	for _, help := range d.help {
		footers = append(footers, [3]string{r.ss.bRemark, "help", help})
	}
	if r.ShowDebug {
		for _, debug := range d.debug {
			footers = append(footers, [3]string{r.ss.bError, "debug", debug})
		}
	}
	for _, footer := range footers {
		r.WriteString("\n")
		r.WriteString(r.ss.nAccent)
		r.WriteSpaces(r.margin)
		r.WriteString(" = ")
		fmt.Fprint(r, footer[0], footer[1], ": ", r.ss.reset)
		for i, line := range strings.Split(footer[2], "\n") {
			if i > 0 {
				r.WriteString("\n")
				margin := r.margin + 3 + len(footer[1]) + 2
				r.WriteSpaces(margin)
			}
			r.WriteString(line)
		}
	}

	r.WriteString(r.ss.reset)
	r.WriteString("\n\n")
}

const maxMultilinesPerWindow = 8

// window is an intermediate structure for rendering an annotated code snippet
// consisting of multiple spans in the same file.
type window struct {
	file *File
	// The line number at which the text starts in the overall source file.
	start int
	// The byte offset range this window's text occupies in the containing
	// source File.
	offsets [2]int
	// A list of all underline elements in this window. Must be sorted
	// according to cmpUnderlines.
	underlines []underline
	multilines []multiline
}

// buildWindow builds a diagnostic window for the given snippets, which must all have
// the same file.
//
// This is separate from [window.Render] because it performs certain layout
// decisions that cannot happen in the middle of actually rendering the source
// code (well, they could, but the resulting code would be far more complicated).
func buildWindow(level Level, locations [][2]Location, snippets []snippet) *window {
	w := new(window)
	w.file = snippets[0].File

	// Calculate the range of the file we will be printing. This is given
	// by every line that has a piece of diagnostic in it. To find this, we
	// calculate the join of all of the spans in the window, and find the
	// nearest \n runes in the text.
	w.start = locations[0][0].Line
	w.offsets[0] = snippets[0].Start
	for i := range snippets {
		w.start = min(w.start, locations[i][0].Line)
		w.offsets[0] = min(w.offsets[0], locations[i][0].Offset)
		w.offsets[1] = max(w.offsets[1], locations[i][1].Offset)
	}
	w.offsets[0], w.offsets[1] = adjustLineOffsets(w.file.Text(), w.offsets[0], w.offsets[1])

	// Now, convert each span into an underline or multiline.
	for i, snippet := range snippets {
		isMulti := locations[i][0].Line != locations[i][1].Line

		if isMulti && len(w.multilines) < maxMultilinesPerWindow {
			w.multilines = append(w.multilines, multiline{
				start:      locations[i][0].Line,
				end:        locations[i][1].Line,
				startWidth: locations[i][0].Column,
				endWidth:   locations[i][1].Column,
				level:      noteLevel,
				message:    snippet.message,
			})
			ml := &w.multilines[len(w.multilines)-1]

			if ml.startWidth == ml.endWidth {
				ml.endWidth++
			}

			// Calculate whether this snippet starts on the first non-space rune of
			// the line.
			if snippet.Start != 0 {
				firstLineStart := strings.LastIndexByte(w.file.Text()[:snippet.Start], '\n')
				if !strings.ContainsFunc(
					w.file.Text()[firstLineStart+1:snippet.Start],
					func(r rune) bool { return !unicode.IsSpace(r) },
				) {
					ml.startWidth = 0
				}
			}

			if snippet.primary {
				ml.level = level
			}
			continue
		}

		w.underlines = append(w.underlines, underline{
			line:    locations[i][0].Line,
			start:   locations[i][0].Column,
			end:     locations[i][1].Column,
			level:   noteLevel,
			message: snippet.message,
		})

		ul := &w.underlines[len(w.underlines)-1]
		if snippet.primary {
			ul.level = level
		}
		if ul.start == ul.end {
			ul.end++
		}

		if isMulti {
			// This is an "overflow multiline" for diagnostics with too
			// many multilines. In this case, we want to end the underline at
			// the end of the first line.
			lineEnd := strings.Index(w.file.Text()[snippet.Start:], "\n")
			if lineEnd == -1 {
				lineEnd = len(w.file.Text())
			} else {
				lineEnd += snippet.Start
			}
			ul.end = ul.start + stringWidth(ul.start, w.file.Text()[snippet.Start:lineEnd], false, nil)
		}

		// Make sure no empty underlines exist.
		if ul.Len() == 0 {
			ul.start++
		}
	}

	slices.SortFunc(w.underlines, cmpUnderlines)
	slices.SortFunc(w.multilines, cmpMultilines)
	return w
}

func (r *renderer) window(w *window) {
	// lineInfo is layout information for a single line of this window. There
	// is one lineInfo for each line of w.file.Text we intend to render, as
	// given by w.offsets.
	type lineInfo struct {
		// This is the multilines whose pipes intersect with this line.
		sidebar []*multiline
		// This is a set of strings to render verbatim under the actual source
		// code line. This makes it possible to lay out all of the complex
		// underlines ahead of time instead of interleaved with rendering the
		// source code lines.
		underlines []string
		// This is whether this line should be printed in the window. This is
		// used to avoid emitting e.g. lines between the start and end of a
		// 100-line multi.
		shouldEmit bool
	}

	lines := strings.Split(w.file.Text()[w.offsets[0]:w.offsets[1]], "\n")
	// Populate ancillary info for each line.
	info := make([]lineInfo, len(lines))

	// First, lay out the multilines, and compute how wide the sidebar is.
	for i := range w.multilines {
		multi := &w.multilines[i]
		// Find the smallest unused index by every line in the range.
		//
		// We want to assign to each multiline a "sidebar index", which is which
		// column its connecting pipes | are placed on. For each multiline, we
		// want to allocate the leftmost index such that it does not conflict
		// with any previously allocated sidebar pipes that are in the same
		// range as this multiline. We cannot simply take the max of their
		// indices, because it might happen that this multiline only intersects
		// with multis on lines that only use indices 0 and 2. This can happen
		// if the multi on index 2 intersects a *different* range that already
		// has two other multis in it.
		//
		// We achieve this by looking at all already-laid-out multis in this
		// multi's range and using a bitset to detect the least unused index.
		// Note that we artificially limit the number of rendered multis to
		// 8 in the code that builds the window itself.
		var multilineBitset uint
		for i := multi.start; i <= multi.end; i++ {
			for col, ml := range info[i-w.start].sidebar {
				if ml != nil {
					multilineBitset |= 1 << col
				}
			}
		}
		idx := bits.TrailingZeros(^multilineBitset)

		// Apply the index to every element of sidebar.
		for i := multi.start; i <= multi.end; i++ {
			line := &info[i-w.start].sidebar
			for len(*line) < idx+1 {
				*line = append(*line, nil)
			}
			(*line)[idx] = multi
		}

		// Mark the start and end as must-emit.
		info[multi.start-w.start].shouldEmit = true
		info[multi.end-w.start].shouldEmit = true
	}
	var sidebarLen int
	for _, info := range info {
		sidebarLen = max(sidebarLen, len(info.sidebar))
	}

	// Next, we can render the underline parts. This aggregates all underlines
	// for the same line into rendered chunks
	parts := slicesx.Partition(w.underlines, func(a, b *underline) bool { return a.line != b.line })
	parts(func(_ int, part []underline) bool {
		cur := &info[part[0].line-w.start]
		cur.shouldEmit = true

		// Arrange for a "sidebar prefix" for this line. This is determined by any sidebars that are
		// active on this line, even if they end on it.
		sidebar := r.sidebar(sidebarLen, -1, -1, cur.sidebar)

		// Lay out the physical underlines in reverse order. This will cause longer lines to be
		// laid out first, which will be overwritten by shorter ones.
		//
		// We use a slice instead of a strings.Builder so we can overwrite parts
		// as we render different "layers".
		var buf []byte
		for i := len(part) - 1; i >= 0; i-- {
			element := part[i]
			if len(buf) < element.end {
				newBuf := make([]byte, element.end)
				copy(newBuf, buf)
				buf = newBuf
			}

			// Note that start/end are 1-indexed.
			for j := element.start - 1; j < element.end-1; j++ {
				// This comparison ensures that we do not overwrite an error
				// underline with a note underline, regardless of ordering.
				if buf[j] == 0 || buf[j] > byte(element.level) {
					buf[j] = byte(element.level)
				}
			}
		}

		// Now, convert the buffer into a proper string.
		var out strings.Builder
		parts := slicesx.Partition(buf, func(a, b *byte) bool { return *a != *b })
		parts(func(_ int, line []byte) bool {
			level := Level(line[0])
			if line[0] == 0 {
				out.WriteString(r.ss.reset)
			} else {
				out.WriteString(r.ss.BoldForLevel(level))
			}
			for range line {
				switch level {
				case 0:
					out.WriteByte(' ')
				case noteLevel:
					out.WriteByte('-')
				default:
					out.WriteByte('^')
				}
			}
			return true
		})

		// Next we need to find the message that goes inline with the underlines. This will be
		// the message belonging to the rightmost underline.
		var rightmost *underline
		for i := range part {
			ul := &part[i]
			if rightmost == nil || ul.end > rightmost.end {
				rightmost = ul
			}
		}
		underlines := strings.TrimRight(out.String(), " ")
		cur.underlines = []string{sidebar + underlines + " " + r.ss.BoldForLevel(rightmost.level) + rightmost.message}

		// Now, do all the other messages, one per line. For each message, we also
		// need to draw pipes (|) above each one to connect it to its underline.
		//
		// This is slightly complicated, because there are two layers: the pipes, and
		// whatever message goes on the pipes.
		var rest []*underline
		for i := range part {
			ul := &part[i]
			if ul == rightmost || ul.message == "" {
				continue
			}
			rest = append(rest, ul)
		}

		for idx := range rest {
			buf = buf[:0] // Clear the temp buffer.

			// First, lay out the pipes. Note that rest is not necessarily
			// ordered from right to left, so we need to sort the pipes first.
			// To deal with this, we make a copy of rest[idx:], sort it appropriately,
			// and then lay things out.
			//
			// This is quadratic, but no one is going to put more than like, five snippets
			// in a whole diagnostic, much less five snippets that share a line, so
			// this shouldn't be an issue.
			restSorted := slices.Clone(rest[idx:])
			slices.SortFunc(restSorted, func(a, b *underline) int {
				return a.start - b.start
			})

			var nonColorLen int
			for _, ul := range restSorted {
				col := ul.start - 1
				for nonColorLen < col {
					buf = append(buf, ' ')
					nonColorLen++
				}

				if nonColorLen == col {
					// Two pipes may appear on the same column!
					// This is why this is in a conditional.
					buf = append(buf, r.ss.BoldForLevel(ul.level)...)
					buf = append(buf, '|')
					nonColorLen++
				}
			}

			// Splat in the one with all the pipes in it as-is.
			cur.underlines = append(cur.underlines, strings.TrimRight(sidebar+string(buf), " "))

			// Then, splat in the message. having two rows like this ensures that
			// each message has one pipe directly above it.
			if idx >= 0 {
				ul := rest[idx]

				actualStart := ul.start - 1
				for _, other := range rest[idx:] {
					if other.start <= ul.start {
						actualStart += len(r.ss.BoldForLevel(ul.level))
					}
				}
				for len(buf) < actualStart+len(ul.message)+1 {
					buf = append(buf, ' ')
				}

				// Make sure we don't crop *part* of an escape. To do this, we look for
				// the last ESC in the region we're going to replace. If it is not
				// followed by an m, we need to insert that many spaces into buf to avoid
				// overwriting it.
				writeTo := buf[actualStart:][:len(ul.message)]
				lastEsc := bytes.LastIndexByte(writeTo, 033)
				if lastEsc != -1 && !bytes.ContainsRune(writeTo[lastEsc:], 'm') {
					// If we got here, it means we're going to crop an escape if
					// we don't do something about it.
					spaceNeeded := len(writeTo) - lastEsc
					for i := 0; i < spaceNeeded; i++ {
						buf = append(buf, 0)
					}
					copy(buf[actualStart+lastEsc+spaceNeeded:], buf[actualStart+lastEsc:])
				}

				copy(buf[actualStart:], ul.message)
			}
			cur.underlines = append(cur.underlines, strings.TrimRight(sidebar+string(buf), " "))
		}

		return true
	})

	//nolint:dupword
	// Now that we've laid out the underlines, we can add the starts and ends of all
	// of the multilines, which go after the underlines.
	//
	// The result is that a multiline will look like this:
	//
	//   code
	//  ____^
	// | code code code
	// \______________^ message
	var line strings.Builder
	for lineIdx := range info {
		cur := &info[lineIdx]
		prevStart := -1
		for mlIdx, ml := range cur.sidebar {
			if ml == nil {
				continue
			}

			line.Reset()
			var isStart bool
			switch w.start + lineIdx {
			case ml.start:
				if ml.startWidth == 0 {
					continue
				}

				isStart = true
				fallthrough
			case ml.end:
				// We need to be flush with the sidebar here, so we trim the trailing space.
				sidebar := []byte(strings.TrimRight(r.sidebar(0, -1, prevStart, cur.sidebar[:mlIdx+1]), " "))

				// We also need to erase the bars of any multis that are before this multi
				// and start/end on the same line.
				if !isStart {
					for mlIdx, otherML := range cur.sidebar[:mlIdx+1] {
						if otherML != nil && otherML.end == ml.end {
							// All the color escapes have the same byte length, so we can use the length of
							// any of them to measure how far we need to adjust the offset to get to the
							// pipe. We need to account for one escape per multiline, and also need to skip
							// past the color escape on the pipe we want to erase.
							codeLen := len(r.ss.bAccent)
							idx := mlIdx*(2+codeLen) + codeLen
							if idx < len(sidebar) {
								sidebar[idx] = ' '
							}
						}
					}
				}

				// Delete the last pipe and replace it with a slash or space, depending.
				// on orientation.
				line.Write(sidebar[:len(sidebar)-1])
				if isStart {
					line.WriteByte(' ')
				} else {
					line.WriteByte('\\')
				}

				// Pad out to the gutter of the code block.
				remaining := sidebarLen - (mlIdx + 1)
				padByRune(&line, remaining*2, '_')

				// Pad to right before we need to insert a ^ or -
				if isStart {
					padByRune(&line, ml.startWidth-1, '_')
				} else {
					padByRune(&line, ml.endWidth-1, '_')
				}

				if ml.level == noteLevel {
					line.WriteByte('-')
				} else {
					line.WriteByte('^')
				}

				// TODO: If the source code has extremely long lines, this will cause
				// the message to wind up wrapped crazy far. It may be worth doing
				// wrapping ourselves in some cases (beyond a threshold of, say, 120
				// columns). It is unlikely users will hit this problem with "realistic"
				// inputs, though, and e.g. rustc and clang do not bother to handle this
				// case nicely.
				if !isStart && ml.message != "" {
					line.WriteByte(' ')
					line.WriteString(ml.message)
				}
				cur.underlines = append(cur.underlines, line.String())
			}

			if isStart {
				prevStart = mlIdx
			} else {
				prevStart = -1
			}
		}
	}

	// Make sure to emit any lines adjacent to another line we want to emit, so long as that
	// line contains printable characters.
	//
	// We copy a set of all the lines we plan to emit before this transformation;
	// otherwise, doing it in-place will cause every nonempty line after a must-emit line
	// to be shown, which we don't want.
	mustEmit := make(map[int]bool)
	for i := range info {
		if info[i].shouldEmit {
			mustEmit[i] = true
		}
	}
	for i := range info {
		printable := func(r rune) bool { return !unicode.IsSpace(r) }

		// At least two of the below conditions must be true for
		// this line to be shown. Annoyingly, go does not have a conversion
		// from bool to int...
		var score int
		if strings.IndexFunc(lines[i], printable) != -1 {
			score++
		}

		sameIndent := func(a, b string) bool {
			if a == "" || b == "" {
				return true
			}
			d1 := strings.IndexFunc(a, printable)
			if d1 == -1 {
				d1 = len(a)
			}
			d2 := strings.IndexFunc(b, printable)
			if d2 == -1 {
				d2 = len(b)
			}
			return a[:d1] == b[:d2]
		}

		if mustEmit[i-1] && sameIndent(lines[i-1], lines[i]) {
			score++
		}
		if mustEmit[i+1] && sameIndent(lines[i+1], lines[i]) {
			score++
		}
		if score >= 2 {
			info[i].shouldEmit = true
		}
	}
	// Ensure that there are no single-line elided chunks.
	// This necessarily results in a fixed point after one iteration.
	for i := range info {
		mustEmit[i] = info[i].shouldEmit
	}
	for i := range info {
		if mustEmit[i-1] && mustEmit[i+1] {
			info[i].shouldEmit = true
		}
	}

	lastEmit := w.start
	for i, line := range lines {
		cur := &info[i]
		lineno := i + w.start

		if !cur.shouldEmit {
			continue
		}

		// If the last multi of the previous line starts on that line, make its
		// pipe here a slash so that it connects properly.
		slashAt := -1
		if i > 0 {
			prevSidebar := info[i-1].sidebar
			if len(prevSidebar) > 0 &&
				prevSidebar[len(prevSidebar)-1].start == lineno-1 &&
				prevSidebar[len(prevSidebar)-1].startWidth > 0 {
				slashAt = len(prevSidebar) - 1
			}
		}
		sidebar := r.sidebar(sidebarLen, lineno, slashAt, cur.sidebar)

		if i > 0 && !info[i-1].shouldEmit {
			// Generate a visual break if this is right after a real line.
			r.WriteString("\n")
			r.WriteString(r.ss.nAccent)
			r.WriteSpaces(r.margin - 2)
			r.WriteString("...  ")

			// Generate a sidebar as before but this time we want to look at the
			// last line that was actually emitted.
			slashAt := -1
			prevSidebar := info[lastEmit-w.start].sidebar
			if len(prevSidebar) > 0 &&
				prevSidebar[len(prevSidebar)-1].start == lastEmit &&
				prevSidebar[len(prevSidebar)-1].startWidth > 0 {
				slashAt = len(prevSidebar) - 1
			}
<<<<<<< HEAD
			out.WriteString(renderSidebar(sidebarLen, lastEmit+1, slashAt, ss, info[lastEmit-w.start].sidebar))
=======

			r.WriteString(r.sidebar(sidebarLen, lineno, slashAt, cur.sidebar))
>>>>>>> a1712a89
		}

		// Ok, we are definitely printing this line out.
		//
		// Note that sidebar already includes a trailing ss.reset for us.
		fmt.Fprintf(r, "\n%s%*d | %s%s", r.ss.nAccent, r.margin, lineno, sidebar, r.ss.reset)
		lastEmit = lineno

		// Re-use the logic from width calculation to correctly format a line for
		// showing in a terminal.
		stringWidth(0, line, false, &r.writer)

		// If this happens to be an annotated line, this is when it gets annotated.
		for _, line := range cur.underlines {
			r.WriteString("\n")
			r.WriteString(r.ss.nAccent)
			r.WriteSpaces(r.margin)
			r.WriteString(" | ")
			r.WriteString(line)
		}
	}
}

type underline struct {
	line       int
	start, end int
	level      Level
	message    string
}

func (u underline) Len() int {
	return u.end - u.start
}

// cmpUnderliens sorts ascending on line, then level, then length, then
// start column.
func cmpUnderlines(a, b underline) int {
	if diff := a.line - b.line; diff != 0 {
		return diff
	}
	if diff := a.level - b.level; diff != 0 {
		return int(diff)
	}
	if diff := a.Len() - b.Len(); diff != 0 {
		return diff
	}
	return a.start - b.start
}

type multiline struct {
	start, end           int
	startWidth, endWidth int
	level                Level
	message              string
}

// cmpMultilines sorts ascending on line, then descending on end. This sort
// order is intended to promote visual nesting of multis from left to right.
func cmpMultilines(a, b multiline) int {
	if diff := a.start - b.start; diff != 0 {
		return diff
	}
	return b.end - a.end
}

func (r *renderer) sidebar(bars, lineno, slashAt int, multis []*multiline) string {
	var sidebar strings.Builder
	for i, ml := range multis {
		if ml == nil {
			sidebar.WriteString("  ")
			continue
		}

		sidebar.WriteString(r.ss.BoldForLevel(ml.level))

		switch {
		case slashAt == i:
			sidebar.WriteByte('/')
		case lineno != ml.start:
			sidebar.WriteByte('|')
		case ml.startWidth == 0:
			sidebar.WriteByte('/')
		default:
			sidebar.WriteByte(' ')
		}
		sidebar.WriteByte(' ')
	}
	for sidebar.Len() < bars*2 {
		sidebar.WriteByte(' ')
	}
	return sidebar.String()
}

// suggestion renders a single suggestion window.
<<<<<<< HEAD
func suggestion(snip snippet, lineBarWidth int, ss *styleSheet, out *strings.Builder) {
	out.WriteString(ss.nAccent)
	padBy(out, lineBarWidth)
	out.WriteString("help: ")
	out.WriteString(snip.message)
=======
func (r *renderer) suggestion(snip snippet) {
	r.WriteString(r.ss.nAccent)
	r.WriteSpaces(r.margin)
	r.WriteString("help: ")
	r.WriteString(snip.message)
>>>>>>> a1712a89

	// Add a blank line after the file. This gives the diagnostic window some
	// visual breathing room.
	r.WriteString("\n")
	r.WriteSpaces(r.margin)
	r.WriteString(" | ")

	// When the suggestion spans multiple lines, we don't bother doing a by-the-rune
	// diff, because the result can be hard for users to understand how to apply
	// to their code. Also, if the suggestion contains deletions, use
	multiline := slices.ContainsFunc(snip.edits, func(e Edit) bool {
		// Prefer multiline suggestions in the case of deletions.
		return e.IsDeletion() || strings.Contains(e.Replace, "\n")
	}) ||
		strings.Contains(snip.Span.Text(), "\n")

	if multiline {
		span, hunks := unifiedDiff(snip.Span, snip.edits)
		aLine := span.StartLoc().Line
		bLine := aLine
		for i, hunk := range hunks {
			// Trim a single newline before and after hunk. This helps deal with
			// cases where a newline gets duplicated across hunks of different
			// type.
			hunk.content, _ = strings.CutPrefix(hunk.content, "\n")
			hunk.content, _ = strings.CutSuffix(hunk.content, "\n")

			if hunk.content == "" {
				continue
			}

			// Skip addition lines that only contain whitespace, if the previous
			// hunk was a deletion. This helps avoid cases where a whole line
			// was deleted and some indentation was left over.
			if prev, _ := slicesx.Get(hunks, i-1); prev.kind == hunkDelete &&
				hunk.kind == hunkAdd &&
				stringsx.EveryFunc(hunk.content, unicode.IsSpace) {
				continue
			}

			for _, line := range strings.Split(hunk.content, "\n") {
				lineno := aLine
				if hunk.kind == '+' {
					lineno = bLine
				}

				// Draw the line as we would for an ordinary window, but prefix
				// each line with a the hunk's kind and color.
				fmt.Fprintf(r, "\n%s%*d | %s%c%s %s",
					r.ss.nAccent, r.margin, lineno,
					hunk.bold(&r.ss), hunk.kind, hunk.color(&r.ss),
					line,
				)

				switch hunk.kind {
				case hunkUnchanged:
					aLine++
					bLine++
				case hunkDelete:
					aLine++
				case hunkAdd:
					bLine++
				}
			}
		}

		r.WriteString("\n")
		r.WriteString(r.ss.nAccent)
		r.WriteSpaces(r.margin)
		r.WriteString(" | ")
		return
	}

	span, hunks := hunkDiff(snip.Span, snip.edits)
<<<<<<< HEAD
	fmt.Fprintf(out, "\n%s%*d | ", ss.nAccent, lineBarWidth, span.StartLoc().Line)
=======
	fmt.Fprintf(r, "\n%s%*d | ", r.ss.nAccent, r.margin, span.StartLoc().Line)
>>>>>>> a1712a89
	var column int
	for _, hunk := range hunks {
		if hunk.content == "" {
			continue
		}

		r.WriteString(hunk.color(&r.ss))
		// Re-use the logic from width calculation to correctly format a line for
		// showing in a terminal.
		column = stringWidth(column, hunk.content, false, &r.writer)
	}

	// Draw underlines for each modified segment, using + and - as the
	// underline characters.
	r.WriteString("\n")
	r.WriteString(r.ss.nAccent)
	r.WriteSpaces(r.margin)
	r.WriteString(" | ")
	column = 0
	for _, hunk := range hunks {
		if hunk.content == "" {
			continue
		}

		prev := column
		column = stringWidth(column, hunk.content, false, nil)
		r.WriteString(hunk.bold(&r.ss))
		for i := 0; i < column-prev; i++ {
			r.WriteString(string(hunk.kind))
		}
	}
}

func adjustLineOffsets(text string, start, end int) (int, int) {
	// Find the newlines before and after the given ranges, respectively.
	// This snaps the range to start immediately after a newline (or SOF) and
	// end immediately before a newline (or EOF).
	start = strings.LastIndexByte(text[:start], '\n') + 1 // +1 gives the byte *after* the newline.
	if offset := strings.IndexByte(text[end:], '\n'); offset != -1 {
		end += offset
	} else {
		end = len(text)
	}
	return start, end
}

func padByRune(out *strings.Builder, spaces int, r rune) {
	for i := 0; i < spaces; i++ {
		out.WriteRune(r)
	}
}<|MERGE_RESOLUTION|>--- conflicted
+++ resolved
@@ -238,11 +238,7 @@
 			if i > 0 {
 				r.WriteString("\n")
 			}
-<<<<<<< HEAD
-			suggestion(snippets[0], lineBarWidth, &ss, &out)
-=======
 			r.suggestion(snippets[0])
->>>>>>> a1712a89
 			return true
 		}
 
@@ -838,12 +834,8 @@
 				prevSidebar[len(prevSidebar)-1].startWidth > 0 {
 				slashAt = len(prevSidebar) - 1
 			}
-<<<<<<< HEAD
-			out.WriteString(renderSidebar(sidebarLen, lastEmit+1, slashAt, ss, info[lastEmit-w.start].sidebar))
-=======
-
-			r.WriteString(r.sidebar(sidebarLen, lineno, slashAt, cur.sidebar))
->>>>>>> a1712a89
+
+			r.WriteString(r.sidebar(sidebarLen, lastEmit+1, slashAt, info[lastEmit-w.start].sidebar))
 		}
 
 		// Ok, we are definitely printing this line out.
@@ -938,19 +930,11 @@
 }
 
 // suggestion renders a single suggestion window.
-<<<<<<< HEAD
-func suggestion(snip snippet, lineBarWidth int, ss *styleSheet, out *strings.Builder) {
-	out.WriteString(ss.nAccent)
-	padBy(out, lineBarWidth)
-	out.WriteString("help: ")
-	out.WriteString(snip.message)
-=======
 func (r *renderer) suggestion(snip snippet) {
 	r.WriteString(r.ss.nAccent)
 	r.WriteSpaces(r.margin)
 	r.WriteString("help: ")
 	r.WriteString(snip.message)
->>>>>>> a1712a89
 
 	// Add a blank line after the file. This gives the diagnostic window some
 	// visual breathing room.
@@ -1025,11 +1009,7 @@
 	}
 
 	span, hunks := hunkDiff(snip.Span, snip.edits)
-<<<<<<< HEAD
-	fmt.Fprintf(out, "\n%s%*d | ", ss.nAccent, lineBarWidth, span.StartLoc().Line)
-=======
 	fmt.Fprintf(r, "\n%s%*d | ", r.ss.nAccent, r.margin, span.StartLoc().Line)
->>>>>>> a1712a89
 	var column int
 	for _, hunk := range hunks {
 		if hunk.content == "" {
