// Copyright 2020-2025 Buf Technologies, Inc.
//
// Licensed under the Apache License, Version 2.0 (the "License");
// you may not use this file except in compliance with the License.
// You may obtain a copy of the License at
//
//      http://www.apache.org/licenses/LICENSE-2.0
//
// Unless required by applicable law or agreed to in writing, software
// distributed under the License is distributed on an "AS IS" BASIS,
// WITHOUT WARRANTIES OR CONDITIONS OF ANY KIND, either express or implied.
// See the License for the specific language governing permissions and
// limitations under the License.

package report

import (
	"bytes"
	"fmt"
	"io"
	"math/bits"
	"slices"
	"strconv"
	"strings"
	"unicode"

	"github.com/bufbuild/protocompile/internal/ext/slicesx"
)

// Renderer configures a diagnostic rendering operation.
type Renderer struct {
	// If set, uses a compact one-line format for each diagnostic.
	Compact bool

	// If set, rendering results are enriched with ANSI color escapes.
	Colorize bool

	// Upgrades all warnings to errors.
	WarningsAreErrors bool

	// If set, remark diagnostics will be printed.
	ShowRemarks bool

	// If set, rendering a diagnostic will show the debug footer.
	ShowDebug bool
}

// renderer contains shared state for a rendering operation, allowing e.g.
// allocations to be re-used and simplifying function signatures.
type renderer struct {
	Renderer
	writer

	ss styleSheet

	// The width, in columns, of the line number margin in the diagnostic
	// currently being rendered.
	margin int
}

// Render renders a diagnostic report.
//
// In addition to returning the rendering result, returns whether the report
// contains any errors.
//
// On the other hand, the actual error-typed return is an error when writing to
// the writer.
func (r Renderer) Render(report *Report, out io.Writer) (errorCount, warningCount int, err error) {
	state := &renderer{
		Renderer: r,
		writer:   writer{out: out},
		ss:       newStyleSheet(r),
	}
	return state.render(report)
}

// RenderString is a helper for calling [Renderer.Render] with a [strings.Builder].
func (r Renderer) RenderString(report *Report) (text string, errorCount, warningCount int) {
	var buf strings.Builder
	e, w, _ := r.Render(report, &buf)
	return buf.String(), e, w
}

func (r *renderer) render(report *Report) (errorCount, warningCount int, err error) {
	for _, diagnostic := range report.Diagnostics {
		if !r.ShowRemarks && diagnostic.level == Remark {
			continue
		}

		r.diagnostic(report, diagnostic)
		if err := r.Flush(); err != nil {
			return errorCount, warningCount, err
		}

		switch {
		case diagnostic.level <= Error:
			errorCount++
		case diagnostic.level <= Warning:
			if r.WarningsAreErrors {
				errorCount++
			} else {
				warningCount++
			}
		}
	}
	if r.Compact {
		return errorCount, warningCount, err
	}

	switch {
	case errorCount > 0 && warningCount > 0:
		fmt.Fprintf(r, "encountered %d error%v and %d warning%v\n%s",
			errorCount, plural(errorCount), warningCount, plural(warningCount),
			r.ss.reset,
		)
	case errorCount > 0:
		fmt.Fprintf(r, "encountered %d error%v\n%s",
			errorCount, plural(errorCount), r.ss.reset,
		)
	case warningCount > 0:
		fmt.Fprintf(r, "encountered %d warnings%v\n%s",
			warningCount, plural(warningCount), r.ss.reset,
		)
	}
	return errorCount, warningCount, r.Flush()
}

// diagnostic renders a single diagnostic to a string.
func (r *renderer) diagnostic(report *Report, d Diagnostic) {
	if report.Tracing > 0 {
		// If we're debugging diagnostic traces, and we panic, show where this
		// particular diagnostic was generated. This is useful for debugging
		// renderer bugs.
		defer func() {
			if panicked := recover(); panicked != nil {
				stack := strings.Join(d.debug[:min(report.Tracing, len(d.debug))], "\n")
				panic(fmt.Sprintf("protocompile/report: panic in renderer: %v\ndiagnosed at:\n%s", panicked, stack))
			}
		}()
	}

	var level string
	switch d.level {
	case ICE:
		level = "internal compiler error"
	case Error:
		level = "error"
	case Warning:
		if r.WarningsAreErrors {
			level = "error"
		} else {
			level = "warning"
		}
	case Remark:
		level = "remark"
	}

	// For the simple style, we imitate the Go compiler.
	if r.Compact {
		r.WriteString(r.ss.ColorForLevel(d.level))
		primary := d.Primary()
		switch {
		case primary.File != nil:
			start := primary.StartLoc()
			fmt.Fprintf(r, "%s: %s:%d:%d: %s",
				level, primary.Path(),
				start.Line, start.Column,
				d.message,
			)
		case d.inFile != "":
			fmt.Fprintf(r, "%s: %s: %s",
				level, d.inFile, d.message,
			)
		default:
			fmt.Fprintf(r, "%s: %s", level, d.message)
		}
		r.WriteString(r.ss.reset)
	}

	// For the other styles, we imitate the Rust compiler. See
	// https://github.com/rust-lang/rustc-dev-guide/blob/master/src/diagnostics.md

	fmt.Fprint(r, r.ss.BoldForLevel(d.level), level, ": ", d.message, r.ss.reset)

	locations := make([][2]Location, len(d.snippets))
	for i, snip := range d.snippets {
		locations[i][0] = snip.location(snip.Start, false)
		if strings.HasSuffix(snip.Text(), "\n") {
			// If the snippet ends in a newline, don't include the newline in the
			// printed span.
			locations[i][1] = snip.location(snip.End-1, false)
			locations[i][1].Column++
		} else {
			locations[i][1] = snip.location(snip.End, false)
		}
	}

	// Figure out how wide the line bar needs to be. This is given by
	// the width of the largest line value among the snippets.
	var greatestLine int
	for _, loc := range locations {
		greatestLine = max(greatestLine, loc[1].Line)
	}
	r.margin = max(2, len(strconv.Itoa(greatestLine))) // Easier than messing with math.Log10()

	// Render all the diagnostic windows.
	parts := slicesx.Partition(d.snippets, func(a, b *snippet) bool {
		if len(a.edits) > 0 || len(b.edits) > 0 {
			// Suggestions are always rendered in their own windows.
			return true
		}

		return a.Path() != b.Path()
	})

	parts(func(i int, snippets []snippet) bool {
		if i == 0 || d.snippets[i-1].Path() != d.snippets[i].Path() {
			r.WriteString("\n")
			r.WriteString(r.ss.nAccent)
			r.WriteSpaces(r.margin)

			primary := snippets[0]
			start := locations[i][0]
			sep := ":::"
			if i == 0 {
				sep = "-->"
			}
			fmt.Fprintf(r, "%s %s:%d:%d\n", sep, primary.Path(), start.Line, start.Column)
		}

		if len(snippets[0].edits) > 0 {
			if i > 0 {
				r.WriteString("\n")
			}
			r.suggestion(snippets[0], locations[i][0].Line)
			return true
		}

		// Add a blank line after the file. This gives the diagnostic window some
		// visual breathing room.
		r.WriteSpaces(r.margin)
		r.WriteString(" | ")

		window := buildWindow(d.level, locations[i:i+len(snippets)], snippets)
		r.window(window)
		return true
	})

	// Render a remedial file name for spanless errors.
	if len(d.snippets) == 0 && d.inFile != "" {
		r.WriteString("\n")
		r.WriteString(r.ss.nAccent)
		r.WriteSpaces(r.margin - 1)

		fmt.Fprintf(r, "--> %s", d.inFile)
	}

	// Render the footers. For simplicity we collect them into an array first.
	footers := make([][3]string, 0, len(d.notes)+len(d.help)+len(d.debug))
	for _, note := range d.notes {
		footers = append(footers, [3]string{r.ss.bRemark, "note", note})
	}
	for _, help := range d.help {
		footers = append(footers, [3]string{r.ss.bRemark, "help", help})
	}
	if r.ShowDebug {
		for _, debug := range d.debug {
			footers = append(footers, [3]string{r.ss.bError, "debug", debug})
		}
	}
	for _, footer := range footers {
		r.WriteString("\n")
		r.WriteString(r.ss.nAccent)
		r.WriteSpaces(r.margin)
		r.WriteString(" = ")
		fmt.Fprint(r, footer[0], footer[1], ": ", r.ss.reset)
		for i, line := range strings.Split(footer[2], "\n") {
			if i > 0 {
				r.WriteString("\n")
				margin := r.margin + 3 + len(footer[1]) + 2
				r.WriteSpaces(margin)
			}
			r.WriteString(line)
		}
	}

	r.WriteString(r.ss.reset)
	r.WriteString("\n\n")
}

const maxMultilinesPerWindow = 8

// window is an intermediate structure for rendering an annotated code snippet
// consisting of multiple spans in the same file.
type window struct {
	file *File
	// The line number at which the text starts in the overall source file.
	start int
	// The byte offset range this window's text occupies in the containing
	// source File.
	offsets [2]int
	// A list of all underline elements in this window. Must be sorted
	// according to cmpUnderlines.
	underlines []underline
	multilines []multiline
}

// buildWindow builds a diagnostic window for the given snippets, which must all have
// the same file.
//
// This is separate from [window.Render] because it performs certain layout
// decisions that cannot happen in the middle of actually rendering the source
// code (well, they could, but the resulting code would be far more complicated).
func buildWindow(level Level, locations [][2]Location, snippets []snippet) *window {
	w := new(window)
	w.file = snippets[0].File

	// Calculate the range of the file we will be printing. This is given
	// by every line that has a piece of diagnostic in it. To find this, we
	// calculate the join of all of the spans in the window, and find the
	// nearest \n runes in the text.
	w.start = locations[0][0].Line
	w.offsets[0] = snippets[0].Start
	for i := range snippets {
		w.start = min(w.start, locations[i][0].Line)
		w.offsets[0] = min(w.offsets[0], locations[i][0].Offset)
		w.offsets[1] = max(w.offsets[1], locations[i][1].Offset)
	}
	w.offsets[0], w.offsets[1] = adjustLineOffsets(w.file.Text(), w.offsets[0], w.offsets[1])

	// Now, convert each span into an underline or multiline.
	for i, snippet := range snippets {
		isMulti := locations[i][0].Line != locations[i][1].Line

		if isMulti && len(w.multilines) < maxMultilinesPerWindow {
			w.multilines = append(w.multilines, multiline{
				start:      locations[i][0].Line,
				end:        locations[i][1].Line,
				startWidth: locations[i][0].Column,
				endWidth:   locations[i][1].Column,
				level:      noteLevel,
				message:    snippet.message,
			})
			ml := &w.multilines[len(w.multilines)-1]

			if ml.startWidth == ml.endWidth {
				ml.endWidth++
			}

			// Calculate whether this snippet starts on the first non-space rune of
			// the line.
			if snippet.Start != 0 {
				firstLineStart := strings.LastIndexByte(w.file.Text()[:snippet.Start], '\n')
				if !strings.ContainsFunc(
					w.file.Text()[firstLineStart+1:snippet.Start],
					func(r rune) bool { return !unicode.IsSpace(r) },
				) {
					ml.startWidth = 0
				}
			}

			if snippet.primary {
				ml.level = level
			}
			continue
		}

		w.underlines = append(w.underlines, underline{
			line:    locations[i][0].Line,
			start:   locations[i][0].Column,
			end:     locations[i][1].Column,
			level:   noteLevel,
			message: snippet.message,
		})

		ul := &w.underlines[len(w.underlines)-1]
		if snippet.primary {
			ul.level = level
		}
		if ul.start == ul.end {
			ul.end++
		}

		if isMulti {
			// This is an "overflow multiline" for diagnostics with too
			// many multilines. In this case, we want to end the underline at
			// the end of the first line.
			lineEnd := strings.Index(w.file.Text()[snippet.Start:], "\n")
			if lineEnd == -1 {
				lineEnd = len(w.file.Text())
			} else {
				lineEnd += snippet.Start
			}
			ul.end = ul.start + stringWidth(ul.start, w.file.Text()[snippet.Start:lineEnd], false, nil)
		}

		// Make sure no empty underlines exist.
		if ul.Len() == 0 {
			ul.start++
		}
	}

	slices.SortFunc(w.underlines, cmpUnderlines)
	slices.SortFunc(w.multilines, cmpMultilines)
	return w
}

func (r *renderer) window(w *window) {
	// lineInfo is layout information for a single line of this window. There
	// is one lineInfo for each line of w.file.Text we intend to render, as
	// given by w.offsets.
	type lineInfo struct {
		// This is the multilines whose pipes intersect with this line.
		sidebar []*multiline
		// This is a set of strings to render verbatim under the actual source
		// code line. This makes it possible to lay out all of the complex
		// underlines ahead of time instead of interleaved with rendering the
		// source code lines.
		underlines []string
		// This is whether this line should be printed in the window. This is
		// used to avoid emitting e.g. lines between the start and end of a
		// 100-line multi.
		shouldEmit bool
	}

	lines := strings.Split(w.file.Text()[w.offsets[0]:w.offsets[1]], "\n")
	// Populate ancillary info for each line.
	info := make([]lineInfo, len(lines))

	// First, lay out the multilines, and compute how wide the sidebar is.
	for i := range w.multilines {
		multi := &w.multilines[i]
		// Find the smallest unused index by every line in the range.
		//
		// We want to assign to each multiline a "sidebar index", which is which
		// column its connecting pipes | are placed on. For each multiline, we
		// want to allocate the leftmost index such that it does not conflict
		// with any previously allocated sidebar pipes that are in the same
		// range as this multiline. We cannot simply take the max of their
		// indices, because it might happen that this multiline only intersects
		// with multis on lines that only use indices 0 and 2. This can happen
		// if the multi on index 2 intersects a *different* range that already
		// has two other multis in it.
		//
		// We achieve this by looking at all already-laid-out multis in this
		// multi's range and using a bitset to detect the least unused index.
		// Note that we artificially limit the number of rendered multis to
		// 8 in the code that builds the window itself.
		var multilineBitset uint
		for i := multi.start; i <= multi.end; i++ {
			for col, ml := range info[i-w.start].sidebar {
				if ml != nil {
					multilineBitset |= 1 << col
				}
			}
		}
		idx := bits.TrailingZeros(^multilineBitset)

		// Apply the index to every element of sidebar.
		for i := multi.start; i <= multi.end; i++ {
			line := &info[i-w.start].sidebar
			for len(*line) < idx+1 {
				*line = append(*line, nil)
			}
			(*line)[idx] = multi
		}

		// Mark the start and end as must-emit.
		info[multi.start-w.start].shouldEmit = true
		info[multi.end-w.start].shouldEmit = true
	}
	var sidebarLen int
	for _, info := range info {
		sidebarLen = max(sidebarLen, len(info.sidebar))
	}

	// Next, we can render the underline parts. This aggregates all underlines
	// for the same line into rendered chunks
	parts := slicesx.Partition(w.underlines, func(a, b *underline) bool { return a.line != b.line })
	parts(func(_ int, part []underline) bool {
		cur := &info[part[0].line-w.start]
		cur.shouldEmit = true

		// Arrange for a "sidebar prefix" for this line. This is determined by any sidebars that are
		// active on this line, even if they end on it.
		sidebar := r.sidebar(sidebarLen, -1, -1, cur.sidebar)

		// Lay out the physical underlines in reverse order. This will cause longer lines to be
		// laid out first, which will be overwritten by shorter ones.
		//
		// We use a slice instead of a strings.Builder so we can overwrite parts
		// as we render different "layers".
		var buf []byte
		for i := len(part) - 1; i >= 0; i-- {
			element := part[i]
			if len(buf) < element.end {
				newBuf := make([]byte, element.end)
				copy(newBuf, buf)
				buf = newBuf
			}

			// Note that start/end are 1-indexed.
			for j := element.start - 1; j < element.end-1; j++ {
				// This comparison ensures that we do not overwrite an error
				// underline with a note underline, regardless of ordering.
				if buf[j] == 0 || buf[j] > byte(element.level) {
					buf[j] = byte(element.level)
				}
			}
		}

		// Now, convert the buffer into a proper string.
		var out strings.Builder
		parts := slicesx.Partition(buf, func(a, b *byte) bool { return *a != *b })
		parts(func(_ int, line []byte) bool {
			level := Level(line[0])
			if line[0] == 0 {
				out.WriteString(r.ss.reset)
			} else {
				out.WriteString(r.ss.BoldForLevel(level))
			}
			for range line {
				switch level {
				case 0:
					out.WriteByte(' ')
				case noteLevel:
					out.WriteByte('-')
				default:
					out.WriteByte('^')
				}
			}
			return true
		})

		// Next we need to find the message that goes inline with the underlines. This will be
		// the message belonging to the rightmost underline.
		var rightmost *underline
		for i := range part {
			ul := &part[i]
			if rightmost == nil || ul.end > rightmost.end {
				rightmost = ul
			}
		}
		underlines := strings.TrimRight(out.String(), " ")
		cur.underlines = []string{sidebar + underlines + " " + r.ss.BoldForLevel(rightmost.level) + rightmost.message}

		// Now, do all the other messages, one per line. For each message, we also
		// need to draw pipes (|) above each one to connect it to its underline.
		//
		// This is slightly complicated, because there are two layers: the pipes, and
		// whatever message goes on the pipes.
		var rest []*underline
		for i := range part {
			ul := &part[i]
			if ul == rightmost || ul.message == "" {
				continue
			}
			rest = append(rest, ul)
		}

		for idx := range rest {
			buf = buf[:0] // Clear the temp buffer.

			// First, lay out the pipes. Note that rest is not necessarily
			// ordered from right to left, so we need to sort the pipes first.
			// To deal with this, we make a copy of rest[idx:], sort it appropriately,
			// and then lay things out.
			//
			// This is quadratic, but no one is going to put more than like, five snippets
			// in a whole diagnostic, much less five snippets that share a line, so
			// this shouldn't be an issue.
			restSorted := slices.Clone(rest[idx:])
			slices.SortFunc(restSorted, func(a, b *underline) int {
				return a.start - b.start
			})

			var nonColorLen int
			for _, ul := range restSorted {
				col := ul.start - 1
				for nonColorLen < col {
					buf = append(buf, ' ')
					nonColorLen++
				}

				if nonColorLen == col {
					// Two pipes may appear on the same column!
					// This is why this is in a conditional.
					buf = append(buf, r.ss.BoldForLevel(ul.level)...)
					buf = append(buf, '|')
					nonColorLen++
				}
			}

			// Splat in the one with all the pipes in it as-is.
			cur.underlines = append(cur.underlines, strings.TrimRight(sidebar+string(buf), " "))

			// Then, splat in the message. having two rows like this ensures that
			// each message has one pipe directly above it.
			if idx >= 0 {
				ul := rest[idx]

				actualStart := ul.start - 1
				for _, other := range rest[idx:] {
					if other.start <= ul.start {
						actualStart += len(r.ss.BoldForLevel(ul.level))
					}
				}
				for len(buf) < actualStart+len(ul.message)+1 {
					buf = append(buf, ' ')
				}

				// Make sure we don't crop *part* of an escape. To do this, we look for
				// the last ESC in the region we're going to replace. If it is not
				// followed by an m, we need to insert that many spaces into buf to avoid
				// overwriting it.
				writeTo := buf[actualStart:][:len(ul.message)]
				lastEsc := bytes.LastIndexByte(writeTo, 033)
				if lastEsc != -1 && !bytes.ContainsRune(writeTo[lastEsc:], 'm') {
					// If we got here, it means we're going to crop an escape if
					// we don't do something about it.
					spaceNeeded := len(writeTo) - lastEsc
					for i := 0; i < spaceNeeded; i++ {
						buf = append(buf, 0)
					}
					copy(buf[actualStart+lastEsc+spaceNeeded:], buf[actualStart+lastEsc:])
				}

				copy(buf[actualStart:], ul.message)
			}
			cur.underlines = append(cur.underlines, strings.TrimRight(sidebar+string(buf), " "))
		}

		return true
	})

	//nolint:dupword
	// Now that we've laid out the underlines, we can add the starts and ends of all
	// of the multilines, which go after the underlines.
	//
	// The result is that a multiline will look like this:
	//
	//   code
	//  ____^
	// | code code code
	// \______________^ message
	var line strings.Builder
	for lineIdx := range info {
		cur := &info[lineIdx]
		prevStart := -1
		for mlIdx, ml := range cur.sidebar {
			if ml == nil {
				continue
			}

			line.Reset()
			var isStart bool
			switch w.start + lineIdx {
			case ml.start:
				if ml.startWidth == 0 {
					continue
				}

				isStart = true
				fallthrough
			case ml.end:
				// We need to be flush with the sidebar here, so we trim the trailing space.
				sidebar := []byte(strings.TrimRight(r.sidebar(0, -1, prevStart, cur.sidebar[:mlIdx+1]), " "))

				// We also need to erase the bars of any multis that are before this multi
				// and start/end on the same line.
				if !isStart {
					for mlIdx, otherML := range cur.sidebar[:mlIdx+1] {
						if otherML != nil && otherML.end == ml.end {
							// All the color escapes have the same byte length, so we can use the length of
							// any of them to measure how far we need to adjust the offset to get to the
							// pipe. We need to account for one escape per multiline, and also need to skip
							// past the color escape on the pipe we want to erase.
							codeLen := len(r.ss.bAccent)
							idx := mlIdx*(2+codeLen) + codeLen
							if idx < len(sidebar) {
								sidebar[idx] = ' '
							}
						}
					}
				}

				// Delete the last pipe and replace it with a slash or space, depending.
				// on orientation.
				line.Write(sidebar[:len(sidebar)-1])
				if isStart {
					line.WriteByte(' ')
				} else {
					line.WriteByte('\\')
				}

				// Pad out to the gutter of the code block.
				remaining := sidebarLen - (mlIdx + 1)
				padByRune(&line, remaining*2, '_')

				// Pad to right before we need to insert a ^ or -
				if isStart {
					padByRune(&line, ml.startWidth-1, '_')
				} else {
					padByRune(&line, ml.endWidth-1, '_')
				}

				if ml.level == noteLevel {
					line.WriteByte('-')
				} else {
					line.WriteByte('^')
				}

				// TODO: If the source code has extremely long lines, this will cause
				// the message to wind up wrapped crazy far. It may be worth doing
				// wrapping ourselves in some cases (beyond a threshold of, say, 120
				// columns). It is unlikely users will hit this problem with "realistic"
				// inputs, though, and e.g. rustc and clang do not bother to handle this
				// case nicely.
				if !isStart && ml.message != "" {
					line.WriteByte(' ')
					line.WriteString(ml.message)
				}
				cur.underlines = append(cur.underlines, line.String())
			}

			if isStart {
				prevStart = mlIdx
			} else {
				prevStart = -1
			}
		}
	}

	// Make sure to emit any lines adjacent to another line we want to emit, so long as that
	// line contains printable characters.
	//
	// We copy a set of all the lines we plan to emit before this transformation;
	// otherwise, doing it in-place will cause every nonempty line after a must-emit line
	// to be shown, which we don't want.
	mustEmit := make(map[int]bool)
	for i := range info {
		if info[i].shouldEmit {
			mustEmit[i] = true
		}
	}
	for i := range info {
		// At least two of the below conditions must be true for
		// this line to be shown. Annoyingly, go does not have a conversion
		// from bool to int...
		var score int
		if strings.IndexFunc(lines[i], unicode.IsGraphic) != 0 {
			score++
		}
		if mustEmit[i-1] {
			score++
		}
		if mustEmit[i+1] {
			score++
		}
		if score >= 2 {
			info[i].shouldEmit = true
		}
	}

	lastEmit := w.start
	for i, line := range lines {
		cur := &info[i]
		lineno := i + w.start

		if !cur.shouldEmit {
			continue
		}

		// If the last multi of the previous line starts on that line, make its
		// pipe here a slash so that it connects properly.
		slashAt := -1
		if i > 0 {
			prevSidebar := info[i-1].sidebar
			if len(prevSidebar) > 0 &&
				prevSidebar[len(prevSidebar)-1].start == lineno-1 &&
				prevSidebar[len(prevSidebar)-1].startWidth > 0 {
				slashAt = len(prevSidebar) - 1
			}
		}
		sidebar := r.sidebar(sidebarLen, lineno, slashAt, cur.sidebar)

		if i > 0 && !info[i-1].shouldEmit {
			// Generate a visual break if this is right after a real line.
			r.WriteString("\n")
			r.WriteString(r.ss.nAccent)
			r.WriteSpaces(r.margin - 2)
			r.WriteString("...  ")

			// Generate a sidebar as before but this time we want to look at the
			// last line that was actually emitted.
			slashAt := -1
			prevSidebar := info[lastEmit-w.start].sidebar
			if len(prevSidebar) > 0 &&
				prevSidebar[len(prevSidebar)-1].start == lastEmit &&
				prevSidebar[len(prevSidebar)-1].startWidth > 0 {
				slashAt = len(prevSidebar) - 1
			}

			r.WriteString(r.sidebar(sidebarLen, lineno, slashAt, cur.sidebar))
		}

		// Ok, we are definitely printing this line out.
		//
		// Note that sidebar already includes a trailing ss.reset for us.
<<<<<<< HEAD
		fmt.Fprintf(r, "\n%s%*d | %s", r.ss.nAccent, r.margin, lineno, sidebar)
=======
		fmt.Fprintf(out, "\n%s%*d | %s%s", ss.nAccent, lineBarWidth, lineno, sidebar, ss.reset)
>>>>>>> 0019abb9
		lastEmit = lineno

		// Re-use the logic from width calculation to correctly format a line for
		// showing in a terminal.
		stringWidth(0, line, false, &r.writer)

		// If this happens to be an annotated line, this is when it gets annotated.
		for _, line := range cur.underlines {
			r.WriteString("\n")
			r.WriteString(r.ss.nAccent)
			r.WriteSpaces(r.margin)
			r.WriteString(" | ")
			r.WriteString(line)
		}
	}
}

type underline struct {
	line       int
	start, end int
	level      Level
	message    string
}

func (u underline) Len() int {
	return u.end - u.start
}

// cmpUnderliens sorts ascending on line, then level, then length, then
// start column.
func cmpUnderlines(a, b underline) int {
	if diff := a.line - b.line; diff != 0 {
		return diff
	}
	if diff := a.level - b.level; diff != 0 {
		return int(diff)
	}
	if diff := a.Len() - b.Len(); diff != 0 {
		return diff
	}
	return a.start - b.start
}

type multiline struct {
	start, end           int
	startWidth, endWidth int
	level                Level
	message              string
}

// cmpMultilines sorts ascending on line, then descending on end. This sort
// order is intended to promote visual nesting of multis from left to right.
func cmpMultilines(a, b multiline) int {
	if diff := a.start - b.start; diff != 0 {
		return diff
	}
	return b.end - a.end
}

func (r *renderer) sidebar(bars, lineno, slashAt int, multis []*multiline) string {
	var sidebar strings.Builder
	for i, ml := range multis {
		if ml == nil {
			sidebar.WriteString("  ")
			continue
		}

		sidebar.WriteString(r.ss.BoldForLevel(ml.level))

		switch {
		case slashAt == i:
			sidebar.WriteByte('/')
		case lineno != ml.start:
			sidebar.WriteByte('|')
		case ml.startWidth == 0:
			sidebar.WriteByte('/')
		default:
			sidebar.WriteByte(' ')
		}
		sidebar.WriteByte(' ')
	}
	for sidebar.Len() < bars*2 {
		sidebar.WriteByte(' ')
	}
<<<<<<< HEAD
	sidebar.WriteString(r.ss.reset)
=======
>>>>>>> 0019abb9
	return sidebar.String()
}

// suggestion renders a single suggestion window.
func (r *renderer) suggestion(snip snippet, startLine int) {
	r.WriteString(r.ss.nAccent)
	r.WriteSpaces(r.margin)
	r.WriteString("help: ")
	r.WriteString(snip.message)

	// Add a blank line after the file. This gives the diagnostic window some
	// visual breathing room.
	r.WriteString("\n")
	r.WriteSpaces(r.margin)
	r.WriteString(" | ")

	// When the suggestion spans multiple lines, we don't bother doing a by-the-rune
	// diff, because the result can be hard for users to understand how to apply
	// to their code. Also, if the suggestion contains deletions, use
	multiline := slices.ContainsFunc(snip.edits, func(e Edit) bool {
		// Prefer multiline suggestions in the case of deletions.
		return e.IsDeletion() || strings.Contains(e.Replace, "\n")
	}) ||
		strings.Contains(snip.Span.Text(), "\n")

	if multiline {
		aLine := startLine
		bLine := startLine
		for _, hunk := range unifiedDiff(snip.Span, snip.edits) {
			if hunk.content == "" {
				continue
			}
			for _, line := range strings.Split(hunk.content, "\n") {
				lineno := aLine
				if hunk.kind == '+' {
					lineno = bLine
				}

				// Draw the line as we would for an ordinary window, but prefix
				// each line with a the hunk's kind and color.
				fmt.Fprintf(r, "\n%s%*d | %s%c%s %s",
					r.ss.nAccent, r.margin, lineno,
					hunk.bold(&r.ss), hunk.kind, hunk.color(&r.ss),
					line,
				)

				switch hunk.kind {
				case ' ':
					aLine++
					bLine++
				case '-':
					aLine++
				case '+':
					bLine++
				}
			}
		}

		r.WriteString("\n")
		r.WriteString(r.ss.nAccent)
		r.WriteSpaces(r.margin)
		r.WriteString(" | ")
		return
	}

	fmt.Fprintf(r, "\n%s%*d | ", r.ss.nAccent, r.margin, startLine)
	hunks := hunkDiff(snip.Span, snip.edits)
	var column int
	for _, hunk := range hunks {
		if hunk.content == "" {
			continue
		}

		r.WriteString(hunk.color(&r.ss))
		// Re-use the logic from width calculation to correctly format a line for
		// showing in a terminal.
		column = stringWidth(column, hunk.content, false, &r.writer)
	}

	// Draw underlines for each modified segment, using + and - as the
	// underline characters.
	r.WriteString("\n")
	r.WriteString(r.ss.nAccent)
	r.WriteSpaces(r.margin)
	r.WriteString(" | ")
	column = 0
	for _, hunk := range hunks {
		if hunk.content == "" {
			continue
		}

		prev := column
		column = stringWidth(column, hunk.content, false, nil)
		r.WriteString(hunk.bold(&r.ss))
		for i := 0; i < column-prev; i++ {
			r.WriteString(string(hunk.kind))
		}
	}
}

func adjustLineOffsets(text string, start, end int) (int, int) {
	// Find the newlines before and after the given ranges, respectively.
	// This snaps the range to start immediately after a newline (or SOF) and
	// end immediately before a newline (or EOF).
	start = strings.LastIndexByte(text[:start], '\n') + 1 // +1 gives the byte *after* the newline.
	if offset := strings.IndexByte(text[end:], '\n'); offset != -1 {
		end += offset
	} else {
		end = len(text)
	}
	return start, end
}

func padByRune(out *strings.Builder, spaces int, r rune) {
	for i := 0; i < spaces; i++ {
		out.WriteRune(r)
	}
}<|MERGE_RESOLUTION|>--- conflicted
+++ resolved
@@ -807,11 +807,7 @@
 		// Ok, we are definitely printing this line out.
 		//
 		// Note that sidebar already includes a trailing ss.reset for us.
-<<<<<<< HEAD
-		fmt.Fprintf(r, "\n%s%*d | %s", r.ss.nAccent, r.margin, lineno, sidebar)
-=======
-		fmt.Fprintf(out, "\n%s%*d | %s%s", ss.nAccent, lineBarWidth, lineno, sidebar, ss.reset)
->>>>>>> 0019abb9
+		fmt.Fprintf(r, "\n%s%*d | %s%s", r.ss.nAccent, r.margin, lineno, sidebar, r.ss.reset)
 		lastEmit = lineno
 
 		// Re-use the logic from width calculation to correctly format a line for
@@ -896,10 +892,6 @@
 	for sidebar.Len() < bars*2 {
 		sidebar.WriteByte(' ')
 	}
-<<<<<<< HEAD
-	sidebar.WriteString(r.ss.reset)
-=======
->>>>>>> 0019abb9
 	return sidebar.String()
 }
 
