// Copyright 2020-2025 Buf Technologies, Inc.
//
// Licensed under the Apache License, Version 2.0 (the "License");
// you may not use this file except in compliance with the License.
// You may obtain a copy of the License at
//
//      http://www.apache.org/licenses/LICENSE-2.0
//
// Unless required by applicable law or agreed to in writing, software
// distributed under the License is distributed on an "AS IS" BASIS,
// WITHOUT WARRANTIES OR CONDITIONS OF ANY KIND, either express or implied.
// See the License for the specific language governing permissions and
// limitations under the License.

package report

import (
	"bytes"
	"fmt"
	"io"
	"math/bits"
	"slices"
	"strconv"
	"strings"
	"unicode"

	"github.com/bufbuild/protocompile/internal/ext/slicesx"
	"github.com/bufbuild/protocompile/internal/ext/stringsx"
)

// Renderer configures a diagnostic rendering operation.
type Renderer struct {
	// If set, uses a compact one-line format for each diagnostic.
	Compact bool

	// If set, rendering results are enriched with ANSI color escapes.
	Colorize bool

	// Upgrades all warnings to errors.
	WarningsAreErrors bool

	// If set, remark diagnostics will be printed.
	ShowRemarks bool

	// If set, rendering a diagnostic will show the debug footer.
	ShowDebug bool
}

// renderer contains shared state for a rendering operation, allowing e.g.
// allocations to be re-used and simplifying function signatures.
type renderer struct {
	Renderer
	writer

	ss styleSheet

	// The width, in columns, of the line number margin in the diagnostic
	// currently being rendered.
	margin int
}

// Render renders a diagnostic report.
//
// In addition to returning the rendering result, returns whether the report
// contains any errors.
//
// On the other hand, the actual error-typed return is an error when writing to
// the writer.
func (r Renderer) Render(report *Report, out io.Writer) (errorCount, warningCount int, err error) {
	state := &renderer{
		Renderer: r,
		writer:   writer{out: out},
		ss:       newStyleSheet(r),
	}
	return state.render(report)
}

// RenderString is a helper for calling [Renderer.Render] with a [strings.Builder].
func (r Renderer) RenderString(report *Report) (text string, errorCount, warningCount int) {
	var buf strings.Builder
	e, w, _ := r.Render(report, &buf)
	return buf.String(), e, w
}

func (r *renderer) render(report *Report) (errorCount, warningCount int, err error) {
	for _, diagnostic := range report.Diagnostics {
		if !r.ShowRemarks && diagnostic.level == Remark {
			continue
		}

		r.diagnostic(report, diagnostic)
		if err := r.Flush(); err != nil {
			return errorCount, warningCount, err
		}

		switch {
		case diagnostic.level <= Error:
			errorCount++
		case diagnostic.level <= Warning:
			if r.WarningsAreErrors {
				errorCount++
			} else {
				warningCount++
			}
		}
	}
	if r.Compact {
		return errorCount, warningCount, err
	}

	switch {
	case errorCount > 0 && warningCount > 0:
		fmt.Fprintf(r, "%sencountered %d error%v and %d warning%v\n%s",
			r.ss.bError,
			errorCount, plural(errorCount), warningCount, plural(warningCount),
			r.ss.reset,
		)
	case errorCount > 0:
		fmt.Fprintf(r, "%sencountered %d error%v\n%s",
			r.ss.bError,
			errorCount, plural(errorCount), r.ss.reset,
		)
	case warningCount > 0:
		fmt.Fprintf(r, "%sencountered %d warnings%v\n%s",
			r.ss.bWarning,
			warningCount, plural(warningCount), r.ss.reset,
		)
	}
	return errorCount, warningCount, r.Flush()
}

// diagnostic renders a single diagnostic to a string.
func (r *renderer) diagnostic(report *Report, d Diagnostic) {
	if report.Tracing > 0 {
		// If we're debugging diagnostic traces, and we panic, show where this
		// particular diagnostic was generated. This is useful for debugging
		// renderer bugs.
		defer func() {
			if panicked := recover(); panicked != nil {
				stack := strings.Join(d.debug[:min(report.Tracing, len(d.debug))], "\n")
				panic(fmt.Sprintf("protocompile/report: panic in renderer: %v\ndiagnosed at:\n%s", panicked, stack))
			}
		}()
	}

	var level string
	switch d.level {
	case ICE:
		level = "internal compiler error"
	case Error:
		level = "error"
	case Warning:
		if r.WarningsAreErrors {
			level = "error"
		} else {
			level = "warning"
		}
	case Remark:
		level = "remark"
	}

	// For the simple style, we imitate the Go compiler.
	if r.Compact {
		r.WriteString(r.ss.ColorForLevel(d.level))
		primary := d.Primary()
		switch {
		case primary.File != nil:
			start := primary.StartLoc()
			fmt.Fprintf(r, "%s: %s:%d:%d: %s",
				level, primary.Path(),
				start.Line, start.Column,
				d.message,
			)
		case d.inFile != "":
			fmt.Fprintf(r, "%s: %s: %s",
				level, d.inFile, d.message,
			)
		default:
			fmt.Fprintf(r, "%s: %s", level, d.message)
		}
		r.WriteString(r.ss.reset)
		r.WriteString("\n")
		return
	}

	// For the other styles, we imitate the Rust compiler. See
	// https://github.com/rust-lang/rustc-dev-guide/blob/master/src/diagnostics.md

	fmt.Fprint(r, r.ss.BoldForLevel(d.level), level, ": ", d.message, r.ss.reset)

	locations := make([][2]Location, len(d.snippets))
	for i, snip := range d.snippets {
		locations[i][0] = snip.location(snip.Start, false)
		if strings.HasSuffix(snip.Text(), "\n") {
			// If the snippet ends in a newline, don't include the newline in the
			// printed span.
			locations[i][1] = snip.location(snip.End-1, false)
			locations[i][1].Column++
		} else {
			locations[i][1] = snip.location(snip.End, false)
		}
	}

	// Figure out how wide the line bar needs to be. This is given by
	// the width of the largest line value among the snippets.
	var greatestLine int
	for _, loc := range locations {
		greatestLine = max(greatestLine, loc[1].Line)
	}
	r.margin = max(2, len(strconv.Itoa(greatestLine))) // Easier than messing with math.Log10()

	// Render all the diagnostic windows.
	parts := slicesx.Partition(d.snippets, func(a, b *snippet) bool {
		if len(a.edits) > 0 || len(b.edits) > 0 {
			// Suggestions are always rendered in their own windows.
			return true
		}

		return a.Path() != b.Path()
	})

	parts(func(i int, snippets []snippet) bool {
		if i == 0 || d.snippets[i-1].Path() != d.snippets[i].Path() {
			r.WriteString("\n")
			r.WriteString(r.ss.nAccent)
			r.WriteSpaces(r.margin)

			primary := snippets[0]
			start := locations[i][0]
			sep := ":::"
			if i == 0 {
				sep = "-->"
			}
			fmt.Fprintf(r, "%s %s:%d:%d\n", sep, primary.Path(), start.Line, start.Column)
		}

		if len(snippets[0].edits) > 0 {
			if i > 0 {
				r.WriteString("\n")
			}
<<<<<<< HEAD
			r.suggestion(snippets[0], locations[i][0].Line)
=======
			suggestion(snippets[0], lineBarWidth, &ss, &out)
>>>>>>> df7e5202
			return true
		}

		// Add a blank line after the file. This gives the diagnostic window some
		// visual breathing room.
		r.WriteSpaces(r.margin)
		r.WriteString(" | ")

		window := buildWindow(d.level, locations[i:i+len(snippets)], snippets)
		r.window(window)
		return true
	})

	// Render a remedial file name for spanless errors.
	if len(d.snippets) == 0 && d.inFile != "" {
		r.WriteString("\n")
		r.WriteString(r.ss.nAccent)
		r.WriteSpaces(r.margin - 1)

		fmt.Fprintf(r, "--> %s", d.inFile)
	}

	// Render the footers. For simplicity we collect them into an array first.
	footers := make([][3]string, 0, len(d.notes)+len(d.help)+len(d.debug))
	for _, note := range d.notes {
		footers = append(footers, [3]string{r.ss.bRemark, "note", note})
	}
	for _, help := range d.help {
		footers = append(footers, [3]string{r.ss.bRemark, "help", help})
	}
	if r.ShowDebug {
		for _, debug := range d.debug {
			footers = append(footers, [3]string{r.ss.bError, "debug", debug})
		}
	}
	for _, footer := range footers {
		r.WriteString("\n")
		r.WriteString(r.ss.nAccent)
		r.WriteSpaces(r.margin)
		r.WriteString(" = ")
		fmt.Fprint(r, footer[0], footer[1], ": ", r.ss.reset)
		for i, line := range strings.Split(footer[2], "\n") {
			if i > 0 {
				r.WriteString("\n")
				margin := r.margin + 3 + len(footer[1]) + 2
				r.WriteSpaces(margin)
			}
			r.WriteString(line)
		}
	}

	r.WriteString(r.ss.reset)
	r.WriteString("\n\n")
}

const maxMultilinesPerWindow = 8

// window is an intermediate structure for rendering an annotated code snippet
// consisting of multiple spans in the same file.
type window struct {
	file *File
	// The line number at which the text starts in the overall source file.
	start int
	// The byte offset range this window's text occupies in the containing
	// source File.
	offsets [2]int
	// A list of all underline elements in this window. Must be sorted
	// according to cmpUnderlines.
	underlines []underline
	multilines []multiline
}

// buildWindow builds a diagnostic window for the given snippets, which must all have
// the same file.
//
// This is separate from [window.Render] because it performs certain layout
// decisions that cannot happen in the middle of actually rendering the source
// code (well, they could, but the resulting code would be far more complicated).
func buildWindow(level Level, locations [][2]Location, snippets []snippet) *window {
	w := new(window)
	w.file = snippets[0].File

	// Calculate the range of the file we will be printing. This is given
	// by every line that has a piece of diagnostic in it. To find this, we
	// calculate the join of all of the spans in the window, and find the
	// nearest \n runes in the text.
	w.start = locations[0][0].Line
	w.offsets[0] = snippets[0].Start
	for i := range snippets {
		w.start = min(w.start, locations[i][0].Line)
		w.offsets[0] = min(w.offsets[0], locations[i][0].Offset)
		w.offsets[1] = max(w.offsets[1], locations[i][1].Offset)
	}
	w.offsets[0], w.offsets[1] = adjustLineOffsets(w.file.Text(), w.offsets[0], w.offsets[1])

	// Now, convert each span into an underline or multiline.
	for i, snippet := range snippets {
		isMulti := locations[i][0].Line != locations[i][1].Line

		if isMulti && len(w.multilines) < maxMultilinesPerWindow {
			w.multilines = append(w.multilines, multiline{
				start:      locations[i][0].Line,
				end:        locations[i][1].Line,
				startWidth: locations[i][0].Column,
				endWidth:   locations[i][1].Column,
				level:      noteLevel,
				message:    snippet.message,
			})
			ml := &w.multilines[len(w.multilines)-1]

			if ml.startWidth == ml.endWidth {
				ml.endWidth++
			}

			// Calculate whether this snippet starts on the first non-space rune of
			// the line.
			if snippet.Start != 0 {
				firstLineStart := strings.LastIndexByte(w.file.Text()[:snippet.Start], '\n')
				if !strings.ContainsFunc(
					w.file.Text()[firstLineStart+1:snippet.Start],
					func(r rune) bool { return !unicode.IsSpace(r) },
				) {
					ml.startWidth = 0
				}
			}

			if snippet.primary {
				ml.level = level
			}
			continue
		}

		w.underlines = append(w.underlines, underline{
			line:    locations[i][0].Line,
			start:   locations[i][0].Column,
			end:     locations[i][1].Column,
			level:   noteLevel,
			message: snippet.message,
		})

		ul := &w.underlines[len(w.underlines)-1]
		if snippet.primary {
			ul.level = level
		}
		if ul.start == ul.end {
			ul.end++
		}

		if isMulti {
			// This is an "overflow multiline" for diagnostics with too
			// many multilines. In this case, we want to end the underline at
			// the end of the first line.
			lineEnd := strings.Index(w.file.Text()[snippet.Start:], "\n")
			if lineEnd == -1 {
				lineEnd = len(w.file.Text())
			} else {
				lineEnd += snippet.Start
			}
			ul.end = ul.start + stringWidth(ul.start, w.file.Text()[snippet.Start:lineEnd], false, nil)
		}

		// Make sure no empty underlines exist.
		if ul.Len() == 0 {
			ul.start++
		}
	}

	slices.SortFunc(w.underlines, cmpUnderlines)
	slices.SortFunc(w.multilines, cmpMultilines)
	return w
}

func (r *renderer) window(w *window) {
	// lineInfo is layout information for a single line of this window. There
	// is one lineInfo for each line of w.file.Text we intend to render, as
	// given by w.offsets.
	type lineInfo struct {
		// This is the multilines whose pipes intersect with this line.
		sidebar []*multiline
		// This is a set of strings to render verbatim under the actual source
		// code line. This makes it possible to lay out all of the complex
		// underlines ahead of time instead of interleaved with rendering the
		// source code lines.
		underlines []string
		// This is whether this line should be printed in the window. This is
		// used to avoid emitting e.g. lines between the start and end of a
		// 100-line multi.
		shouldEmit bool
	}

	lines := strings.Split(w.file.Text()[w.offsets[0]:w.offsets[1]], "\n")
	// Populate ancillary info for each line.
	info := make([]lineInfo, len(lines))

	// First, lay out the multilines, and compute how wide the sidebar is.
	for i := range w.multilines {
		multi := &w.multilines[i]
		// Find the smallest unused index by every line in the range.
		//
		// We want to assign to each multiline a "sidebar index", which is which
		// column its connecting pipes | are placed on. For each multiline, we
		// want to allocate the leftmost index such that it does not conflict
		// with any previously allocated sidebar pipes that are in the same
		// range as this multiline. We cannot simply take the max of their
		// indices, because it might happen that this multiline only intersects
		// with multis on lines that only use indices 0 and 2. This can happen
		// if the multi on index 2 intersects a *different* range that already
		// has two other multis in it.
		//
		// We achieve this by looking at all already-laid-out multis in this
		// multi's range and using a bitset to detect the least unused index.
		// Note that we artificially limit the number of rendered multis to
		// 8 in the code that builds the window itself.
		var multilineBitset uint
		for i := multi.start; i <= multi.end; i++ {
			for col, ml := range info[i-w.start].sidebar {
				if ml != nil {
					multilineBitset |= 1 << col
				}
			}
		}
		idx := bits.TrailingZeros(^multilineBitset)

		// Apply the index to every element of sidebar.
		for i := multi.start; i <= multi.end; i++ {
			line := &info[i-w.start].sidebar
			for len(*line) < idx+1 {
				*line = append(*line, nil)
			}
			(*line)[idx] = multi
		}

		// Mark the start and end as must-emit.
		info[multi.start-w.start].shouldEmit = true
		info[multi.end-w.start].shouldEmit = true
	}
	var sidebarLen int
	for _, info := range info {
		sidebarLen = max(sidebarLen, len(info.sidebar))
	}

	// Next, we can render the underline parts. This aggregates all underlines
	// for the same line into rendered chunks
	parts := slicesx.Partition(w.underlines, func(a, b *underline) bool { return a.line != b.line })
	parts(func(_ int, part []underline) bool {
		cur := &info[part[0].line-w.start]
		cur.shouldEmit = true

		// Arrange for a "sidebar prefix" for this line. This is determined by any sidebars that are
		// active on this line, even if they end on it.
		sidebar := r.sidebar(sidebarLen, -1, -1, cur.sidebar)

		// Lay out the physical underlines in reverse order. This will cause longer lines to be
		// laid out first, which will be overwritten by shorter ones.
		//
		// We use a slice instead of a strings.Builder so we can overwrite parts
		// as we render different "layers".
		var buf []byte
		for i := len(part) - 1; i >= 0; i-- {
			element := part[i]
			if len(buf) < element.end {
				newBuf := make([]byte, element.end)
				copy(newBuf, buf)
				buf = newBuf
			}

			// Note that start/end are 1-indexed.
			for j := element.start - 1; j < element.end-1; j++ {
				// This comparison ensures that we do not overwrite an error
				// underline with a note underline, regardless of ordering.
				if buf[j] == 0 || buf[j] > byte(element.level) {
					buf[j] = byte(element.level)
				}
			}
		}

		// Now, convert the buffer into a proper string.
		var out strings.Builder
		parts := slicesx.Partition(buf, func(a, b *byte) bool { return *a != *b })
		parts(func(_ int, line []byte) bool {
			level := Level(line[0])
			if line[0] == 0 {
				out.WriteString(r.ss.reset)
			} else {
				out.WriteString(r.ss.BoldForLevel(level))
			}
			for range line {
				switch level {
				case 0:
					out.WriteByte(' ')
				case noteLevel:
					out.WriteByte('-')
				default:
					out.WriteByte('^')
				}
			}
			return true
		})

		// Next we need to find the message that goes inline with the underlines. This will be
		// the message belonging to the rightmost underline.
		var rightmost *underline
		for i := range part {
			ul := &part[i]
			if rightmost == nil || ul.end > rightmost.end {
				rightmost = ul
			}
		}
		underlines := strings.TrimRight(out.String(), " ")
		cur.underlines = []string{sidebar + underlines + " " + r.ss.BoldForLevel(rightmost.level) + rightmost.message}

		// Now, do all the other messages, one per line. For each message, we also
		// need to draw pipes (|) above each one to connect it to its underline.
		//
		// This is slightly complicated, because there are two layers: the pipes, and
		// whatever message goes on the pipes.
		var rest []*underline
		for i := range part {
			ul := &part[i]
			if ul == rightmost || ul.message == "" {
				continue
			}
			rest = append(rest, ul)
		}

		for idx := range rest {
			buf = buf[:0] // Clear the temp buffer.

			// First, lay out the pipes. Note that rest is not necessarily
			// ordered from right to left, so we need to sort the pipes first.
			// To deal with this, we make a copy of rest[idx:], sort it appropriately,
			// and then lay things out.
			//
			// This is quadratic, but no one is going to put more than like, five snippets
			// in a whole diagnostic, much less five snippets that share a line, so
			// this shouldn't be an issue.
			restSorted := slices.Clone(rest[idx:])
			slices.SortFunc(restSorted, func(a, b *underline) int {
				return a.start - b.start
			})

			var nonColorLen int
			for _, ul := range restSorted {
				col := ul.start - 1
				for nonColorLen < col {
					buf = append(buf, ' ')
					nonColorLen++
				}

				if nonColorLen == col {
					// Two pipes may appear on the same column!
					// This is why this is in a conditional.
					buf = append(buf, r.ss.BoldForLevel(ul.level)...)
					buf = append(buf, '|')
					nonColorLen++
				}
			}

			// Splat in the one with all the pipes in it as-is.
			cur.underlines = append(cur.underlines, strings.TrimRight(sidebar+string(buf), " "))

			// Then, splat in the message. having two rows like this ensures that
			// each message has one pipe directly above it.
			if idx >= 0 {
				ul := rest[idx]

				actualStart := ul.start - 1
				for _, other := range rest[idx:] {
					if other.start <= ul.start {
						actualStart += len(r.ss.BoldForLevel(ul.level))
					}
				}
				for len(buf) < actualStart+len(ul.message)+1 {
					buf = append(buf, ' ')
				}

				// Make sure we don't crop *part* of an escape. To do this, we look for
				// the last ESC in the region we're going to replace. If it is not
				// followed by an m, we need to insert that many spaces into buf to avoid
				// overwriting it.
				writeTo := buf[actualStart:][:len(ul.message)]
				lastEsc := bytes.LastIndexByte(writeTo, 033)
				if lastEsc != -1 && !bytes.ContainsRune(writeTo[lastEsc:], 'm') {
					// If we got here, it means we're going to crop an escape if
					// we don't do something about it.
					spaceNeeded := len(writeTo) - lastEsc
					for i := 0; i < spaceNeeded; i++ {
						buf = append(buf, 0)
					}
					copy(buf[actualStart+lastEsc+spaceNeeded:], buf[actualStart+lastEsc:])
				}

				copy(buf[actualStart:], ul.message)
			}
			cur.underlines = append(cur.underlines, strings.TrimRight(sidebar+string(buf), " "))
		}

		return true
	})

	//nolint:dupword
	// Now that we've laid out the underlines, we can add the starts and ends of all
	// of the multilines, which go after the underlines.
	//
	// The result is that a multiline will look like this:
	//
	//   code
	//  ____^
	// | code code code
	// \______________^ message
	var line strings.Builder
	for lineIdx := range info {
		cur := &info[lineIdx]
		prevStart := -1
		for mlIdx, ml := range cur.sidebar {
			if ml == nil {
				continue
			}

			line.Reset()
			var isStart bool
			switch w.start + lineIdx {
			case ml.start:
				if ml.startWidth == 0 {
					continue
				}

				isStart = true
				fallthrough
			case ml.end:
				// We need to be flush with the sidebar here, so we trim the trailing space.
				sidebar := []byte(strings.TrimRight(r.sidebar(0, -1, prevStart, cur.sidebar[:mlIdx+1]), " "))

				// We also need to erase the bars of any multis that are before this multi
				// and start/end on the same line.
				if !isStart {
					for mlIdx, otherML := range cur.sidebar[:mlIdx+1] {
						if otherML != nil && otherML.end == ml.end {
							// All the color escapes have the same byte length, so we can use the length of
							// any of them to measure how far we need to adjust the offset to get to the
							// pipe. We need to account for one escape per multiline, and also need to skip
							// past the color escape on the pipe we want to erase.
							codeLen := len(r.ss.bAccent)
							idx := mlIdx*(2+codeLen) + codeLen
							if idx < len(sidebar) {
								sidebar[idx] = ' '
							}
						}
					}
				}

				// Delete the last pipe and replace it with a slash or space, depending.
				// on orientation.
				line.Write(sidebar[:len(sidebar)-1])
				if isStart {
					line.WriteByte(' ')
				} else {
					line.WriteByte('\\')
				}

				// Pad out to the gutter of the code block.
				remaining := sidebarLen - (mlIdx + 1)
				padByRune(&line, remaining*2, '_')

				// Pad to right before we need to insert a ^ or -
				if isStart {
					padByRune(&line, ml.startWidth-1, '_')
				} else {
					padByRune(&line, ml.endWidth-1, '_')
				}

				if ml.level == noteLevel {
					line.WriteByte('-')
				} else {
					line.WriteByte('^')
				}

				// TODO: If the source code has extremely long lines, this will cause
				// the message to wind up wrapped crazy far. It may be worth doing
				// wrapping ourselves in some cases (beyond a threshold of, say, 120
				// columns). It is unlikely users will hit this problem with "realistic"
				// inputs, though, and e.g. rustc and clang do not bother to handle this
				// case nicely.
				if !isStart && ml.message != "" {
					line.WriteByte(' ')
					line.WriteString(ml.message)
				}
				cur.underlines = append(cur.underlines, line.String())
			}

			if isStart {
				prevStart = mlIdx
			} else {
				prevStart = -1
			}
		}
	}

	// Make sure to emit any lines adjacent to another line we want to emit, so long as that
	// line contains printable characters.
	//
	// We copy a set of all the lines we plan to emit before this transformation;
	// otherwise, doing it in-place will cause every nonempty line after a must-emit line
	// to be shown, which we don't want.
	mustEmit := make(map[int]bool)
	for i := range info {
		if info[i].shouldEmit {
			mustEmit[i] = true
		}
	}
	for i := range info {
		// At least two of the below conditions must be true for
		// this line to be shown. Annoyingly, go does not have a conversion
		// from bool to int...
		var score int
		if strings.IndexFunc(lines[i], unicode.IsGraphic) != 0 {
			score++
		}
		if mustEmit[i-1] {
			score++
		}
		if mustEmit[i+1] {
			score++
		}
		if score >= 2 {
			info[i].shouldEmit = true
		}
	}

	lastEmit := w.start
	for i, line := range lines {
		cur := &info[i]
		lineno := i + w.start

		if !cur.shouldEmit {
			continue
		}

		// If the last multi of the previous line starts on that line, make its
		// pipe here a slash so that it connects properly.
		slashAt := -1
		if i > 0 {
			prevSidebar := info[i-1].sidebar
			if len(prevSidebar) > 0 &&
				prevSidebar[len(prevSidebar)-1].start == lineno-1 &&
				prevSidebar[len(prevSidebar)-1].startWidth > 0 {
				slashAt = len(prevSidebar) - 1
			}
		}
		sidebar := r.sidebar(sidebarLen, lineno, slashAt, cur.sidebar)

		if i > 0 && !info[i-1].shouldEmit {
			// Generate a visual break if this is right after a real line.
			r.WriteString("\n")
			r.WriteString(r.ss.nAccent)
			r.WriteSpaces(r.margin - 2)
			r.WriteString("...  ")

			// Generate a sidebar as before but this time we want to look at the
			// last line that was actually emitted.
			slashAt := -1
			prevSidebar := info[lastEmit-w.start].sidebar
			if len(prevSidebar) > 0 &&
				prevSidebar[len(prevSidebar)-1].start == lastEmit &&
				prevSidebar[len(prevSidebar)-1].startWidth > 0 {
				slashAt = len(prevSidebar) - 1
			}

			r.WriteString(r.sidebar(sidebarLen, lineno, slashAt, cur.sidebar))
		}

		// Ok, we are definitely printing this line out.
		//
		// Note that sidebar already includes a trailing ss.reset for us.
		fmt.Fprintf(r, "\n%s%*d | %s%s", r.ss.nAccent, r.margin, lineno, sidebar, r.ss.reset)
		lastEmit = lineno

		// Re-use the logic from width calculation to correctly format a line for
		// showing in a terminal.
		stringWidth(0, line, false, &r.writer)

		// If this happens to be an annotated line, this is when it gets annotated.
		for _, line := range cur.underlines {
			r.WriteString("\n")
			r.WriteString(r.ss.nAccent)
			r.WriteSpaces(r.margin)
			r.WriteString(" | ")
			r.WriteString(line)
		}
	}
}

type underline struct {
	line       int
	start, end int
	level      Level
	message    string
}

func (u underline) Len() int {
	return u.end - u.start
}

// cmpUnderliens sorts ascending on line, then level, then length, then
// start column.
func cmpUnderlines(a, b underline) int {
	if diff := a.line - b.line; diff != 0 {
		return diff
	}
	if diff := a.level - b.level; diff != 0 {
		return int(diff)
	}
	if diff := a.Len() - b.Len(); diff != 0 {
		return diff
	}
	return a.start - b.start
}

type multiline struct {
	start, end           int
	startWidth, endWidth int
	level                Level
	message              string
}

// cmpMultilines sorts ascending on line, then descending on end. This sort
// order is intended to promote visual nesting of multis from left to right.
func cmpMultilines(a, b multiline) int {
	if diff := a.start - b.start; diff != 0 {
		return diff
	}
	return b.end - a.end
}

func (r *renderer) sidebar(bars, lineno, slashAt int, multis []*multiline) string {
	var sidebar strings.Builder
	for i, ml := range multis {
		if ml == nil {
			sidebar.WriteString("  ")
			continue
		}

		sidebar.WriteString(r.ss.BoldForLevel(ml.level))

		switch {
		case slashAt == i:
			sidebar.WriteByte('/')
		case lineno != ml.start:
			sidebar.WriteByte('|')
		case ml.startWidth == 0:
			sidebar.WriteByte('/')
		default:
			sidebar.WriteByte(' ')
		}
		sidebar.WriteByte(' ')
	}
	for sidebar.Len() < bars*2 {
		sidebar.WriteByte(' ')
	}
	return sidebar.String()
}

// suggestion renders a single suggestion window.
<<<<<<< HEAD
func (r *renderer) suggestion(snip snippet, startLine int) {
	r.WriteString(r.ss.nAccent)
	r.WriteSpaces(r.margin)
	r.WriteString("help: ")
	r.WriteString(snip.message)
=======
func suggestion(snip snippet, lineBarWidth int, ss *styleSheet, out *strings.Builder) {
	out.WriteString(ss.nAccent)
	padBy(out, lineBarWidth)
	out.WriteString("help: ")
	out.WriteString(snip.message)
>>>>>>> df7e5202

	// Add a blank line after the file. This gives the diagnostic window some
	// visual breathing room.
	r.WriteString("\n")
	r.WriteSpaces(r.margin)
	r.WriteString(" | ")

	// When the suggestion spans multiple lines, we don't bother doing a by-the-rune
	// diff, because the result can be hard for users to understand how to apply
	// to their code. Also, if the suggestion contains deletions, use
	multiline := slices.ContainsFunc(snip.edits, func(e Edit) bool {
		// Prefer multiline suggestions in the case of deletions.
		return e.IsDeletion() || strings.Contains(e.Replace, "\n")
	}) ||
		strings.Contains(snip.Span.Text(), "\n")

	if multiline {
		span, hunks := unifiedDiff(snip.Span, snip.edits)
		aLine := span.StartLoc().Line
		bLine := aLine
		for i, hunk := range hunks {
			// Trim a single newline before and after hunk. This helps deal with
			// cases where a newline gets duplicated across hunks of different
			// type.
			hunk.content, _ = strings.CutPrefix(hunk.content, "\n")
			hunk.content, _ = strings.CutSuffix(hunk.content, "\n")

			if hunk.content == "" {
				continue
			}

			// Skip addition lines that only contain whitespace, if the previous
			// hunk was a deletion. This helps avoid cases where a whole line
			// was deleted and some indentation was left over.
			if prev, _ := slicesx.Get(hunks, i-1); prev.kind == hunkDelete &&
				hunk.kind == hunkAdd &&
				stringsx.EveryFunc(hunk.content, unicode.IsSpace) {
				continue
			}

			for _, line := range strings.Split(hunk.content, "\n") {
				lineno := aLine
				if hunk.kind == '+' {
					lineno = bLine
				}

				// Draw the line as we would for an ordinary window, but prefix
				// each line with a the hunk's kind and color.
				fmt.Fprintf(r, "\n%s%*d | %s%c%s %s",
					r.ss.nAccent, r.margin, lineno,
					hunk.bold(&r.ss), hunk.kind, hunk.color(&r.ss),
					line,
				)

				switch hunk.kind {
				case hunkUnchanged:
					aLine++
					bLine++
				case hunkDelete:
					aLine++
				case hunkAdd:
					bLine++
				}
			}
		}

		r.WriteString("\n")
		r.WriteString(r.ss.nAccent)
		r.WriteSpaces(r.margin)
		r.WriteString(" | ")
		return
	}

<<<<<<< HEAD
	fmt.Fprintf(r, "\n%s%*d | ", r.ss.nAccent, r.margin, startLine)
	hunks := hunkDiff(snip.Span, snip.edits)
=======
	span, hunks := hunkDiff(snip.Span, snip.edits)
	fmt.Fprintf(out, "\n%s%*d | ", ss.nAccent, lineBarWidth, span.StartLoc().Line)
>>>>>>> df7e5202
	var column int
	for _, hunk := range hunks {
		if hunk.content == "" {
			continue
		}

		r.WriteString(hunk.color(&r.ss))
		// Re-use the logic from width calculation to correctly format a line for
		// showing in a terminal.
		column = stringWidth(column, hunk.content, false, &r.writer)
	}

	// Draw underlines for each modified segment, using + and - as the
	// underline characters.
	r.WriteString("\n")
	r.WriteString(r.ss.nAccent)
	r.WriteSpaces(r.margin)
	r.WriteString(" | ")
	column = 0
	for _, hunk := range hunks {
		if hunk.content == "" {
			continue
		}

		prev := column
		column = stringWidth(column, hunk.content, false, nil)
		r.WriteString(hunk.bold(&r.ss))
		for i := 0; i < column-prev; i++ {
			r.WriteString(string(hunk.kind))
		}
	}
}

func adjustLineOffsets(text string, start, end int) (int, int) {
	// Find the newlines before and after the given ranges, respectively.
	// This snaps the range to start immediately after a newline (or SOF) and
	// end immediately before a newline (or EOF).
	start = strings.LastIndexByte(text[:start], '\n') + 1 // +1 gives the byte *after* the newline.
	if offset := strings.IndexByte(text[end:], '\n'); offset != -1 {
		end += offset
	} else {
		end = len(text)
	}
	return start, end
}

func padByRune(out *strings.Builder, spaces int, r rune) {
	for i := 0; i < spaces; i++ {
		out.WriteRune(r)
	}
}<|MERGE_RESOLUTION|>--- conflicted
+++ resolved
@@ -238,11 +238,7 @@
 			if i > 0 {
 				r.WriteString("\n")
 			}
-<<<<<<< HEAD
-			r.suggestion(snippets[0], locations[i][0].Line)
-=======
-			suggestion(snippets[0], lineBarWidth, &ss, &out)
->>>>>>> df7e5202
+			r.suggestion(snippets[0])
 			return true
 		}
 
@@ -906,19 +902,11 @@
 }
 
 // suggestion renders a single suggestion window.
-<<<<<<< HEAD
-func (r *renderer) suggestion(snip snippet, startLine int) {
+func (r *renderer) suggestion(snip snippet) {
 	r.WriteString(r.ss.nAccent)
 	r.WriteSpaces(r.margin)
 	r.WriteString("help: ")
 	r.WriteString(snip.message)
-=======
-func suggestion(snip snippet, lineBarWidth int, ss *styleSheet, out *strings.Builder) {
-	out.WriteString(ss.nAccent)
-	padBy(out, lineBarWidth)
-	out.WriteString("help: ")
-	out.WriteString(snip.message)
->>>>>>> df7e5202
 
 	// Add a blank line after the file. This gives the diagnostic window some
 	// visual breathing room.
@@ -992,13 +980,8 @@
 		return
 	}
 
-<<<<<<< HEAD
-	fmt.Fprintf(r, "\n%s%*d | ", r.ss.nAccent, r.margin, startLine)
-	hunks := hunkDiff(snip.Span, snip.edits)
-=======
 	span, hunks := hunkDiff(snip.Span, snip.edits)
-	fmt.Fprintf(out, "\n%s%*d | ", ss.nAccent, lineBarWidth, span.StartLoc().Line)
->>>>>>> df7e5202
+	fmt.Fprintf(r, "\n%s%*d | ", r.ss.nAccent, r.margin, span.StartLoc().Line)
 	var column int
 	for _, hunk := range hunks {
 		if hunk.content == "" {
