// Copyright 2020-2025 Buf Technologies, Inc.
//
// Licensed under the Apache License, Version 2.0 (the "License");
// you may not use this file except in compliance with the License.
// You may obtain a copy of the License at
//
//      http://www.apache.org/licenses/LICENSE-2.0
//
// Unless required by applicable law or agreed to in writing, software
// distributed under the License is distributed on an "AS IS" BASIS,
// WITHOUT WARRANTIES OR CONDITIONS OF ANY KIND, either express or implied.
// See the License for the specific language governing permissions and
// limitations under the License.

package report

import (
	"bytes"
	"fmt"
	"io"
	"math/bits"
	"slices"
	"strconv"
	"strings"
	"unicode"

	"github.com/bufbuild/protocompile/internal/ext/slicesx"
)

// Renderer configures a diagnostic rendering operation.
type Renderer struct {
	// If set, uses a compact one-line format for each diagnostic.
	Compact bool

	// If set, rendering results are enriched with ANSI color escapes.
	Colorize bool

	// Upgrades all warnings to errors.
	WarningsAreErrors bool

	// If set, remark diagnostics will be printed.
	//
	// Ignored by [Renderer.RenderDiagnostic].
	ShowRemarks bool

	// If set, rendering a diagnostic will show the debug footer.
	ShowDebug bool
}

// Render renders a diagnostic report.
//
// In addition to returning the rendering result, returns whether the report
// contains any errors.
//
// On the other hand, the actual error-typed return is an error when writing to
// the writer.
func (r Renderer) Render(report *Report, out io.Writer) (errorCount, warningCount int, err error) {
	for _, diagnostic := range report.Diagnostics {
		if !r.ShowRemarks && diagnostic.level == Remark {
			continue
		}

		if _, err = fmt.Fprintln(out, r.diagnostic(report, diagnostic)); err != nil {
			return errorCount, warningCount, err
		}

		if !r.Compact {
			if _, err = fmt.Fprintln(out); err != nil {
				return errorCount, warningCount, err
			}
		}

		switch {
		case diagnostic.level <= Error:
			errorCount++
		case diagnostic.level <= Warning:
			if r.WarningsAreErrors {
				errorCount++
			} else {
				warningCount++
			}
		}
	}
	if r.Compact {
		return errorCount, warningCount, err
	}

	ss := newStyleSheet(r)

	pluralize := func(count int, what string) string {
		if count == 1 {
			return "1 " + what
		}
		return fmt.Sprint(count, " ", what, "s")
	}

	if errorCount > 0 {
		if _, err = fmt.Fprint(out, ss.bError, "encountered ", pluralize(errorCount, "error")); err != nil {
			return errorCount, warningCount, err
		}

		if warningCount > 0 {
			if _, err = fmt.Fprint(out, " and ", pluralize(warningCount, "warning")); err != nil {
				return errorCount, warningCount, err
			}
		}
		if _, err = fmt.Fprintln(out, ss.reset); err != nil {
			return errorCount, warningCount, err
		}
	} else if warningCount > 0 {
		if _, err = fmt.Fprintln(out, ss.bWarning, "encountered ", pluralize(warningCount, "warning")); err != nil {
			return errorCount, warningCount, err
		}
	}

	_, err = fmt.Fprint(out, ss.reset)
	return errorCount, warningCount, err
}

// RenderString is a helper for calling [Renderer.Render] with a [strings.Builder].
func (r Renderer) RenderString(report *Report) (text string, errorCount, warningCount int) {
	var buf strings.Builder
	e, w, _ := r.Render(report, &buf)
	return buf.String(), e, w
}

// diagnostic renders a single diagnostic to a string.
func (r Renderer) diagnostic(report *Report, d Diagnostic) string {
	if report.Tracing > 0 {
		// If we're debugging diagnostic traces, and we panic, show where this
		// particular diagnostic was generated. This is useful for debugging
		// renderer bugs.
		defer func() {
			if panicked := recover(); panicked != nil {
				stack := strings.Join(d.debug[:min(report.Tracing, len(d.debug))], "\n")
				panic(fmt.Sprintf("protocompile/report: panic in renderer: %v\ndiagnosed at:\n%s", panicked, stack))
			}
		}()
	}

	var level string
	switch d.level {
	case ICE:
		level = "internal compiler error"
	case Error:
		level = "error"
	case Warning:
		if r.WarningsAreErrors {
			level = "error"
		} else {
			level = "warning"
		}
	case Remark:
		level = "remark"
	}

	ss := newStyleSheet(r)

	// For the simple style, we imitate the Go compiler.
	if r.Compact {
		primary := d.Primary()

		if primary.File == nil {
			path := d.inFile
			if path == "" {
				return fmt.Sprintf(
					"%s%s: %s%s",
					ss.ColorForLevel(d.level),
					level,
					d.message,
					ss.reset,
				)
			}

			return fmt.Sprintf(
				"%s%s: %s: %s%s",
				ss.ColorForLevel(d.level),
				level,
				path,
				d.message,
				ss.reset,
			)
		}

		start := primary.StartLoc()

		return fmt.Sprintf(
			"%s%s: %s:%d:%d: %s%s",
			ss.ColorForLevel(d.level),
			level,
			primary.Path(),
			start.Line,
			start.Column,
			d.message,
			ss.reset,
		)
	}

	// For the other styles, we imitate the Rust compiler. See
	// https://github.com/rust-lang/rustc-dev-guide/blob/master/src/diagnostics.md

	var out strings.Builder
	fmt.Fprint(&out, ss.BoldForLevel(d.level), level, ": ", d.message, ss.reset)

	locations := make([][2]Location, len(d.snippets))
	for i, snip := range d.snippets {
		locations[i][0] = snip.location(snip.Start, false)
		locations[i][1] = snip.location(snip.End, false)
	}

	// Figure out how wide the line bar needs to be. This is given by
	// the width of the largest line value among the snippets.
	var greatestLine int
	for _, loc := range locations {
		greatestLine = max(greatestLine, loc[1].Line)
	}
	lineBarWidth := len(strconv.Itoa(greatestLine)) // Easier than messing with math.Log10()
	lineBarWidth = max(2, lineBarWidth)

	// Render all the diagnostic windows.
<<<<<<< HEAD
	parts := iters.Partition(d.snippets, func(a, b *snippet) bool {
		if len(a.edits) > 0 || len(b.edits) > 0 {
			// Suggestions are always rendered in their own windows.
			return true
		}

		return a.Path() != b.Path()
	})

=======
	parts := slicesx.Partition(d.snippets, func(a, b *snippet) bool { return a.Path() != b.Path() })
>>>>>>> b5374ec9
	parts(func(i int, snippets []snippet) bool {
		if i == 0 || d.snippets[i-1].Path() != d.snippets[i].Path() {
			out.WriteByte('\n')
			out.WriteString(ss.nAccent)
			padBy(&out, lineBarWidth)

			primary := snippets[0]
			start := locations[i][0]
			sep := ":::"
			if i == 0 {
				sep = "-->"
			}
			fmt.Fprintf(&out, "%s %s:%d:%d\n", sep, primary.Path(), start.Line, start.Column)
		}

		if len(snippets[0].edits) > 0 {
			if i > 0 {
				out.WriteByte('\n')
			}
			suggestion(snippets[0], locations[i][0].Line, lineBarWidth, &ss, &out)
			return true
		}

		// Add a blank line after the file. This gives the diagnostic window some
		// visual breathing room.
		padBy(&out, lineBarWidth)
		out.WriteString(" | ")

		window := buildWindow(d.level, locations[i:i+len(snippets)], snippets)
		window.Render(lineBarWidth, &ss, &out)
		return true
	})

	// Render a remedial file name for spanless errors.
	if len(d.snippets) == 0 && d.inFile != "" {
		out.WriteByte('\n')
		out.WriteString(ss.nAccent)
		padBy(&out, lineBarWidth-1)

		fmt.Fprintf(&out, "--> %s", d.inFile)
	}

	// Render the footers. For simplicity we collect them into an array first.
	footers := make([][3]string, 0, len(d.notes)+len(d.help)+len(d.debug))
	for _, note := range d.notes {
		footers = append(footers, [3]string{ss.bRemark, "note", note})
	}
	for _, help := range d.help {
		footers = append(footers, [3]string{ss.bRemark, "help", help})
	}
	if r.ShowDebug {
		for _, debug := range d.debug {
			footers = append(footers, [3]string{ss.bError, "debug", debug})
		}
	}
	for _, footer := range footers {
		out.WriteByte('\n')
		out.WriteString(ss.nAccent)
		padBy(&out, lineBarWidth)
		out.WriteString(" = ")
		fmt.Fprint(&out, footer[0], footer[1], ": ", ss.reset)
		for i, line := range strings.Split(footer[2], "\n") {
			if i > 0 {
				out.WriteByte('\n')
				margin := lineBarWidth + 3 + len(footer[1]) + 2
				padBy(&out, margin)
			}
			out.WriteString(line)
		}
	}

	out.WriteString(ss.reset)
	return out.String()
}

const maxMultilinesPerWindow = 8

// window is an intermediate structure for rendering an annotated code snippet
// consisting of multiple spans in the same file.
type window struct {
	file *File
	// The line number at which the text starts in the overall source file.
	start int
	// The byte offset range this window's text occupies in the containing
	// source File.
	offsets [2]int
	// A list of all underline elements in this window. Must be sorted
	// according to cmpUnderlines.
	underlines []underline
	multilines []multiline
}

// buildWindow builds a diagnostic window for the given snippets, which must all have
// the same file.
//
// This is separate from [window.Render] because it performs certain layout
// decisions that cannot happen in the middle of actually rendering the source
// code (well, they could, but the resulting code would be far more complicated).
func buildWindow(level Level, locations [][2]Location, snippets []snippet) *window {
	w := new(window)
	w.file = snippets[0].File

	// Calculate the range of the file we will be printing. This is given
	// by every line that has a piece of diagnostic in it. To find this, we
	// calculate the join of all of the spans in the window, and find the
	// nearest \n runes in the text.
	w.start = locations[0][0].Line
	w.offsets[0] = snippets[0].Start
	for i, snip := range snippets {
		w.start = min(w.start, locations[i][0].Line)
		w.offsets[0] = min(w.offsets[0], snip.Start)
		w.offsets[1] = max(w.offsets[1], snip.End)
	}
	w.offsets[0], w.offsets[1] = adjustLineOffsets(w.file.Text(), w.offsets[0], w.offsets[1])

	// Now, convert each span into an underline or multiline.
	for i, snippet := range snippets {
		isMulti := locations[i][0].Line != locations[i][1].Line

		if isMulti && len(w.multilines) < maxMultilinesPerWindow {
			w.multilines = append(w.multilines, multiline{
				start:      locations[i][0].Line,
				end:        locations[i][1].Line,
				startWidth: locations[i][0].Column,
				endWidth:   locations[i][1].Column,
				level:      noteLevel,
				message:    snippet.message,
			})
			ml := &w.multilines[len(w.multilines)-1]

			if ml.startWidth == ml.endWidth {
				ml.endWidth++
			}

			// Calculate whether this snippet starts on the first non-space rune of
			// the line.
			if snippet.Start != 0 {
				firstLineStart := strings.LastIndexByte(w.file.Text()[:snippet.Start], '\n')
				if !strings.ContainsFunc(
					w.file.Text()[firstLineStart+1:snippet.Start],
					func(r rune) bool { return !unicode.IsSpace(r) },
				) {
					ml.startWidth = 0
				}
			}

			if snippet.primary {
				ml.level = level
			}
			continue
		}

		w.underlines = append(w.underlines, underline{
			line:    locations[i][0].Line,
			start:   locations[i][0].Column,
			end:     locations[i][1].Column,
			level:   noteLevel,
			message: snippet.message,
		})

		ul := &w.underlines[len(w.underlines)-1]
		if snippet.primary {
			ul.level = level
		}
		if ul.start == ul.end {
			ul.end++
		}

		if isMulti {
			// This is an "overflow multiline" for diagnostics with too
			// many multilines. In this case, we want to end the underline at
			// the end of the first line.
			lineEnd := strings.Index(w.file.Text()[snippet.Start:], "\n")
			if lineEnd == -1 {
				lineEnd = len(w.file.Text())
			} else {
				lineEnd += snippet.Start
			}
			ul.end = ul.start + stringWidth(ul.start, w.file.Text()[snippet.Start:lineEnd], false, nil)
		}

		// Make sure no empty underlines exist.
		if ul.Len() == 0 {
			ul.start++
		}
	}

	slices.SortFunc(w.underlines, cmpUnderlines)
	slices.SortFunc(w.multilines, cmpMultilines)
	return w
}

func (w *window) Render(lineBarWidth int, ss *styleSheet, out *strings.Builder) {
	// lineInfo is layout information for a single line of this window. There
	// is one lineInfo for each line of w.file.Text we intend to render, as
	// given by w.offsets.
	type lineInfo struct {
		// This is the multilines whose pipes intersect with this line.
		sidebar []*multiline
		// This is a set of strings to render verbatim under the actual source
		// code line. This makes it possible to lay out all of the complex
		// underlines ahead of time instead of interleaved with rendering the
		// source code lines.
		underlines []string
		// This is whether this line should be printed in the window. This is
		// used to avoid emitting e.g. lines between the start and end of a
		// 100-line multi.
		shouldEmit bool
	}

	lines := strings.Split(w.file.Text()[w.offsets[0]:w.offsets[1]], "\n")
	// Populate ancillary info for each line.
	info := make([]lineInfo, len(lines))

	// First, lay out the multilines, and compute how wide the sidebar is.
	for i := range w.multilines {
		multi := &w.multilines[i]
		// Find the smallest unused index by every line in the range.
		//
		// We want to assign to each multiline a "sidebar index", which is which
		// column its connecting pipes | are placed on. For each multiline, we
		// want to allocate the leftmost index such that it does not conflict
		// with any previously allocated sidebar pipes that are in the same
		// range as this multiline. We cannot simply take the max of their
		// indices, because it might happen that this multiline only intersects
		// with multis on lines that only use indices 0 and 2. This can happen
		// if the multi on index 2 intersects a *different* range that already
		// has two other multis in it.
		//
		// We achieve this by looking at all already-laid-out multis in this
		// multi's range and using a bitset to detect the least unused index.
		// Note that we artificially limit the number of rendered multis to
		// 8 in the code that builds the window itself.
		var multilineBitset uint
		for i := multi.start; i <= multi.end; i++ {
			for col, ml := range info[i-w.start].sidebar {
				if ml != nil {
					multilineBitset |= 1 << col
				}
			}
		}
		idx := bits.TrailingZeros(^multilineBitset)

		// Apply the index to every element of sidebar.
		for i := multi.start; i <= multi.end; i++ {
			line := &info[i-w.start].sidebar
			for len(*line) < idx+1 {
				*line = append(*line, nil)
			}
			(*line)[idx] = multi
		}

		// Mark the start and end as must-emit.
		info[multi.start-w.start].shouldEmit = true
		info[multi.end-w.start].shouldEmit = true
	}
	var sidebarLen int
	for _, info := range info {
		sidebarLen = max(sidebarLen, len(info.sidebar))
	}

	// Next, we can render the underline parts. This aggregates all underlines
	// for the same line into rendered chunks
	parts := slicesx.Partition(w.underlines, func(a, b *underline) bool { return a.line != b.line })
	parts(func(_ int, part []underline) bool {
		cur := &info[part[0].line-w.start]
		cur.shouldEmit = true

		// Arrange for a "sidebar prefix" for this line. This is determined by any sidebars that are
		// active on this line, even if they end on it.
		sidebar := renderSidebar(sidebarLen, -1, -1, ss, cur.sidebar)

		// Lay out the physical underlines in reverse order. This will cause longer lines to be
		// laid out first, which will be overwritten by shorter ones.
		//
		// We use a slice instead of a strings.Builder so we can overwrite parts
		// as we render different "layers".
		var buf []byte
		for i := len(part) - 1; i >= 0; i-- {
			element := part[i]
			if len(buf) < element.end {
				newBuf := make([]byte, element.end)
				copy(newBuf, buf)
				buf = newBuf
			}

			// Note that start/end are 1-indexed.
			for j := element.start - 1; j < element.end-1; j++ {
				// This comparison ensures that we do not overwrite an error
				// underline with a note underline, regardless of ordering.
				if buf[j] == 0 || buf[j] > byte(element.level) {
					buf[j] = byte(element.level)
				}
			}
		}

		// Now, convert the buffer into a proper string.
		var out strings.Builder
		parts := slicesx.Partition(buf, func(a, b *byte) bool { return *a != *b })
		parts(func(_ int, line []byte) bool {
			level := Level(line[0])
			if line[0] == 0 {
				out.WriteString(ss.reset)
			} else {
				out.WriteString(ss.BoldForLevel(level))
			}
			for range line {
				switch level {
				case 0:
					out.WriteByte(' ')
				case noteLevel:
					out.WriteByte('-')
				default:
					out.WriteByte('^')
				}
			}
			return true
		})

		// Next we need to find the message that goes inline with the underlines. This will be
		// the message belonging to the rightmost underline.
		var rightmost *underline
		for i := range part {
			ul := &part[i]
			if rightmost == nil || ul.end > rightmost.end {
				rightmost = ul
			}
		}
		underlines := strings.TrimRight(out.String(), " ")
		cur.underlines = []string{sidebar + underlines + " " + ss.BoldForLevel(rightmost.level) + rightmost.message}

		// Now, do all the other messages, one per line. For each message, we also
		// need to draw pipes (|) above each one to connect it to its underline.
		//
		// This is slightly complicated, because there are two layers: the pipes, and
		// whatever message goes on the pipes.
		var rest []*underline
		for i := range part {
			ul := &part[i]
			if ul == rightmost || ul.message == "" {
				continue
			}
			rest = append(rest, ul)
		}

		for idx := range rest {
			buf = buf[:0] // Clear the temp buffer.

			// First, lay out the pipes. Note that rest is not necessarily
			// ordered from right to left, so we need to sort the pipes first.
			// To deal with this, we make a copy of rest[idx:], sort it appropriately,
			// and then lay things out.
			//
			// This is quadratic, but no one is going to put more than like, five snippets
			// in a whole diagnostic, much less five snippets that share a line, so
			// this shouldn't be an issue.
			restSorted := slices.Clone(rest[idx:])
			slices.SortFunc(restSorted, func(a, b *underline) int {
				return a.start - b.start
			})

			var nonColorLen int
			for _, ul := range restSorted {
				col := ul.start - 1
				for nonColorLen < col {
					buf = append(buf, ' ')
					nonColorLen++
				}

				if nonColorLen == col {
					// Two pipes may appear on the same column!
					// This is why this is in a conditional.
					buf = append(buf, ss.BoldForLevel(ul.level)...)
					buf = append(buf, '|')
					nonColorLen++
				}
			}

			// Splat in the one with all the pipes in it as-is.
			cur.underlines = append(cur.underlines, strings.TrimRight(sidebar+string(buf), " "))

			// Then, splat in the message. having two rows like this ensures that
			// each message has one pipe directly above it.
			if idx >= 0 {
				ul := rest[idx]

				actualStart := ul.start - 1
				for _, other := range rest[idx:] {
					if other.start <= ul.start {
						actualStart += len(ss.BoldForLevel(ul.level))
					}
				}
				for len(buf) < actualStart+len(ul.message)+1 {
					buf = append(buf, ' ')
				}

				// Make sure we don't crop *part* of an escape. To do this, we look for
				// the last ESC in the region we're going to replace. If it is not
				// followed by an m, we need to insert that many spaces into buf to avoid
				// overwriting it.
				writeTo := buf[actualStart:][:len(ul.message)]
				lastEsc := bytes.LastIndexByte(writeTo, 033)
				if lastEsc != -1 && !bytes.ContainsRune(writeTo[lastEsc:], 'm') {
					// If we got here, it means we're going to crop an escape if
					// we don't do something about it.
					spaceNeeded := len(writeTo) - lastEsc
					for i := 0; i < spaceNeeded; i++ {
						buf = append(buf, 0)
					}
					copy(buf[actualStart+lastEsc+spaceNeeded:], buf[actualStart+lastEsc:])
				}

				copy(buf[actualStart:], ul.message)
			}
			cur.underlines = append(cur.underlines, strings.TrimRight(sidebar+string(buf), " "))
		}

		return true
	})

	//nolint:dupword
	// Now that we've laid out the underlines, we can add the starts and ends of all
	// of the multilines, which go after the underlines.
	//
	// The result is that a multiline will look like this:
	//
	//   code
	//  ____^
	// | code code code
	// \______________^ message
	var line strings.Builder
	for lineIdx := range info {
		cur := &info[lineIdx]
		prevStart := -1
		for mlIdx, ml := range cur.sidebar {
			if ml == nil {
				continue
			}

			line.Reset()
			var isStart bool
			switch w.start + lineIdx {
			case ml.start:
				if ml.startWidth == 0 {
					continue
				}

				isStart = true
				fallthrough
			case ml.end:
				// We need to be flush with the sidebar here, so we trim the trailing space.
				sidebar := []byte(strings.TrimRight(renderSidebar(0, -1, prevStart, ss, cur.sidebar[:mlIdx+1]), " "))

				// We also need to erase the bars of any multis that are before this multi
				// and start/end on the same line.
				if !isStart {
					for mlIdx, otherML := range cur.sidebar[:mlIdx+1] {
						if otherML != nil && otherML.end == ml.end {
							// All the color escapes have the same byte length, so we can use the length of
							// any of them to measure how far we need to adjust the offset to get to the
							// pipe. We need to account for one escape per multiline, and also need to skip
							// past the color escape on the pipe we want to erase.
							codeLen := len(ss.bAccent)
							idx := mlIdx*(2+codeLen) + codeLen
							if idx < len(sidebar) {
								sidebar[idx] = ' '
							}
						}
					}
				}

				// Delete the last pipe and replace it with a slash or space, depending.
				// on orientation.
				line.Write(sidebar[:len(sidebar)-1])
				if isStart {
					line.WriteByte(' ')
				} else {
					line.WriteByte('\\')
				}

				// Pad out to the gutter of the code block.
				remaining := sidebarLen - (mlIdx + 1)
				padByRune(&line, remaining*2, '_')

				// Pad to right before we need to insert a ^ or -
				if isStart {
					padByRune(&line, ml.startWidth-1, '_')
				} else {
					padByRune(&line, ml.endWidth-1, '_')
				}

				if ml.level == noteLevel {
					line.WriteByte('-')
				} else {
					line.WriteByte('^')
				}

				// TODO: If the source code has extremely long lines, this will cause
				// the message to wind up wrapped crazy far. It may be worth doing
				// wrapping ourselves in some cases (beyond a threshold of, say, 120
				// columns). It is unlikely users will hit this problem with "realistic"
				// inputs, though, and e.g. rustc and clang do not bother to handle this
				// case nicely.
				if !isStart && ml.message != "" {
					line.WriteByte(' ')
					line.WriteString(ml.message)
				}
				cur.underlines = append(cur.underlines, line.String())
			}

			if isStart {
				prevStart = mlIdx
			} else {
				prevStart = -1
			}
		}
	}

	// Make sure to emit any lines adjacent to another line we want to emit, so long as that
	// line contains printable characters.
	//
	// We copy a set of all the lines we plan to emit before this transformation;
	// otherwise, doing it in-place will cause every nonempty line after a must-emit line
	// to be shown, which we don't want.
	mustEmit := make(map[int]bool)
	for i := range info {
		if info[i].shouldEmit {
			mustEmit[i] = true
		}
	}
	for i := range info {
		// At least two of the below conditions must be true for
		// this line to be shown. Annoyingly, go does not have a conversion
		// from bool to int...
		var score int
		if strings.IndexFunc(lines[i], unicode.IsGraphic) != 0 {
			score++
		}
		if mustEmit[i-1] {
			score++
		}
		if mustEmit[i+1] {
			score++
		}
		if score >= 2 {
			info[i].shouldEmit = true
		}
	}

	lastEmit := w.start
	for i, line := range lines {
		cur := &info[i]
		lineno := i + w.start

		if !cur.shouldEmit {
			continue
		}

		// If the last multi of the previous line starts on that line, make its
		// pipe here a slash so that it connects properly.
		slashAt := -1
		if i > 0 {
			prevSidebar := info[i-1].sidebar
			if len(prevSidebar) > 0 &&
				prevSidebar[len(prevSidebar)-1].start == lineno-1 &&
				prevSidebar[len(prevSidebar)-1].startWidth > 0 {
				slashAt = len(prevSidebar) - 1
			}
		}
		sidebar := renderSidebar(sidebarLen, lineno, slashAt, ss, cur.sidebar)

		if i > 0 && !info[i-1].shouldEmit {
			// Generate a visual break if this is right after a real line.
			out.WriteByte('\n')
			out.WriteString(ss.nAccent)
			padBy(out, lineBarWidth-2)
			out.WriteString("...  ")

			// Generate a sidebar as before but this time we want to look at the
			// last line that was actually emitted.
			slashAt := -1
			prevSidebar := info[lastEmit-w.start].sidebar
			if len(prevSidebar) > 0 &&
				prevSidebar[len(prevSidebar)-1].start == lastEmit &&
				prevSidebar[len(prevSidebar)-1].startWidth > 0 {
				slashAt = len(prevSidebar) - 1
			}

			out.WriteString(renderSidebar(sidebarLen, lineno, slashAt, ss, cur.sidebar))
		}

		// Ok, we are definitely printing this line out.
		//
		// Note that sidebar already includes a trailing ss.reset for us.
		fmt.Fprintf(out, "\n%s%*d | %s", ss.nAccent, lineBarWidth, lineno, sidebar)
		lastEmit = lineno

		// Re-use the logic from width calculation to correctly format a line for
		// showing in a terminal.
		stringWidth(0, line, false, out)

		// If this happens to be an annotated line, this is when it gets annotated.
		for _, line := range cur.underlines {
			out.WriteByte('\n')
			out.WriteString(ss.nAccent)
			padBy(out, lineBarWidth)
			out.WriteString(" | ")
			out.WriteString(line)
		}
	}
}

type underline struct {
	line       int
	start, end int
	level      Level
	message    string
}

func (u underline) Len() int {
	return u.end - u.start
}

// cmpUnderliens sorts ascending on line, then level, then length, then
// start column.
func cmpUnderlines(a, b underline) int {
	if diff := a.line - b.line; diff != 0 {
		return diff
	}
	if diff := a.level - b.level; diff != 0 {
		return int(diff)
	}
	if diff := a.Len() - b.Len(); diff != 0 {
		return diff
	}
	return a.start - b.start
}

type multiline struct {
	start, end           int
	startWidth, endWidth int
	level                Level
	message              string
}

// cmpMultilines sorts ascending on line, then descending on end. This sort
// order is intended to promote visual nesting of multis from left to right.
func cmpMultilines(a, b multiline) int {
	if diff := a.start - b.start; diff != 0 {
		return diff
	}
	return b.end - a.end
}

func renderSidebar(bars, lineno, slashAt int, ss *styleSheet, multis []*multiline) string {
	var sidebar strings.Builder
	for i, ml := range multis {
		if ml == nil {
			sidebar.WriteString("  ")
			continue
		}

		sidebar.WriteString(ss.BoldForLevel(ml.level))

		switch {
		case slashAt == i:
			sidebar.WriteByte('/')
		case lineno != ml.start:
			sidebar.WriteByte('|')
		case ml.startWidth == 0:
			sidebar.WriteByte('/')
		default:
			sidebar.WriteByte(' ')
		}
		sidebar.WriteByte(' ')
	}
	for sidebar.Len() < bars*2 {
		sidebar.WriteByte(' ')
	}
	sidebar.WriteString(ss.reset)
	return sidebar.String()
}

// suggestion renders a single suggestion window.
func suggestion(snip snippet, startLine int, lineBarWidth int, ss *styleSheet, out *strings.Builder) {
	out.WriteString(ss.nAccent)
	padBy(out, lineBarWidth)
	out.WriteString("help: ")
	out.WriteString(snip.message)

	// Add a blank line after the file. This gives the diagnostic window some
	// visual breathing room.
	out.WriteByte('\n')
	padBy(out, lineBarWidth)
	out.WriteString(" | ")

	// When the suggestion spans multiple lines, we don't bother doing a by-the-rune
	// diff, because the result can be hard for users to understand how to apply
	// to their code.
	multiline := strings.Contains(snip.Span.Text(), "\n")
	for _, edit := range snip.edits {
		if strings.Contains(edit.Replace, "\n") {
			multiline = true
			break
		}
	}

	if multiline {
		aLine := startLine
		bLine := startLine
		for _, hunk := range unifiedDiff(snip.Span, snip.edits) {
			if hunk.content == "" {
				continue
			}
			for _, line := range strings.Split(hunk.content, "\n") {
				lineno := aLine
				if hunk.kind == '+' {
					lineno = bLine
				}

				// Draw the line as we would for an ordinary window, but prefix
				// each line with a the hunk kind and the hunk's color.
				fmt.Fprintf(out, "\n%s%*d | %s%c%s %s",
					ss.nAccent, lineBarWidth, lineno,
					hunk.bold(ss), hunk.kind, hunk.color(ss),
					line,
				)

				switch hunk.kind {
				case ' ':
					aLine++
					bLine++
				case '-':
					aLine++
				case '+':
					bLine++
				}
			}
		}

		out.WriteByte('\n')
		out.WriteString(ss.nAccent)
		padBy(out, lineBarWidth)
		out.WriteString(" | ")
		return
	}

	fmt.Fprintf(out, "\n%s%*d | ", ss.nAccent, lineBarWidth, startLine)
	hunks := hunkDiff(snip.Span, snip.edits)
	var column int
	for _, hunk := range hunks {
		if hunk.content == "" {
			continue
		}

		out.WriteString(hunk.color(ss))
		// Re-use the logic from width calculation to correctly format a line for
		// showing in a terminal.
		column = stringWidth(column, hunk.content, false, out)
	}

	// Draw underlines for each modified segment, using + and - as the
	// underline characters.
	out.WriteByte('\n')
	out.WriteString(ss.nAccent)
	padBy(out, lineBarWidth)
	out.WriteString(" | ")
	column = 0
	for _, hunk := range hunks {
		if hunk.content == "" {
			continue
		}

		prev := column
		column = stringWidth(column, hunk.content, false, nil)
		out.WriteString(hunk.bold(ss))
		for i := 0; i < column-prev; i++ {
			out.WriteRune(hunk.kind)
		}
	}
}

func adjustLineOffsets(text string, start, end int) (int, int) {
	// Find the newlines before and after the given ranges, respectively.
	// This snaps the range to start immediately after a newline (or SOF) and
	// end immediately before a newline (or EOF).
	start = strings.LastIndexByte(text[:start], '\n') + 1 // +1 gives the byte *after* the newline.
	if offset := strings.IndexByte(text[end:], '\n'); offset != -1 {
		end += offset
	} else {
		end = len(text)
	}
	return start, end
}

func padBy(out *strings.Builder, spaces int) {
	for i := 0; i < spaces; i++ {
		out.WriteByte(' ')
	}
}

func padByRune(out *strings.Builder, spaces int, r rune) {
	for i := 0; i < spaces; i++ {
		out.WriteRune(r)
	}
}<|MERGE_RESOLUTION|>--- conflicted
+++ resolved
@@ -218,8 +218,7 @@
 	lineBarWidth = max(2, lineBarWidth)
 
 	// Render all the diagnostic windows.
-<<<<<<< HEAD
-	parts := iters.Partition(d.snippets, func(a, b *snippet) bool {
+	parts := slicesx.Partition(d.snippets, func(a, b *snippet) bool {
 		if len(a.edits) > 0 || len(b.edits) > 0 {
 			// Suggestions are always rendered in their own windows.
 			return true
@@ -228,9 +227,6 @@
 		return a.Path() != b.Path()
 	})
 
-=======
-	parts := slicesx.Partition(d.snippets, func(a, b *snippet) bool { return a.Path() != b.Path() })
->>>>>>> b5374ec9
 	parts(func(i int, snippets []snippet) bool {
 		if i == 0 || d.snippets[i-1].Path() != d.snippets[i].Path() {
 			out.WriteByte('\n')
