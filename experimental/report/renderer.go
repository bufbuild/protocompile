--- conflicted
+++ resolved
@@ -238,11 +238,7 @@
 			if i > 0 {
 				r.WriteString("\n")
 			}
-<<<<<<< HEAD
-			suggestion(snippets[0], lineBarWidth, &ss, &out)
-=======
 			r.suggestion(snippets[0])
->>>>>>> a1712a89
 			return true
 		}
 
@@ -906,19 +902,11 @@
 }
 
 // suggestion renders a single suggestion window.
-<<<<<<< HEAD
-func suggestion(snip snippet, lineBarWidth int, ss *styleSheet, out *strings.Builder) {
-	out.WriteString(ss.nAccent)
-	padBy(out, lineBarWidth)
-	out.WriteString("help: ")
-	out.WriteString(snip.message)
-=======
 func (r *renderer) suggestion(snip snippet) {
 	r.WriteString(r.ss.nAccent)
 	r.WriteSpaces(r.margin)
 	r.WriteString("help: ")
 	r.WriteString(snip.message)
->>>>>>> a1712a89
 
 	// Add a blank line after the file. This gives the diagnostic window some
 	// visual breathing room.
@@ -937,23 +925,11 @@
 
 	if multiline {
 		span, hunks := unifiedDiff(snip.Span, snip.edits)
-<<<<<<< HEAD
 		startLine := span.StartLoc().Line
 
 		aLine := startLine
 		bLine := startLine
-		for _, hunk := range hunks {
-=======
-		aLine := span.StartLoc().Line
-		bLine := aLine
 		for i, hunk := range hunks {
-			// Trim a single newline before and after hunk. This helps deal with
-			// cases where a newline gets duplicated across hunks of different
-			// type.
-			hunk.content, _ = strings.CutPrefix(hunk.content, "\n")
-			hunk.content, _ = strings.CutSuffix(hunk.content, "\n")
-
->>>>>>> a1712a89
 			if hunk.content == "" {
 				continue
 			}
@@ -975,18 +951,11 @@
 
 				// Draw the line as we would for an ordinary window, but prefix
 				// each line with a the hunk's kind and color.
-<<<<<<< HEAD
-				fmt.Fprintf(out, "\n%s%*d | %s%c%s ",
-					ss.nAccent, lineBarWidth, lineno,
-					hunk.bold(ss), hunk.kind, hunk.color(ss),
-=======
-				fmt.Fprintf(r, "\n%s%*d | %s%c%s %s",
+				fmt.Fprintf(r, "\n%s%*d | %s%c%s ",
 					r.ss.nAccent, r.margin, lineno,
 					hunk.bold(&r.ss), hunk.kind, hunk.color(&r.ss),
-					line,
->>>>>>> a1712a89
 				)
-				stringWidth(0, line, false, out)
+				stringWidth(0, line, false, &r.writer)
 
 				switch hunk.kind {
 				case hunkUnchanged:
@@ -1008,13 +977,7 @@
 	}
 
 	span, hunks := hunkDiff(snip.Span, snip.edits)
-<<<<<<< HEAD
-	startLine := span.StartLoc().Line
-
-	fmt.Fprintf(out, "\n%s%*d | ", ss.nAccent, lineBarWidth, startLine)
-=======
 	fmt.Fprintf(r, "\n%s%*d | ", r.ss.nAccent, r.margin, span.StartLoc().Line)
->>>>>>> a1712a89
 	var column int
 	for _, hunk := range hunks {
 		if hunk.content == "" {
