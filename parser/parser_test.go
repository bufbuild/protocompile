--- conflicted
+++ resolved
@@ -152,7 +152,6 @@
 									}
 								}`,
 		},
-<<<<<<< HEAD
 		"enum-value": {
 			Error: `syntax = "proto3";
 							enum Foo {
@@ -163,8 +162,6 @@
 									FOO = 0;
 								}`,
 		},
-=======
->>>>>>> e79e10ef
 	}
 	for name, input := range inputs {
 		name, input := name, input
