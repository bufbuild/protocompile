--- conflicted
+++ resolved
@@ -43,11 +43,7 @@
 	extendN      nodeWithEmptyDecls[*ast.ExtendNode]
 	extElement   ast.ExtendElement
 	extElements  []ast.ExtendElement
-<<<<<<< HEAD
-	svc          *ast.ServiceNode
-=======
 	svc          nodeWithEmptyDecls[*ast.ServiceNode]
->>>>>>> e79e10ef
 	svcElements  []ast.ServiceElement
 	mtd          nodeWithEmptyDecls[*ast.RPCNode]
 	mtdMsgType   *ast.RPCTypeNode
@@ -118,13 +114,8 @@
 %type <rngs>         tagRanges enumValueRanges
 %type <ext>          extensionRangeDecl
 %type <en>           enumDecl
-<<<<<<< HEAD
+%type <enN>					 enumDeclWithEmptyDecls
 %type <enElements>   enumElement enumElements enumBody
-=======
-%type <enN>					 enumDeclWithEmptyDecls
-%type <enElement>    enumElement
-%type <enElements>   enumElements enumBody
->>>>>>> e79e10ef
 %type <env>          enumValueDecl
 %type <extend>       extensionDecl
 %type <extendN>      extensionDeclWithEmptyDecls
