// Copyright 2020-2023 Buf Technologies, Inc.
//
// Licensed under the Apache License, Version 2.0 (the "License");
// you may not use this file except in compliance with the License.
// You may obtain a copy of the License at
//
//      http://www.apache.org/licenses/LICENSE-2.0
//
// Unless required by applicable law or agreed to in writing, software
// distributed under the License is distributed on an "AS IS" BASIS,
// WITHOUT WARRANTIES OR CONDITIONS OF ANY KIND, either express or implied.
// See the License for the specific language governing permissions and
// limitations under the License.

package parser

import (
	"github.com/bufbuild/protocompile/ast"
)

// the types below are accumulator types, just used in intermediate productions
// to accumulate slices that will get stored in AST nodes

type compactOptionSlices struct {
	options []*ast.OptionNode
	commas  []*ast.RuneNode
}

func toStringValueNode(strs []*ast.StringLiteralNode) ast.StringValueNode {
	if len(strs) == 1 {
		return strs[0]
	}
	return ast.NewCompoundLiteralStringNode(strs...)
}

type nameSlices struct {
	// only names or idents will be set, never both
	names  []ast.StringValueNode
	idents []*ast.IdentNode
	commas []*ast.RuneNode
}

type rangeSlices struct {
	ranges []*ast.RangeNode
	commas []*ast.RuneNode
}

type valueSlices struct {
	vals   []ast.ValueNode
	commas []*ast.RuneNode
}

type fieldRefSlices struct {
	refs []*ast.FieldReferenceNode
	dots []*ast.RuneNode
}

type identSlices struct {
	idents []*ast.IdentNode
	dots   []*ast.RuneNode
}

func (s *identSlices) toIdentValueNode(leadingDot *ast.RuneNode) ast.IdentValueNode {
	if len(s.idents) == 1 && leadingDot == nil {
		// single simple name
		return s.idents[0]
	}
	return ast.NewCompoundIdentNode(leadingDot, s.idents, s.dots)
}

type messageFieldList struct {
	field     *ast.MessageFieldNode
	delimiter *ast.RuneNode
	next      *messageFieldList
}

func (list *messageFieldList) toNodes() ([]*ast.MessageFieldNode, []*ast.RuneNode) {
	if list == nil {
		return nil, nil
	}
	l := 0
	for cur := list; cur != nil; cur = cur.next {
		l++
	}
	fields := make([]*ast.MessageFieldNode, l)
	delimiters := make([]*ast.RuneNode, l)
	for cur, i := list, 0; cur != nil; cur, i = cur.next, i+1 {
		fields[i] = cur.field
		if cur.delimiter != nil {
			delimiters[i] = cur.delimiter
		}
	}
	return fields, delimiters
}

<<<<<<< HEAD
func prependElements[T ast.Node](convFn func(*ast.RuneNode) T, semicolons []*ast.RuneNode, elements []T) []T {
	elems := make([]T, 0, len(semicolons)+len(elements))
	for _, semicolon := range semicolons {
		elems = append(elems, convFn(semicolon))
=======
func prependRunes[T ast.Node](convert func(*ast.RuneNode) T, runes []*ast.RuneNode, elements []T) []T {
	elems := make([]T, 0, len(runes)+len(elements))
	for _, rune := range runes {
		elems = append(elems, convert(rune))
>>>>>>> 508b83b5
	}
	elems = append(elems, elements...)
	return elems
}

func toServiceElement(semi *ast.RuneNode) ast.ServiceElement {
	return ast.NewEmptyDeclNode(semi)
}

func toMethodElement(semi *ast.RuneNode) ast.RPCElement {
	return ast.NewEmptyDeclNode(semi)
}

func toFileElement(semi *ast.RuneNode) ast.FileElement {
	return ast.NewEmptyDeclNode(semi)
}

func toEnumElement(semi *ast.RuneNode) ast.EnumElement {
	return ast.NewEmptyDeclNode(semi)
}

func toMessageElement(semi *ast.RuneNode) ast.MessageElement {
	return ast.NewEmptyDeclNode(semi)
<<<<<<< HEAD
}

type nodeWithRunes[T ast.Node] struct {
	Node  T
	Runes []*ast.RuneNode
}

=======
}

type nodeWithRunes[T ast.Node] struct {
	Node  T
	Runes []*ast.RuneNode
}

>>>>>>> 508b83b5
func newNodeWithRunes[T ast.Node](node T, trailingRunes ...*ast.RuneNode) nodeWithRunes[T] {
	return nodeWithRunes[T]{
		Node:  node,
		Runes: trailingRunes,
	}
}

<<<<<<< HEAD
func toElements[T ast.Node](convFn func(*ast.RuneNode) T, node T, semicolons []*ast.RuneNode) []T {
	elements := make([]T, 1+len(semicolons))
	elements[0] = node
	for i, semi := range semicolons {
		elements[i+1] = convFn(semi)
=======
func toElements[T ast.Node](convert func(*ast.RuneNode) T, node T, runes []*ast.RuneNode) []T {
	elements := make([]T, 1+len(runes))
	elements[0] = node
	for i, rune := range runes {
		elements[i+1] = convert(rune)
>>>>>>> 508b83b5
	}
	return elements
}<|MERGE_RESOLUTION|>--- conflicted
+++ resolved
@@ -93,17 +93,10 @@
 	return fields, delimiters
 }
 
-<<<<<<< HEAD
-func prependElements[T ast.Node](convFn func(*ast.RuneNode) T, semicolons []*ast.RuneNode, elements []T) []T {
-	elems := make([]T, 0, len(semicolons)+len(elements))
-	for _, semicolon := range semicolons {
-		elems = append(elems, convFn(semicolon))
-=======
 func prependRunes[T ast.Node](convert func(*ast.RuneNode) T, runes []*ast.RuneNode, elements []T) []T {
 	elems := make([]T, 0, len(runes)+len(elements))
 	for _, rune := range runes {
 		elems = append(elems, convert(rune))
->>>>>>> 508b83b5
 	}
 	elems = append(elems, elements...)
 	return elems
@@ -127,7 +120,6 @@
 
 func toMessageElement(semi *ast.RuneNode) ast.MessageElement {
 	return ast.NewEmptyDeclNode(semi)
-<<<<<<< HEAD
 }
 
 type nodeWithRunes[T ast.Node] struct {
@@ -135,15 +127,6 @@
 	Runes []*ast.RuneNode
 }
 
-=======
-}
-
-type nodeWithRunes[T ast.Node] struct {
-	Node  T
-	Runes []*ast.RuneNode
-}
-
->>>>>>> 508b83b5
 func newNodeWithRunes[T ast.Node](node T, trailingRunes ...*ast.RuneNode) nodeWithRunes[T] {
 	return nodeWithRunes[T]{
 		Node:  node,
@@ -151,19 +134,11 @@
 	}
 }
 
-<<<<<<< HEAD
-func toElements[T ast.Node](convFn func(*ast.RuneNode) T, node T, semicolons []*ast.RuneNode) []T {
-	elements := make([]T, 1+len(semicolons))
-	elements[0] = node
-	for i, semi := range semicolons {
-		elements[i+1] = convFn(semi)
-=======
 func toElements[T ast.Node](convert func(*ast.RuneNode) T, node T, runes []*ast.RuneNode) []T {
 	elements := make([]T, 1+len(runes))
 	elements[0] = node
 	for i, rune := range runes {
 		elements[i+1] = convert(rune)
->>>>>>> 508b83b5
 	}
 	return elements
 }