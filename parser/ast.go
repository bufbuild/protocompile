--- conflicted
+++ resolved
@@ -117,8 +117,6 @@
 	return elems
 }
 
-<<<<<<< HEAD
-=======
 func newFileElements(semicolons []*ast.RuneNode, elements []ast.FileElement) []ast.FileElement {
 	elems := make([]ast.FileElement, 0, len(semicolons)+len(elements))
 	for _, semicolon := range semicolons {
@@ -128,7 +126,6 @@
 	return elems
 }
 
->>>>>>> e79e10ef
 type nodeWithEmptyDecls[T ast.Node] struct {
 	Node       T
 	EmptyDecls []*ast.EmptyDeclNode
@@ -159,13 +156,17 @@
 	return elements
 }
 
-<<<<<<< HEAD
+func toFileElements[T ast.FileElement](nodes nodeWithEmptyDecls[T]) []ast.FileElement {
+	elements := make([]ast.FileElement, 1+len(nodes.EmptyDecls))
+	elements[0] = nodes.Node
+	for i, emptyDecl := range nodes.EmptyDecls {
+		elements[i+1] = emptyDecl
+	}
+	return elements
+}
+
 func toEnumElements[T ast.EnumElement](nodes nodeWithEmptyDecls[T]) []ast.EnumElement {
 	elements := make([]ast.EnumElement, 1+len(nodes.EmptyDecls))
-=======
-func toFileElements[T ast.FileElement](nodes nodeWithEmptyDecls[T]) []ast.FileElement {
-	elements := make([]ast.FileElement, 1+len(nodes.EmptyDecls))
->>>>>>> e79e10ef
 	elements[0] = nodes.Node
 	for i, emptyDecl := range nodes.EmptyDecls {
 		elements[i+1] = emptyDecl
