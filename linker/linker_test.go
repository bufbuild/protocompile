--- conflicted
+++ resolved
@@ -659,7 +659,16 @@
 		{
 			map[string]string{
 				"foo.proto": `syntax = "proto3";
-<<<<<<< HEAD
+import "google/protobuf/descriptor.proto";
+extend google.protobuf.MessageOptions {
+  string foobar = 10001 [json_name="FooBar"];
+}`,
+			},
+			"foo.proto:4:26: field foobar: option json_name is not allowed on extensions",
+		},
+		{
+			map[string]string{
+				"foo.proto": `syntax = "proto3";
 message Foo {
   map<string,string> bar = 1;
 }
@@ -680,18 +689,11 @@
 `,
 			},
 			"foo.proto:4:3: field Foo.e: google.protobuf.Struct.FieldsEntry is a synthetic map entry and may not be referenced explicitly",
-=======
-import "google/protobuf/descriptor.proto";
-extend google.protobuf.MessageOptions {
-  string foobar = 10001 [json_name="FooBar"];
-}`,
-			},
-			"foo.proto:4:26: field foobar: option json_name is not allowed on extensions",
->>>>>>> a83bab8f
 		},
 	}
 
 	for i, tc := range testCases {
+		t.Log("test case", i+1)
 		acc := func(filename string) (io.ReadCloser, error) {
 			f, ok := tc.input[filename]
 			if !ok {
@@ -715,12 +717,23 @@
 			t.Logf("case %d: panic! %v\n%s", i, panicErr.Value, panicErr.Stack)
 		}
 		if tc.errMsg == "" {
-			assert.NoErrorf(t, err, "case %d: expecting no error", i)
+			if err != nil {
+				t.Errorf("case %d: expecting no error; instead got error %q", i, err)
+			}
 		} else if err == nil {
-			assert.Errorf(t, err, "case %d: expecting validation error %q; instead got no error", i, tc.errMsg)
+			t.Errorf("case %d: expecting validation error %q; instead got no error", i, tc.errMsg)
 		} else {
 			msgs := strings.Split(tc.errMsg, " || ")
-			assert.Containsf(t, msgs, err.Error(), "case %d: expecting validation error %q; instead got: %q", i, tc.errMsg, err)
+			found := false
+			for _, errMsg := range msgs {
+				if err.Error() == errMsg {
+					found = true
+					break
+				}
+			}
+			if !found {
+				t.Errorf("case %d: expecting validation error %q; instead got: %q", i, tc.errMsg, err)
+			}
 		}
 	}
 }
